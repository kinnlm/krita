/*
 *  This file is part of KimageShop^WKrayon^WKrita
 *
 *  Copyright (c) 1999 Matthias Elter  <me@kde.org>
 *                1999 Michael Koch    <koch@kde.org>
 *                1999 Carsten Pfeiffer <pfeiffer@kde.org>
 *                2002 Patrick Julien <freak@codepimps.org>
 *                2003-2011 Boudewijn Rempt <boud@valdyas.org>
 *                2004 Clarence Dang <dang@kde.org>
 *                2011 José Luis Vergara <pentalis@gmail.com>
 *
 *  This program is free software; you can redistribute it and/or modify
 *  it under the terms of the GNU General Public License as published by
 *  the Free Software Foundation; either version 2 of the License, or
 *  (at your option) any later version.
 *
 *  This program is distributed in the hope that it will be useful,
 *  but WITHOUT ANY WARRANTY; without even the implied warranty of
 *  MERCHANTABILITY or FITNESS FOR A PARTICULAR PURPOSE.  See the
 *  GNU General Public License for more details.
 *
 *  You should have received a copy of the GNU General Public License
 *  along with this program; if not, write to the Free Software
 *  Foundation, Inc., 51 Franklin Street, Fifth Floor, Boston, MA 02110-1301, USA.
 */

#include <stdio.h>

#include "kis_view2.h"
#include <QPrinter>

#include <QDesktopServices>
#include <QDesktopWidget>
#include <QGridLayout>
#include <QRect>
#include <QWidget>
#include <QDropEvent>
#include <QDragEnterEvent>
#include <QApplication>
#include <QPrintDialog>
#include <QObject>
#include <QByteArray>
#include <QBuffer>
#include <QScrollBar>
#include <QMainWindow>

#include <kio/netaccess.h>
#include <kmenubar.h>
#include <ktoolbar.h>
#include <kstatusbar.h>
#include <ktoggleaction.h>
#include <kaction.h>
#include <kactionmenu.h>
#include <klocale.h>
#include <kmenu.h>
#include <kservice.h>
#include <kservicetypetrader.h>
#include <kstandardaction.h>
#include <kurl.h>
#include <kxmlguiwindow.h>
#include <kxmlguifactory.h>
#include <kmessagebox.h>
#include <kactioncollection.h>

#include <KoStore.h>
#include <KoMainWindow.h>
#include <KoSelection.h>
#include <KoToolBoxFactory.h>
#include <KoZoomHandler.h>
#include <KoViewConverter.h>
#include <KoView.h>
#include <KoDockerManager.h>
#include <KoDockRegistry.h>
#include <KoResourceServerProvider.h>
#include <KoCompositeOp.h>
#include <KoTemplateCreateDia.h>
#include <KoCanvasControllerWidget.h>
#include <KoDocumentEntry.h>
#include <KoProperties.h>
#include <KoPart.h>

#include <kis_image.h>
#include <kis_undo_adapter.h>
#include "kis_composite_progress_proxy.h"
#include <kis_layer.h>

#include "canvas/kis_canvas2.h"
#include "canvas/kis_canvas_controller.h"
#include "canvas/kis_grid_manager.h"
#include "canvas/kis_perspective_grid_manager.h"
#include "dialogs/kis_dlg_preferences.h"
#include "dialogs/kis_dlg_blacklist_cleanup.h"
#include "kis_canvas_resource_provider.h"
#include "kis_config.h"
#include "kis_config_notifier.h"
#include "kis_control_frame.h"
#include "kis_coordinates_converter.h"
#include "kis_doc2.h"
#include "kis_factory2.h"
#include "kis_filter_manager.h"
#include "kis_group_layer.h"
#include "kis_image_manager.h"
#include "kis_mask_manager.h"
#include "kis_mimedata.h"
#include "kis_node.h"
#include "kis_node_manager.h"
#include "kis_painting_assistants_decoration.h"
#include <kis_paint_layer.h>
#include "kis_paintop_box.h"
#include "kis_print_job.h"
#include "kis_progress_widget.h"
#include "kis_resource_server_provider.h"
#include "kis_selection.h"
#include "kis_selection_manager.h"
#include "kis_shape_layer.h"
#include "kis_shape_controller.h"
#include "kis_statusbar.h"
#include "kis_zoom_manager.h"
#include "kra/kis_kra_loader.h"
#include "widgets/kis_floating_message.h"

#include <QPoint>
#include <kapplication.h>
#include "kis_node_commands_adapter.h"
#include <kis_paintop_preset.h>
#include "kis_favorite_resource_manager.h"
#include "kis_action_manager.h"
#include "input/kis_input_profile_manager.h"
#include "kis_canvas_controls_manager.h"

#include "krita/gemini/ViewModeSwitchEvent.h"
#include "kis_mirror_axis.h"
#include "kis_tooltip_manager.h"

class BlockingUserInputEventFilter : public QObject
{
    bool eventFilter(QObject *watched, QEvent *event)
    {
        Q_UNUSED(watched);
        if(dynamic_cast<QWheelEvent*>(event)
                || dynamic_cast<QKeyEvent*>(event)
                || dynamic_cast<QMouseEvent*>(event)) {
            return true;
        }
        else {
            return false;
        }
    }
};

class KisView2::KisView2Private
{

public:

    KisView2Private()
        : canvas(0)
        , doc(0)
        , viewConverter(0)
        , canvasController(0)
        , resourceProvider(0)
        , filterManager(0)
        , statusBar(0)
        , selectionManager(0)
        , controlFrame(0)
        , nodeManager(0)
        , zoomManager(0)
        , imageManager(0)
        , gridManager(0)
        , perspectiveGridManager(0)
        , paintingAssistantsDecoration(0)
        , actionManager(0)
        , mainWindow(0)
        , tooltipManager(0)
    {
    }

    ~KisView2Private() {
        if (canvasController) {
            KoToolManager::instance()->removeCanvasController(canvasController);
        }

        delete resourceProvider;
        delete canvasController;
        delete canvas;
        delete filterManager;
        delete selectionManager;
        delete nodeManager;
        delete zoomManager;
        delete imageManager;
        delete gridManager;
        delete perspectiveGridManager;
        delete paintingAssistantsDecoration;
        delete viewConverter;
        delete statusBar;
        delete actionManager;
        delete canvasControlsManager;
        delete tooltipManager;
    }

public:

    KisCanvas2 *canvas;
    KisDoc2 *doc;
    KisCoordinatesConverter *viewConverter;
    KisCanvasController *canvasController;
    KisCanvasResourceProvider *resourceProvider;
    KisFilterManager *filterManager;
    KisStatusBar *statusBar;
    KAction *mirrorCanvas;
    KAction *createTemplate;
    KAction *saveIncremental;
    KAction *saveIncrementalBackup;
    KAction *openResourcesDirectory;
    KisSelectionManager *selectionManager;
    KisControlFrame *controlFrame;
    KisNodeManager *nodeManager;
    KisZoomManager *zoomManager;
    KisImageManager *imageManager;
    KisGridManager *gridManager;
    KisCanvasControlsManager *canvasControlsManager;
    KisPerspectiveGridManager * perspectiveGridManager;
    KisPaintingAssistantsDecoration *paintingAssistantsDecoration;
    BlockingUserInputEventFilter blockingEventFilter;
    KisFlipbook *flipbook;
    KisActionManager* actionManager;
    QMainWindow* mainWindow;
<<<<<<< HEAD
=======
    KisMirrorAxis* mirrorAxis;
    KisTooltipManager* tooltipManager;
>>>>>>> b9dc096c
    QPointer<KisFloatingMessage> savedFloatingMessage;
};


KisView2::KisView2(KoPart *part, KisDoc2 * doc, QWidget * parent)
    : KoView(part, doc, parent),
      m_d(new KisView2Private())
{
    Q_ASSERT(doc);
    Q_ASSERT(doc->image());

    setXMLFile(QString("%1.rc").arg(qAppName()));
    KisConfig cfg;

    setFocusPolicy(Qt::NoFocus);

    if (mainWindow()) {
        mainWindow()->setDockNestingEnabled(true);
        actionCollection()->addAction(KStandardAction::KeyBindings, "keybindings", mainWindow()->guiFactory(), SLOT(configureShortcuts()));
    }

    m_d->doc = doc;
    m_d->viewConverter = new KisCoordinatesConverter();

    KisCanvasController *canvasController = new KisCanvasController(this, actionCollection());
    canvasController->setDrawShadow(false);
    canvasController->setCanvasMode(KoCanvasController::Infinite);
    canvasController->setVastScrolling(cfg.vastScrolling());

    m_d->canvasController = canvasController;

    m_d->resourceProvider = new KisCanvasResourceProvider(this);
    m_d->resourceProvider->resetDisplayProfile(QApplication::desktop()->screenNumber(this));
    m_d->canvas = new KisCanvas2(m_d->viewConverter, this, doc->shapeController());
    connect(m_d->resourceProvider, SIGNAL(sigDisplayProfileChanged(const KoColorProfile*)), m_d->canvas, SLOT(slotSetDisplayProfile(const KoColorProfile*)));

    m_d->canvasController->setCanvas(m_d->canvas);

    m_d->resourceProvider->setResourceManager(m_d->canvas->resourceManager());

    createActions();
    createManagers();

    m_d->controlFrame = new KisControlFrame(this);

    Q_ASSERT(m_d->canvasController);
    KoToolManager::instance()->addController(m_d->canvasController);
    KoToolManager::instance()->registerTools(actionCollection(), m_d->canvasController);

    // krita/krita.rc must also be modified to add actions to the menu entries

    m_d->saveIncremental = new KAction(i18n("Save Incremental &Version"), this);
    m_d->saveIncremental->setShortcut(QKeySequence(Qt::CTRL + Qt::ALT + Qt::Key_S));
    actionCollection()->addAction("save_incremental_version", m_d->saveIncremental);
    connect(m_d->saveIncremental, SIGNAL(triggered()), this, SLOT(slotSaveIncremental()));

    m_d->saveIncrementalBackup = new KAction(i18n("Save Incremental Backup"), this);
    m_d->saveIncrementalBackup->setShortcut(Qt::Key_F4);
    actionCollection()->addAction("save_incremental_backup", m_d->saveIncrementalBackup);
    connect(m_d->saveIncrementalBackup, SIGNAL(triggered()), this, SLOT(slotSaveIncrementalBackup()));

    connect(qtMainWindow(), SIGNAL(documentSaved()), this, SLOT(slotDocumentSaved()));
    connect(this, SIGNAL(sigSavingFinished()), this, SLOT(slotSavingFinished()));

    if (m_d->doc->localFilePath().isNull()) {
        m_d->saveIncremental->setEnabled(false);
        m_d->saveIncrementalBackup->setEnabled(false);
    }

    KAction *tabletDebugger = new KAction(i18n("Toggle Tablet Debugger"), this);
    actionCollection()->addAction("tablet_debugger", tabletDebugger );
    tabletDebugger->setShortcut(QKeySequence(Qt::CTRL + Qt::SHIFT + Qt::Key_T));
    connect(tabletDebugger, SIGNAL(triggered()), this, SLOT(toggleTabletLogger()));

    m_d->createTemplate = new KAction( i18n( "&Create Template From Image..." ), this);
    actionCollection()->addAction("createTemplate", m_d->createTemplate);
    connect(m_d->createTemplate, SIGNAL(triggered()), this, SLOT(slotCreateTemplate()));

    m_d->mirrorCanvas = new KToggleAction(i18n("Mirror View"), this);
    m_d->mirrorCanvas->setChecked(false);
    actionCollection()->addAction("mirror_canvas", m_d->mirrorCanvas);
    m_d->mirrorCanvas->setShortcut(QKeySequence(Qt::Key_M));
    connect(m_d->mirrorCanvas, SIGNAL(toggled(bool)),m_d->canvasController, SLOT(mirrorCanvas(bool)));

    m_d->openResourcesDirectory = new KAction(i18n("Open Resources Folder"), this);
    m_d->openResourcesDirectory->setToolTip(i18n("Opens a file browser at the location Krita saves resources such as brushes to."));
    m_d->openResourcesDirectory->setWhatsThis(i18n("Opens a file browser at the location Krita saves resources such as brushes to."));
    actionCollection()->addAction("open_resources_directory", m_d->openResourcesDirectory);
    connect(m_d->openResourcesDirectory, SIGNAL(triggered()), SLOT(openResourcesDirectory()));

    KAction *rotateCanvasRight = new KAction(i18n("Rotate Canvas Right"), this);
    actionCollection()->addAction("rotate_canvas_right", rotateCanvasRight);
    rotateCanvasRight->setShortcut(QKeySequence("Ctrl+]"));
    connect(rotateCanvasRight, SIGNAL(triggered()),m_d->canvasController, SLOT(rotateCanvasRight15()));

    KAction *rotateCanvasLeft = new KAction(i18n("Rotate Canvas Left"), this);
    actionCollection()->addAction("rotate_canvas_left", rotateCanvasLeft);
    rotateCanvasLeft->setShortcut(QKeySequence("Ctrl+["));
    connect(rotateCanvasLeft, SIGNAL(triggered()),m_d->canvasController, SLOT(rotateCanvasLeft15()));

    KAction *resetCanvasTransformations = new KAction(i18n("Reset Canvas Transformations"), this);
    actionCollection()->addAction("reset_canvas_transformations", resetCanvasTransformations);
    resetCanvasTransformations->setShortcut(QKeySequence("Ctrl+'"));
    connect(resetCanvasTransformations, SIGNAL(triggered()),m_d->canvasController, SLOT(resetCanvasTransformations()));

    KToggleAction *wrapAroundAction = new KToggleAction(i18n("Wrap Around Mode"), this);
    actionCollection()->addAction("wrap_around_mode", wrapAroundAction);
    wrapAroundAction->setShortcut(QKeySequence(Qt::Key_W));
    connect(wrapAroundAction, SIGNAL(toggled(bool)), m_d->canvasController, SLOT(slotToggleWrapAroundMode(bool)));

    KToggleAction *tAction = new KToggleAction(i18n("Show Status Bar"), this);
    tAction->setCheckedState(KGuiItem(i18n("Hide Status Bar")));
    tAction->setChecked(true);
    tAction->setToolTip(i18n("Shows or hides the status bar"));
    actionCollection()->addAction("showStatusBar", tAction);
    connect(tAction, SIGNAL(toggled(bool)), this, SLOT(showStatusBar(bool)));

    tAction = new KToggleAction(i18n("Show Canvas Only"), this);
    tAction->setCheckedState(KGuiItem(i18n("Return to Window")));
    tAction->setToolTip(i18n("Shows just the canvas or the whole window"));
    QList<QKeySequence> shortcuts;
    shortcuts << QKeySequence(Qt::Key_Tab);
    tAction->setShortcuts(shortcuts);
    tAction->setChecked(false);
    actionCollection()->addAction("view_show_just_the_canvas", tAction);
    connect(tAction, SIGNAL(toggled(bool)), this, SLOT(showJustTheCanvas(bool)));

    //Check to draw scrollbars after "Canvas only mode" toggle is created.
    this->showHideScrollbars();

    //Workaround, by default has the same shortcut as mirrorCanvas
    KAction* action = dynamic_cast<KAction*>(actionCollection()->action("format_italic"));
    if (action) {
        action->setShortcut(QKeySequence(), KAction::DefaultShortcut);
        action->setShortcut(QKeySequence(), KAction::ActiveShortcut);
    }

    //Workaround, by default has the same shortcut as hide/show dockers
    if (mainWindow()) {
        connect(mainWindow(), SIGNAL(documentSaved()), this, SLOT(slotDocumentSaved()));
        action = dynamic_cast<KAction*>(mainWindow()->actionCollection()->action("view_toggledockers"));
        if (action) {
            action->setShortcut(QKeySequence(), KAction::DefaultShortcut);
            action->setShortcut(QKeySequence(), KAction::ActiveShortcut);
        }

        KoToolBoxFactory toolBoxFactory;
        mainWindow()->createDockWidget(&toolBoxFactory);

        connect(canvasController, SIGNAL(toolOptionWidgetsChanged(QList<QWidget*>)),
                mainWindow()->dockerManager(), SLOT(newOptionWidgets(QList<QWidget*>)));

        mainWindow()->dockerManager()->setIcons(false);
    }

    m_d->statusBar = new KisStatusBar(this);
    connect(m_d->canvasController->proxyObject, SIGNAL(documentMousePositionChanged(QPointF)),
            m_d->statusBar, SLOT(documentMousePositionChanged(QPointF)));

    connect(m_d->nodeManager, SIGNAL(sigNodeActivated(KisNodeSP)),
            m_d->resourceProvider, SLOT(slotNodeActivated(KisNodeSP)));

    connect(m_d->nodeManager, SIGNAL(sigNodeActivated(KisNodeSP)),
            m_d->controlFrame->paintopBox(), SLOT(slotCurrentNodeChanged(KisNodeSP)));
    connect(m_d->resourceProvider->resourceManager(), SIGNAL(canvasResourceChanged(int,QVariant)),
            m_d->controlFrame->paintopBox(), SLOT(slotCanvasResourceChanged(int,QVariant)));

    connect(m_d->nodeManager, SIGNAL(sigNodeActivated(KisNodeSP)),
            m_d->doc->image(), SLOT(requestStrokeEnd()));

    connect(KoToolManager::instance(), SIGNAL(inputDeviceChanged(KoInputDevice)),
            m_d->controlFrame->paintopBox(), SLOT(slotInputDeviceChanged(KoInputDevice)));

    connect(KoToolManager::instance(), SIGNAL(changedTool(KoCanvasController*,int)),
            m_d->controlFrame->paintopBox(), SLOT(slotToolChanged(KoCanvasController*,int)));

    // 25 px is a distance that works well for Tablet and Mouse events
    qApp->setStartDragDistance(25);

    loadPlugins();

    // Wait for the async image to have loaded
    connect(m_d->doc, SIGNAL(sigLoadingFinished()), this, SLOT(slotLoadingFinished()));
    if (!m_d->doc->isLoading() || m_d->doc->image()) {
        slotLoadingFinished();
    }

    connect(m_d->canvasController, SIGNAL(documentSizeChanged()), m_d->zoomManager, SLOT(slotScrollAreaSizeChanged()));

    setAcceptDrops(true);

    KConfigGroup group(KGlobal::config(), "krita/shortcuts");
    foreach(KActionCollection *collection, KActionCollection::allCollections()) {
        collection->setConfigGroup("krita/shortcuts");
        collection->readSettings(&group);
    }

    KisInputProfileManager::instance()->loadProfiles();

#if 0
    //check for colliding shortcuts
    QSet<QKeySequence> existingShortcuts;
    foreach(QAction* action, actionCollection()->actions()) {
        if(action->shortcut() == QKeySequence(0)) {
            continue;
        }
        dbgUI << "shortcut " << action->text() << " " << action->shortcut();
        Q_ASSERT(!existingShortcuts.contains(action->shortcut()));
        existingShortcuts.insert(action->shortcut());
    }
#endif

    QString lastPreset = cfg.readEntry("LastPreset", QString("Basic_tip_default"));
    KoResourceServer<KisPaintOpPreset> * rserver = KisResourceServerProvider::instance()->paintOpPresetServer();
    KisPaintOpPreset *preset = rserver->resourceByName(lastPreset);
    if (!preset) {
        preset = rserver->resourceByName("Basic_tip_default");
    }
    if (!preset) {
        if (rserver->resources().isEmpty()) {
            KMessageBox::error(this, i18n("Krita cannot find any brush presets and will close now. Please check your installation.", i18n("Critical Error")));
            exit(0);
        }
        preset = rserver->resources().first();
    }
    if (preset) {
        paintOpBox()->resourceSelected(preset);
    }
    connect(mainWindow(), SIGNAL(themeChanged()), this, SLOT(updateIcons()));
    updateIcons();

    m_d->tooltipManager = new KisTooltipManager(this);
//     m_d->tooltipManager->record();
}


KisView2::~KisView2()
{
    KisConfig cfg;
    cfg.writeEntry("LastPreset", m_d->resourceProvider->currentPreset()->name());

    if (m_d->filterManager->isStrokeRunning()) {
        m_d->filterManager->cancel();
    }

    {
        KConfigGroup group(KGlobal::config(), "krita/shortcuts");
        foreach(KActionCollection *collection, KActionCollection::allCollections()) {
            collection->setConfigGroup("krita/shortcuts");
            collection->writeSettings(&group);
        }
    }
    delete m_d;
}


void KisView2::dragEnterEvent(QDragEnterEvent *event)
{
    dbgUI << "KisView2::dragEnterEvent";
    // Only accept drag if we're not busy, particularly as we may
    // be showing a progress bar and calling qApp->processEvents().
    if (event->mimeData()->hasImage()
            || event->mimeData()->hasUrls()
            || event->mimeData()->hasFormat("application/x-krita-node")) {
        event->accept();
    } else {
        event->ignore();
    }
}

void KisView2::dropEvent(QDropEvent *event)
{
    KisImageSP kisimage = image();
    Q_ASSERT(kisimage);

    QPoint cursorPos = canvasBase()->coordinatesConverter()->widgetToImage(event->pos()).toPoint();
    QRect imageBounds = kisimage->bounds();
    QPoint pasteCenter;
    bool forceRecenter;

    if (event->keyboardModifiers() & Qt::ShiftModifier &&
        imageBounds.contains(cursorPos)) {

        pasteCenter = cursorPos;
        forceRecenter = true;
    } else {
        pasteCenter = imageBounds.center();
        forceRecenter = false;
    }

    if (event->mimeData()->hasFormat("application/x-krita-node") ||
        event->mimeData()->hasImage())
    {
        KisShapeController *kritaShapeController =
            dynamic_cast<KisShapeController*>(m_d->doc->shapeController());

        KisNodeSP node =
            KisMimeData::loadNode(event->mimeData(), imageBounds,
                                  pasteCenter, forceRecenter,
                                  kisimage, kritaShapeController);

        if (node) {
            KisNodeCommandsAdapter adapter(this);
            if (!m_d->nodeManager->activeLayer()) {
                adapter.addNode(node, kisimage->rootLayer() , 0);
            } else {
                adapter.addNode(node,
                                m_d->nodeManager->activeLayer()->parent(),
                                m_d->nodeManager->activeLayer());
            }
        }

    } else if (event->mimeData()->hasUrls()) {

        QList<QUrl> urls = event->mimeData()->urls();
        if (urls.length() > 0) {

            KMenu popup;
            popup.setObjectName("drop_popup");

            QAction *insertAsNewLayer = new KAction(i18n("Insert as New Layer"), &popup);
            QAction *insertManyLayers = new KAction(i18n("Insert Many Layers"), &popup);

            QAction *openInNewDocument = new KAction(i18n("Open in New Document"), &popup);
            QAction *openManyDocuments = new KAction(i18n("Open Many Documents"), &popup);

            QAction *replaceCurrentDocument = new KAction(i18n("Replace Current Document"), &popup);

            QAction *cancel = new KAction(i18n("Cancel"), &popup);

            popup.addAction(insertAsNewLayer);
            popup.addAction(openInNewDocument);
            popup.addAction(replaceCurrentDocument);
            popup.addAction(insertManyLayers);
            popup.addAction(openManyDocuments);

            insertAsNewLayer->setEnabled(image() && urls.count() == 1);
            openInNewDocument->setEnabled(urls.count() == 1);
            replaceCurrentDocument->setEnabled(image() && urls.count() == 1);
            insertManyLayers->setEnabled(image() && urls.count() > 1);
            openManyDocuments->setEnabled(urls.count() > 1);

            popup.addSeparator();
            popup.addAction(cancel);

            QAction *action = popup.exec(QCursor::pos());

            if (action != 0 && action != cancel) {
                foreach(const QUrl &url, urls) {

                    if (action == insertAsNewLayer || action == insertManyLayers) {
                        m_d->imageManager->importImage(KUrl(url));
                        activateWindow();
                    }
                    else if (action == replaceCurrentDocument) {
                        if (m_d->doc->isModified()) {
                            m_d->doc->save();
                        }
                        if (mainWindow() != 0) {
                            /**
                             * NOTE: this is effectively deferred self-destruction
                             */
                            connect(mainWindow(), SIGNAL(loadCompleted()),
                                    mainWindow(), SLOT(close()));

                            mainWindow()->openDocument(url);
                        }
                    } else {
                        Q_ASSERT(action == openInNewDocument || action == openManyDocuments);
                        if (mainWindow()) {
                            mainWindow()->openDocument(url);
                        }
                    }
                }
            }
        }
    }
}

bool KisView2::event( QEvent* event )
{
    switch(static_cast<int>(event->type()))
    {
        case ViewModeSwitchEvent::AboutToSwitchViewModeEvent: {
            ViewModeSynchronisationObject* syncObject = static_cast<ViewModeSwitchEvent*>(event)->synchronisationObject();

            KisCanvasResourceProvider* provider = resourceProvider();
            syncObject->backgroundColor = provider->bgColor();
            syncObject->foregroundColor = provider->fgColor();
            syncObject->exposure = provider->HDRExposure();
            syncObject->gamma = provider->HDRGamma();
            syncObject->compositeOp = provider->currentCompositeOp();
            syncObject->pattern = provider->currentPattern();
            syncObject->gradient = provider->currentGradient();
            syncObject->node = provider->currentNode();
            syncObject->paintOp = provider->currentPreset();
            syncObject->opacity = provider->opacity();
            syncObject->globalAlphaLock = provider->globalAlphaLock();

            syncObject->documentOffset = canvasControllerWidget()->scrollBarValue() - pos();
            syncObject->zoomLevel = zoomController()->zoomAction()->effectiveZoom();
            syncObject->rotationAngle = canvasBase()->rotationAngle();

            syncObject->activeToolId = KoToolManager::instance()->activeToolId();

            syncObject->gridData = &document()->gridData();

            syncObject->mirrorHorizontal = provider->mirrorHorizontal();
            syncObject->mirrorVertical = provider->mirrorVertical();
            syncObject->mirrorAxesCenter = provider->resourceManager()->resource(KisCanvasResourceProvider::MirrorAxesCenter).toPointF();

            syncObject->initialized = true;

            QMainWindow* mainWindow = qobject_cast<QMainWindow*>(qApp->activeWindow());
            if(mainWindow) {
                QList<QDockWidget*> dockWidgets = mainWindow->findChildren<QDockWidget*>();
                foreach(QDockWidget* widget, dockWidgets) {
                    if (widget->isFloating()) {
                        widget->hide();
                    }
                }
            }

            return true;
        }
        case ViewModeSwitchEvent::SwitchedToDesktopModeEvent: {
            ViewModeSynchronisationObject* syncObject = static_cast<ViewModeSwitchEvent*>(event)->synchronisationObject();
            canvasControllerWidget()->setFocus();
            qApp->processEvents();

            if(syncObject->initialized) {
                KisCanvasResourceProvider* provider = resourceProvider();

                provider->resourceManager()->setResource(KisCanvasResourceProvider::MirrorAxesCenter, syncObject->mirrorAxesCenter);
                if (provider->mirrorHorizontal() != syncObject->mirrorHorizontal) {
                    QAction* mirrorAction = actionCollection()->action("hmirror_action");
                    mirrorAction->setChecked(syncObject->mirrorHorizontal);
                    provider->setMirrorHorizontal(syncObject->mirrorHorizontal);
                }
                if (provider->mirrorVertical() != syncObject->mirrorVertical) {
                    QAction* mirrorAction = actionCollection()->action("vmirror_action");
                    mirrorAction->setChecked(syncObject->mirrorVertical);
                    provider->setMirrorVertical(syncObject->mirrorVertical);
                }

                provider->setPaintOpPreset(syncObject->paintOp);
                qApp->processEvents();

                KoToolManager::instance()->switchToolRequested(syncObject->activeToolId);
                qApp->processEvents();

                KisPaintOpPresetSP preset = canvasBase()->resourceManager()->resource(KisCanvasResourceProvider::CurrentPaintOpPreset).value<KisPaintOpPresetSP>();
                preset->settings()->setProperty("CompositeOp", syncObject->compositeOp);
                if(preset->settings()->hasProperty("OpacityValue"))
                    preset->settings()->setProperty("OpacityValue", syncObject->opacity);
                provider->setPaintOpPreset(preset);

                provider->setBGColor(syncObject->backgroundColor);
                provider->setFGColor(syncObject->foregroundColor);
                provider->setHDRExposure(syncObject->exposure);
                provider->setHDRGamma(syncObject->gamma);
                provider->slotPatternActivated(syncObject->pattern);
                provider->slotGradientActivated(syncObject->gradient);
                provider->slotNodeActivated(syncObject->node);
                provider->setOpacity(syncObject->opacity);
                provider->setGlobalAlphaLock(syncObject->globalAlphaLock);
                provider->setCurrentCompositeOp(syncObject->compositeOp);

                document()->gridData().setGrid(syncObject->gridData->gridX(), syncObject->gridData->gridY());
                document()->gridData().setGridColor(syncObject->gridData->gridColor());
                document()->gridData().setPaintGridInBackground(syncObject->gridData->paintGridInBackground());
                document()->gridData().setShowGrid(syncObject->gridData->showGrid());
                document()->gridData().setSnapToGrid(syncObject->gridData->snapToGrid());


                actionCollection()->action("zoom_in")->trigger();
                qApp->processEvents();


                QMainWindow* mainWindow = qobject_cast<QMainWindow*>(qApp->activeWindow());
                if(mainWindow) {
                    QList<QDockWidget*> dockWidgets = mainWindow->findChildren<QDockWidget*>();
                    foreach(QDockWidget* widget, dockWidgets) {
                        if (widget->isFloating()) {
                            widget->show();
                        }
                    }
                }

                zoomController()->setZoom(KoZoomMode::ZOOM_CONSTANT, syncObject->zoomLevel);
                canvasControllerWidget()->rotateCanvas(syncObject->rotationAngle - canvasBase()->rotationAngle());

                QPoint newOffset = syncObject->documentOffset + pos();
                qApp->processEvents();
                canvasControllerWidget()->setScrollBarValue(newOffset);
            }

            return true;
        }
        default:
            break;
    }

    return QWidget::event( event );
}

KoZoomController *KisView2::zoomController() const
{
    return m_d->zoomManager->zoomController();
}

KisImageWSP KisView2::image() const
{
    if (m_d && m_d->doc) {
        return m_d->doc->image();
    }
    return 0;
}

KisCanvasResourceProvider * KisView2::resourceProvider()
{
    return m_d->resourceProvider;
}

KisCanvas2 * KisView2::canvasBase() const
{
    return m_d->canvas;
}

QWidget* KisView2::canvas() const
{
    return m_d->canvas->canvasWidget();
}

KisStatusBar * KisView2::statusBar() const
{
    return m_d->statusBar;
}

KisPaintopBox* KisView2::paintOpBox() const
{
    return m_d->controlFrame->paintopBox();
}

KoProgressUpdater* KisView2::createProgressUpdater(KoProgressUpdater::Mode mode)
{
    return new KisProgressUpdater(m_d->statusBar->progress(), document()->progressProxy(), mode);
}

KisSelectionManager * KisView2::selectionManager()
{
    return m_d->selectionManager;
}

KoCanvasController * KisView2::canvasController()
{
    return m_d->canvasController;
}

KisCanvasController *KisView2::canvasControllerWidget()
{
    return m_d->canvasController;
}

KisNodeSP KisView2::activeNode()
{
    if (m_d->nodeManager)
        return m_d->nodeManager->activeNode();
    else
        return 0;
}

KisLayerSP KisView2::activeLayer()
{
    if (m_d->nodeManager)
        return m_d->nodeManager->activeLayer();
    else
        return 0;
}

KisPaintDeviceSP KisView2::activeDevice()
{
    if (m_d->nodeManager)
        return m_d->nodeManager->activePaintDevice();
    else
        return 0;
}

KisZoomManager * KisView2::zoomManager()
{
    return m_d->zoomManager;
}

KisFilterManager * KisView2::filterManager()
{
    return m_d->filterManager;
}

KisImageManager * KisView2::imageManager()
{
    return m_d->imageManager;
}

KisSelectionSP KisView2::selection()
{
    KisLayerSP layer = activeLayer();
    if (layer)
        return layer->selection(); // falls through to the global
    // selection, or 0 in the end
    return image()->globalSelection();
}

bool KisView2::selectionEditable()
{
    KisLayerSP layer = activeLayer();
    if (layer) {
        KoProperties properties;
        QList<KisNodeSP> masks = layer->childNodes(QStringList("KisSelectionMask"), properties);
        if (masks.size() == 1) {
            return masks[0]->isEditable();
        }
    }
    // global selection is always editable
    return true;
}

KisUndoAdapter * KisView2::undoAdapter()
{
    KisImageWSP image = m_d->doc->image();
    Q_ASSERT(image);

    return image->undoAdapter();
}


void KisView2::slotLoadingFinished()
{
    /**
     * Cold-start of image size/resolution signals
     */
    slotImageResolutionChanged();
    if (m_d->statusBar) {
        m_d->statusBar->imageSizeChanged();
    }
    if (m_d->resourceProvider) {
        m_d->resourceProvider->slotImageSizeChanged();
    }
    if (m_d->nodeManager) {
        m_d->nodeManager->nodesUpdated();
    }


    if (m_d->statusBar) {
        connect(image(), SIGNAL(sigColorSpaceChanged(const KoColorSpace*)), m_d->statusBar, SLOT(updateStatusBarProfileLabel()));
        connect(image(), SIGNAL(sigProfileChanged(const KoColorProfile*)), m_d->statusBar, SLOT(updateStatusBarProfileLabel()));
        connect(image(), SIGNAL(sigSizeChanged(const QPointF&, const QPointF&)), m_d->statusBar, SLOT(imageSizeChanged()));

    }
    connect(image(), SIGNAL(sigSizeChanged(const QPointF&, const QPointF&)), m_d->resourceProvider, SLOT(slotImageSizeChanged()));

    connect(image(), SIGNAL(sigResolutionChanged(double,double)),
            m_d->resourceProvider, SLOT(slotOnScreenResolutionChanged()));
    connect(zoomManager()->zoomController(), SIGNAL(zoomChanged(KoZoomMode::Mode,qreal)),
            m_d->resourceProvider, SLOT(slotOnScreenResolutionChanged()));

    connect(image(), SIGNAL(sigSizeChanged(const QPointF&, const QPointF&)), this, SLOT(slotImageSizeChanged(const QPointF&, const QPointF&)));
    connect(image(), SIGNAL(sigResolutionChanged(double,double)), this, SLOT(slotImageResolutionChanged()));
    connect(image(), SIGNAL(sigNodeChanged(KisNodeSP)), this, SLOT(slotNodeChanged()));
    connect(image()->undoAdapter(), SIGNAL(selectionChanged()), selectionManager(), SLOT(selectionChanged()));

    /*
     * WARNING: Currently we access the global progress bar in two ways:
     * connecting to composite progress proxy (strokes) and creating
     * progress updaters. The latter way should be deprecated in favour
     * of displaying the status of the global strokes queue
     */
    //image()->compositeProgressProxy()->addProxy(m_d->statusBar->progress()->progressProxy());

    m_d->canvas->initializeImage();

    if (m_d->controlFrame) {
        connect(image(), SIGNAL(sigColorSpaceChanged(const KoColorSpace*)), m_d->controlFrame->paintopBox(), SLOT(slotColorSpaceChanged(const KoColorSpace*)));
    }

    if (image()->locked()) {
        // If this is the first view on the image, the image will have been locked
        // so unlock it.
        image()->blockSignals(false);
        image()->unlock();
    }

    KisNodeSP activeNode = m_d->doc->preActivatedNode();
    m_d->doc->setPreActivatedNode(0); // to make sure that we don't keep a reference to a layer the user can later delete.

    if (!activeNode) {
        activeNode = image()->rootLayer()->firstChild();
    }

    while (activeNode && !activeNode->inherits("KisLayer")) {
        activeNode = activeNode->nextSibling();
    }

    if (activeNode) {
        m_d->nodeManager->slotNonUiActivatedNode(activeNode);
    }


    // get the assistants and push them to the manager
    QList<KisPaintingAssistant*> paintingAssistants = m_d->doc->preLoadedAssistants();
    foreach (KisPaintingAssistant* assistant, paintingAssistants) {
        m_d->paintingAssistantsDecoration->addAssistant(assistant);
    }

    /**
     * Dirty hack alert
     */
    if (mainWindow() && m_d->zoomManager && m_d->zoomManager->zoomController())
        m_d->zoomManager->zoomController()->setAspectMode(true);
    if (m_d->viewConverter)
        m_d->viewConverter->setZoomMode(KoZoomMode::ZOOM_PAGE);
    if (m_d->paintingAssistantsDecoration){
        foreach(KisPaintingAssistant* assist, m_d->doc->preLoadedAssistants()){
            m_d->paintingAssistantsDecoration->addAssistant(assist);
        }
        m_d->paintingAssistantsDecoration->setVisible(true);
    }
    updateGUI();

    emit sigLoadingFinished();
}

void KisView2::slotSavingFinished()
{
    if(mainWindow())
        mainWindow()->updateCaption();
}

void KisView2::createActions()
{
    actionCollection()->addAction(KStandardAction::Preferences,  "preferences", this, SLOT(slotPreferences()));

    KAction *action = new KAction(i18n("Cleanup removed files..."), this);
    actionCollection()->addAction("edit_blacklist_cleanup", action);
    connect(action, SIGNAL(triggered()), this, SLOT(slotBlacklistCleanup()));
}



void KisView2::createManagers()
{
    // Create the managers for filters, selections, layers etc.
    // XXX: When the currentlayer changes, call updateGUI on all
    // managers

    m_d->actionManager = new KisActionManager(this);

    m_d->filterManager = new KisFilterManager(this, m_d->doc);
    m_d->filterManager->setup(actionCollection());

    m_d->selectionManager = new KisSelectionManager(this, m_d->doc);
    m_d->selectionManager->setup(actionCollection(), actionManager());

    m_d->nodeManager = new KisNodeManager(this, m_d->doc);
    m_d->nodeManager->setup(actionCollection(), actionManager());

    // the following cast is not really safe, but better here than in the zoomManager
    // best place would be outside kisview too
    m_d->zoomManager = new KisZoomManager(this, m_d->viewConverter, m_d->canvasController);
    m_d->zoomManager->setup(actionCollection());

    m_d->imageManager = new KisImageManager(this);
    m_d->imageManager->setup(actionCollection());

    m_d->gridManager = new KisGridManager(this);
    m_d->gridManager->setup(actionCollection());
    m_d->canvas->addDecoration(m_d->gridManager);

    m_d->perspectiveGridManager = new KisPerspectiveGridManager(this);
    m_d->perspectiveGridManager->setup(actionCollection());
    m_d->canvas->addDecoration(m_d->perspectiveGridManager);

    m_d->paintingAssistantsDecoration = new KisPaintingAssistantsDecoration(this);
    m_d->paintingAssistantsDecoration->setup(actionCollection());
    m_d->canvas->addDecoration(m_d->paintingAssistantsDecoration);

    m_d->canvasControlsManager = new KisCanvasControlsManager(this);
    m_d->canvasControlsManager->setup(actionCollection());

    m_d->mirrorAxis = new KisMirrorAxis(m_d->resourceProvider, this);
    m_d->canvas->addDecoration(m_d->mirrorAxis);
}

void KisView2::updateGUI()
{
    m_d->nodeManager->updateGUI();
    m_d->selectionManager->updateGUI();
    m_d->filterManager->updateGUI();
    m_d->zoomManager->updateGUI();
    m_d->gridManager->updateGUI();
    m_d->perspectiveGridManager->updateGUI();
    m_d->actionManager->updateGUI();
}

void KisView2::slotPreferences()
{
    if (KisDlgPreferences::editPreferences()) {
        KisConfigNotifier::instance()->notifyConfigChanged();
        m_d->resourceProvider->resetDisplayProfile(QApplication::desktop()->screenNumber(this));

        showHideScrollbars();

        // Update the settings for all nodes -- they don't query
        // KisConfig directly because they need the settings during
        // compositing, and they don't connect to the confignotifier
        // because nodes are not QObjects (because only one base class
        // can be a QObject).
        KisNode* node = dynamic_cast<KisNode*>(image()->rootLayer().data());
        node->updateSettings();
    }
}

void KisView2::slotBlacklistCleanup()
{
    KisDlgBlacklistCleanup dialog;
    dialog.exec();
}

void KisView2::resetImageSizeAndScroll(bool changeCentering,
                                       const QPointF oldImageStillPoint,
                                       const QPointF newImageStillPoint) {

    const KisCoordinatesConverter *converter =
        canvasBase()->coordinatesConverter();

    QPointF oldPreferredCenter =
        m_d->canvasController->preferredCenter();

    /**
     * Calculating the still point in old coordinates depending on the
     * parameters given
     */

    QPointF oldStillPoint;

    if (changeCentering) {
        oldStillPoint =
            converter->imageToWidget(oldImageStillPoint) +
            converter->documentOffset();
    } else {
        QSize oldDocumentSize = m_d->canvasController->documentSize();
        oldStillPoint = QPointF(0.5 * oldDocumentSize.width(), 0.5 * oldDocumentSize.height());
    }

    /**
     * Updating the document size
     */

    QSizeF size(image()->width() / image()->xRes(), image()->height() / image()->yRes());
    KoZoomController *zc = m_d->zoomManager->zoomController();
    zc->setZoom(KoZoomMode::ZOOM_CONSTANT, zc->zoomAction()->effectiveZoom());
    zc->setPageSize(size);
    zc->setDocumentSize(size, true);

    /**
     * Calculating the still point in new coordinates depending on the
     * parameters given
     */

    QPointF newStillPoint;

    if (changeCentering) {
        newStillPoint =
            converter->imageToWidget(newImageStillPoint) +
            converter->documentOffset();
    } else {
        QSize newDocumentSize = m_d->canvasController->documentSize();
        newStillPoint = QPointF(0.5 * newDocumentSize.width(), 0.5 * newDocumentSize.height());
    }

    m_d->canvasController->setPreferredCenter(oldPreferredCenter - oldStillPoint + newStillPoint);
}

void KisView2::slotImageSizeChanged(const QPointF &oldStillPoint, const QPointF &newStillPoint)
{
    resetImageSizeAndScroll(true, oldStillPoint, newStillPoint);
    m_d->zoomManager->updateGUI();
}

void KisView2::slotImageResolutionChanged()
{
    resetImageSizeAndScroll(false);
    m_d->zoomManager->updateGUI();
}

void KisView2::slotNodeChanged()
{
    updateGUI();
}

void KisView2::loadPlugins()
{
    // Load all plugins
    KService::List offers = KServiceTypeTrader::self()->query(QString::fromLatin1("Krita/ViewPlugin"),
                                                              QString::fromLatin1("(Type == 'Service') and "
                                                                                  "([X-Krita-Version] == 28)"));
    KService::List::ConstIterator iter;
    for (iter = offers.constBegin(); iter != offers.constEnd(); ++iter) {
        KService::Ptr service = *iter;
        dbgUI << "Load plugin " << service->name();
        QString error;

        KXMLGUIClient* plugin =
                dynamic_cast<KXMLGUIClient*>(service->createInstance<QObject>(this, QVariantList(), &error));
        if (plugin) {
            insertChildClient(plugin);
        } else {
            errKrita << "Fail to create an instance for " << service->name() << " " << error;
        }
    }
}

KisDoc2 * KisView2::document() const
{
    return m_d->doc;
}

KoPrintJob * KisView2::createPrintJob()
{
    return new KisPrintJob(image());
}

KisNodeManager * KisView2::nodeManager()
{
    return m_d->nodeManager;
}

KisActionManager* KisView2::actionManager()
{
    return m_d->actionManager;
}

KisPerspectiveGridManager* KisView2::perspectiveGridManager()
{
    return m_d->perspectiveGridManager;
}

KisGridManager * KisView2::gridManager()
{
    return m_d->gridManager;
}

KisPaintingAssistantsDecoration* KisView2::paintingAssistantsDecoration()
{
    return m_d->paintingAssistantsDecoration;
}

QMainWindow* KisView2::qtMainWindow()
{
    if(m_d->mainWindow)
        return m_d->mainWindow;

    //Fallback for when we have not yet set the main window.
    QMainWindow* w = qobject_cast<QMainWindow*>(qApp->activeWindow());
    if(w)
        return w;

    return mainWindow();
}

void KisView2::setQtMainWindow(QMainWindow* newMainWindow)
{
    m_d->mainWindow = newMainWindow;
}

void KisView2::slotCreateTemplate()
{
    KoTemplateCreateDia::createTemplate("krita_template", ".kra",
                                        KisFactory2::componentData(), m_d->doc, this);
}

void KisView2::slotDocumentSaved()
{
    m_d->saveIncremental->setEnabled(true);
    m_d->saveIncrementalBackup->setEnabled(true);
}

void KisView2::slotSaveIncremental()
{
    if (!m_d->doc) return;

    bool foundVersion;
    bool fileAlreadyExists;
    bool isBackup;
    QString version = "000";
    QString newVersion;
    QString letter;
    QString fileName = m_d->doc->localFilePath();

    // Find current version filenames
    // v v Regexp to find incremental versions in the filename, taking our backup scheme into account as well
    // Considering our incremental version and backup scheme, format is filename_001~001.ext
    QRegExp regex("_\\d{1,4}[.]|_\\d{1,4}[a-z][.]|_\\d{1,4}[~]|_\\d{1,4}[a-z][~]");
    regex.indexIn(fileName);     //  Perform the search
    QStringList matches = regex.capturedTexts();
    foundVersion = matches.at(0).isEmpty() ? false : true;

    // Ensure compatibility with Save Incremental Backup
    // If this regex is not kept separate, the entire algorithm needs modification;
    // It's simpler to just add this.
    QRegExp regexAux("_\\d{1,4}[~]|_\\d{1,4}[a-z][~]");
    regexAux.indexIn(fileName);     //  Perform the search
    QStringList matchesAux = regexAux.capturedTexts();
    isBackup = matchesAux.at(0).isEmpty() ? false : true;

    // If the filename has a version, prepare it for incrementation
    if (foundVersion) {
        version = matches.at(matches.count() - 1);     //  Look at the last index, we don't care about other matches
        if (version.contains(QRegExp("[a-z]"))) {
            version.chop(1);             //  Trim "."
            letter = version.right(1);   //  Save letter
            version.chop(1);             //  Trim letter
        } else {
            version.chop(1);             //  Trim "."
        }
        version.remove(0, 1);            //  Trim "_"
    } else {
        // ...else, simply add a version to it so the next loop works
        QRegExp regex2("[.][a-z]{2,4}$");  //  Heuristic to find file extension
        regex2.indexIn(fileName);
        QStringList matches2 = regex2.capturedTexts();
        QString extensionPlusVersion = matches2.at(0);
        extensionPlusVersion.prepend(version);
        extensionPlusVersion.prepend("_");
        fileName.replace(regex2, extensionPlusVersion);
    }

    // Prepare the base for new version filename
    int intVersion = version.toInt(0);
    ++intVersion;
    QString baseNewVersion = QString::number(intVersion);
    while (baseNewVersion.length() < version.length()) {
        baseNewVersion.prepend("0");
    }

    // Check if the file exists under the new name and search until options are exhausted (test appending a to z)
    do {
        newVersion = baseNewVersion;
        newVersion.prepend("_");
        if (!letter.isNull()) newVersion.append(letter);
        if (isBackup) {
            newVersion.append("~");
        } else {
            newVersion.append(".");
        }
        fileName.replace(regex, newVersion);
        fileAlreadyExists = KIO::NetAccess::exists(fileName, KIO::NetAccess::DestinationSide, this);
        if (fileAlreadyExists) {
            if (!letter.isNull()) {
                char letterCh = letter.at(0).toLatin1();
                ++letterCh;
                letter = QString(QChar(letterCh));
            } else {
                letter = 'a';
            }
        }
    } while (fileAlreadyExists && letter != "{");  // x, y, z, {...

    if (letter == "{") {
        KMessageBox::error(this, "Alternative names exhausted, try manually saving with a higher number", "Couldn't save incremental version");
        return;
    }
    m_d->doc->setSaveInBatchMode(true);
    m_d->doc->saveAs(fileName);
    m_d->doc->setSaveInBatchMode(false);

    emit sigSavingFinished();
}

void KisView2::slotSaveIncrementalBackup()
{
    if (!m_d->doc) return;

    bool workingOnBackup;
    bool fileAlreadyExists;
    QString version = "000";
    QString newVersion;
    QString letter;
    QString fileName = m_d->doc->localFilePath();

    // First, discover if working on a backup file, or a normal file
    QRegExp regex("~\\d{1,4}[.]|~\\d{1,4}[a-z][.]");
    regex.indexIn(fileName);     //  Perform the search
    QStringList matches = regex.capturedTexts();
    workingOnBackup = matches.at(0).isEmpty() ? false : true;

    if (workingOnBackup) {
        // Try to save incremental version (of backup), use letter for alt versions
        version = matches.at(matches.count() - 1);     //  Look at the last index, we don't care about other matches
        if (version.contains(QRegExp("[a-z]"))) {
            version.chop(1);             //  Trim "."
            letter = version.right(1);   //  Save letter
            version.chop(1);             //  Trim letter
        } else {
            version.chop(1);             //  Trim "."
        }
        version.remove(0, 1);            //  Trim "~"

        // Prepare the base for new version filename
        int intVersion = version.toInt(0);
        ++intVersion;
        QString baseNewVersion = QString::number(intVersion);
        QString backupFileName = m_d->doc->localFilePath();
        while (baseNewVersion.length() < version.length()) {
            baseNewVersion.prepend("0");
        }

        // Check if the file exists under the new name and search until options are exhausted (test appending a to z)
        do {
            newVersion = baseNewVersion;
            newVersion.prepend("~");
            if (!letter.isNull()) newVersion.append(letter);
            newVersion.append(".");
            backupFileName.replace(regex, newVersion);
            fileAlreadyExists = KIO::NetAccess::exists(backupFileName, KIO::NetAccess::DestinationSide, this);
            if (fileAlreadyExists) {
                if (!letter.isNull()) {
                    char letterCh = letter.at(0).toLatin1();
                    ++letterCh;
                    letter = QString(QChar(letterCh));
                } else {
                    letter = 'a';
                }
            }
        } while (fileAlreadyExists && letter != "{");  // x, y, z, {...

        if (letter == "{") {
            KMessageBox::error(this, "Alternative names exhausted, try manually saving with a higher number", "Couldn't save incremental backup");
            return;
        }
        QFile::copy(fileName, backupFileName);
        m_d->doc->saveAs(fileName);

        emit sigSavingFinished();
    }
    else { // if NOT working on a backup...
        // Navigate directory searching for latest backup version, ignore letters
        const quint8 HARDCODED_DIGIT_COUNT = 3;
        QString baseNewVersion = "000";
        QString backupFileName = m_d->doc->localFilePath();
        QRegExp regex2("[.][a-z]{2,4}$");  //  Heuristic to find file extension
        regex2.indexIn(backupFileName);
        QStringList matches2 = regex2.capturedTexts();
        QString extensionPlusVersion = matches2.at(0);
        extensionPlusVersion.prepend(baseNewVersion);
        extensionPlusVersion.prepend("~");
        backupFileName.replace(regex2, extensionPlusVersion);

        // Save version with 1 number higher than the highest version found ignoring letters
        do {
            newVersion = baseNewVersion;
            newVersion.prepend("~");
            newVersion.append(".");
            backupFileName.replace(regex, newVersion);
            fileAlreadyExists = KIO::NetAccess::exists(backupFileName, KIO::NetAccess::DestinationSide, this);
            if (fileAlreadyExists) {
                // Prepare the base for new version filename, increment by 1
                int intVersion = baseNewVersion.toInt(0);
                ++intVersion;
                baseNewVersion = QString::number(intVersion);
                while (baseNewVersion.length() < HARDCODED_DIGIT_COUNT) {
                    baseNewVersion.prepend("0");
                }
            }
        } while (fileAlreadyExists);

        // Save both as backup and on current file for interapplication workflow
        m_d->doc->setSaveInBatchMode(true);
        QFile::copy(fileName, backupFileName);
        m_d->doc->saveAs(fileName);
        m_d->doc->setSaveInBatchMode(false);

        emit sigSavingFinished();
    }
}

void KisView2::disableControls()
{
    // prevents possible crashes, if somebody changes the paintop during dragging by using the mousewheel
    // this is for Bug 250944
    // the solution blocks all wheel, mouse and key event, while dragging with the freehand tool
    // see KisToolFreehand::initPaint() and endPaint()
    m_d->controlFrame->paintopBox()->installEventFilter(&m_d->blockingEventFilter);
    foreach(QObject* child, m_d->controlFrame->paintopBox()->children()) {
        child->installEventFilter(&m_d->blockingEventFilter);
    }
}

void KisView2::enableControls()
{
    m_d->controlFrame->paintopBox()->removeEventFilter(&m_d->blockingEventFilter);
    foreach(QObject* child, m_d->controlFrame->paintopBox()->children()) {
        child->removeEventFilter(&m_d->blockingEventFilter);
    }
}

void KisView2::showStatusBar(bool toggled)
{
    if (KoView::statusBar()) {
        KoView::statusBar()->setVisible(toggled);
    }
}

#if defined HAVE_OPENGL && defined Q_OS_WIN32
#include <QGLContext>
#endif

void KisView2::showJustTheCanvas(bool toggled)
{
    KisConfig cfg;

/**
 * Workaround for a broken Intel video driver on Windows :(
 * See bug 330040
 */
#if defined HAVE_OPENGL && defined Q_OS_WIN32

    if (toggled && cfg.useOpenGL()) {
        QString renderer((const char*)glGetString(GL_RENDERER));
        bool failingDriver = renderer.startsWith("Intel(R) HD Graphics");

        if (failingDriver &&
            cfg.hideStatusbarFullscreen() &&
            cfg.hideDockersFullscreen() &&
            cfg.hideTitlebarFullscreen() &&
            cfg.hideMenuFullscreen() &&
            cfg.hideToolbarFullscreen() &&
            cfg.hideScrollbarsFullscreen()) {

            int result =
                KMessageBox::warningYesNo(this,
                                          "Intel(R) HD Graphics video adapters "
                                          "are known to have problems with running "
                                          "Krita in pure canvas only mode. At least "
                                          "one UI control must be shown to "
                                          "workaround it.\n\nShow the scroll bars?",
                                          "Failing video adapter",
                                          KStandardGuiItem::yes(),
                                          KStandardGuiItem::no(),
                                          "messagebox_WorkaroundIntelVideoOnWindows");

            if (result == KMessageBox::Yes) {
                cfg.setHideScrollbarsFullscreen(false);
            }
        }
    }

#endif /* defined HAVE_OPENGL && defined Q_OS_WIN32 */

    KoMainWindow* main = mainWindow();
    if(!main) {
        main = window()->findChildren<KoMainWindow*>().value(0);
    }
    if(!main) {
        dbgUI << "Unable to switch to canvas-only mode, main window not found";
        return;
    }

    if (cfg.hideStatusbarFullscreen()) {
        if(main->statusBar() && main->statusBar()->isVisible() == toggled) {
            main->statusBar()->setVisible(!toggled);
        }
    }

    if (cfg.hideDockersFullscreen()) {
        KToggleAction* action = qobject_cast<KToggleAction*>(main->actionCollection()->action("view_toggledockers"));
        if (action && action->isChecked() == toggled) {
            action->setChecked(!toggled);
        }
    }

    if (cfg.hideTitlebarFullscreen()) {
        if(toggled) {
            window()->setWindowState( window()->windowState() | Qt::WindowFullScreen);
        } else {
            window()->setWindowState( window()->windowState() & ~Qt::WindowFullScreen);
        }
    }

    if (cfg.hideMenuFullscreen()) {
        if (main->menuBar()->isVisible() == toggled) {
            main->menuBar()->setVisible(!toggled);
        }
    }

    if (cfg.hideToolbarFullscreen()) {
        QList<QToolBar*> toolBars = main->findChildren<QToolBar*>();
        foreach(QToolBar* toolbar, toolBars) {
            if (toolbar->isVisible() == toggled) {
                toolbar->setVisible(!toggled);
            }
        }
    }

    showHideScrollbars();

    if (toggled) {
        // show a fading heads-up display about the shortcut to go back

        showFloatingMessage(i18n("Going into Canvas-Only mode.\nPress %1 to go back.",
                                 actionCollection()->action("view_show_just_the_canvas")->shortcut().toString()), QIcon());
    }
}

void KisView2::toggleTabletLogger()
{
    m_d->canvas->toggleTabletLogger();
}

void KisView2::openResourcesDirectory()
{
    QString dir = KStandardDirs::locateLocal("data", "krita");
    QDesktopServices::openUrl(QUrl::fromLocalFile(dir));
}

void KisView2::updateIcons()
{
    QColor background = palette().background().color();
    bool useDarkIcons = background.value() > 100;
    QString prefix = useDarkIcons ? QString("dark_") : QString("light_");

    QStringList whitelist;
    whitelist << "ToolBox" << "KisLayerBox";

    QStringList blacklistedIcons;
    blacklistedIcons << "editpath" << "artistictext-tool" << "view-choose";

    if (mainWindow()) {
        QList<QDockWidget*> dockers = mainWindow()->dockWidgets();
        foreach(QDockWidget* dock, dockers) {
            kDebug() << "name " << dock->objectName();
            if (!whitelist.contains(dock->objectName())) {
                continue;
            }

            QObjectList objects;
            objects.append(dock);
            while (!objects.isEmpty()) {
                QObject* object = objects.takeFirst();
                objects.append(object->children());

                QAbstractButton* button = dynamic_cast<QAbstractButton*>(object);
                if (button && !button->icon().name().isEmpty()) {
                    QString name = button->icon().name();
                    name = name.remove("dark_").remove("light_");

                    if (!blacklistedIcons.contains(name)) {
                        QString iconName = prefix + name;
                        KIcon icon = koIcon(iconName.toLatin1());
                        button->setIcon(icon);
                    }
                }
            }
        }
    }
}

void KisView2::showFloatingMessage(const QString message, const QIcon& icon, int timeout, KisFloatingMessage::Priority priority)
{
    // Yes, the @return is correct. But only for widget based KDE apps, not QML based ones
    if (mainWindow()) {
        if (m_d->savedFloatingMessage) {
            m_d->savedFloatingMessage->tryOverrideMessage(message, icon, timeout, priority);
        } else {
            m_d->savedFloatingMessage = new KisFloatingMessage(message, mainWindow()->centralWidget(), false, timeout, priority);
            m_d->savedFloatingMessage->setShowOverParent(true);
            m_d->savedFloatingMessage->setIcon(icon);
            m_d->savedFloatingMessage->showMessage();
        }
    }
#if QT_VERSION >= 0x040700
    emit floatingMessageRequested(message, icon.name());
#endif
}

void KisView2::showHideScrollbars()
{
    KisConfig cfg;
    bool toggled = actionCollection()->action("view_show_just_the_canvas")->isChecked();

    if ( (toggled && cfg.hideScrollbarsFullscreen()) || (!toggled && cfg.hideScrollbars()) ) {
        dynamic_cast<KoCanvasControllerWidget*>(canvasController())->setVerticalScrollBarPolicy(Qt::ScrollBarAlwaysOff);
        dynamic_cast<KoCanvasControllerWidget*>(canvasController())->setHorizontalScrollBarPolicy(Qt::ScrollBarAlwaysOff);
    } else {
        dynamic_cast<KoCanvasControllerWidget*>(canvasController())->setVerticalScrollBarPolicy(Qt::ScrollBarAlwaysOn);
        dynamic_cast<KoCanvasControllerWidget*>(canvasController())->setHorizontalScrollBarPolicy(Qt::ScrollBarAlwaysOn);
    }
}

#include "kis_view2.moc"<|MERGE_RESOLUTION|>--- conflicted
+++ resolved
@@ -225,11 +225,8 @@
     KisFlipbook *flipbook;
     KisActionManager* actionManager;
     QMainWindow* mainWindow;
-<<<<<<< HEAD
-=======
     KisMirrorAxis* mirrorAxis;
     KisTooltipManager* tooltipManager;
->>>>>>> b9dc096c
     QPointer<KisFloatingMessage> savedFloatingMessage;
 };
 
