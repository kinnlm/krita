/*
 *  Copyright (c) 2004 Boudewijn Rempt <boud@valdyas.org>
 *  Copyright (c) 2007 Sven Langkamp <sven.langkamp@gmail.com>
 *
 *  The outline algorith uses the limn algorithm of fontutils by
 *  Karl Berry <karl@cs.umb.edu> and Kathryn Hargreaves <letters@cs.umb.edu>
 *
 *  This program is free software; you can redistribute it and/or modify
 *  it under the terms of the GNU General Public License as published by
 *  the Free Software Foundation; either version 2 of the License, or
 *  (at your option) any later version.
 *
 *  This program is distributed in the hope that it will be useful,
 *  but WITHOUT ANY WARRANTY; without even the implied warranty of
 *  MERCHANTABILITY or FITNESS FOR A PARTICULAR PURPOSE.  See the
 *  GNU General Public License for more details.
 *
 *  You should have received a copy of the GNU General Public License
 *  along with this program; if not, write to the Free Software
 *  Foundation, Inc., 51 Franklin Street, Fifth Floor, Boston, MA 02110-1301, USA.
 */

#include "kis_selection_manager.h"
#include <QApplication>
#include <QClipboard>
#include <QColor>
#include <QTimer>

#include <kaction.h>
#include <ktoggleaction.h>
#include <klocale.h>
#include <kstandardaction.h>
#include <kactioncollection.h>

#include "KoCanvasController.h"
#include "KoChannelInfo.h"
#include "KoIntegerMaths.h"
#include <KoDocument.h>
#include <KoMainWindow.h>
#include <KoDocumentEntry.h>
#include <KoViewConverter.h>
#include <KoSelection.h>
#include <KoShapeManager.h>
#include <KoLineBorder.h>
#include <KoColorSpace.h>
#include <KoCompositeOp.h>
#include <KoToolProxy.h>

#include "kis_adjustment_layer.h"
#include "kis_node_manager.h"
#include "canvas/kis_canvas2.h"
#include "kis_config.h"
#include "kis_convolution_painter.h"
#include "kis_convolution_kernel.h"
#include "kis_debug.h"
#include "kis_doc2.h"
#include "kis_fill_painter.h"
#include "kis_group_layer.h"
#include "kis_image.h"
#include "kis_iterator_pixel_trait.h"
#include "kis_iterators_pixel.h"
#include "kis_layer.h"
#include "kis_statusbar.h"
#include "kis_paint_device.h"
#include "kis_paint_layer.h"
#include "kis_painter.h"
#include "kis_transaction.h"
#include "kis_selection.h"
#include "kis_types.h"
#include "kis_canvas_resource_provider.h"
#include "kis_undo_adapter.h"
#include "kis_pixel_selection.h"
#include "flake/kis_shape_selection.h"
#include "commands/kis_selection_commands.h"
#include "kis_selection_mask.h"
#include "flake/kis_shape_layer.h"
#include "kis_selection_decoration.h"
#include "canvas/kis_canvas_decoration.h"
#include "kis_node_commands_adapter.h"
#include "kis_iterator_ng.h"
#include "kis_clipboard.h"
#include "kis_view2.h"

#include "kis_selection_manager_p.h"


KisSelectionManager::KisSelectionManager(KisView2 * view, KisDoc2 * doc)
        : m_view(view),
        m_doc(doc),
        m_adapter(new KisNodeCommandsAdapter(view)),
        m_copy(0),
        m_copyMerged(0),
        m_cut(0),
        m_paste(0),
        m_pasteNew(0),
        m_cutToNewLayer(0),
        m_selectAll(0),
        m_deselect(0),
        m_clear(0),
        m_reselect(0),
        m_invert(0),
        m_copyToNewLayer(0),
        m_smooth(0),
        m_load(0),
        m_save(0),
        m_fillForegroundColor(0),
        m_fillBackgroundColor(0),
        m_fillPattern(0),
        m_imageResizeToSelection(0)
{
    m_clipboard = KisClipboard::instance();

    KoSelection * selection = m_view->canvasBase()->globalShapeManager()->selection();
    Q_ASSERT(selection);
    connect(selection, SIGNAL(selectionChanged()), this, SLOT(shapeSelectionChanged()));

    KisSelectionDecoration* decoration = new KisSelectionDecoration(m_view);
    connect(this, SIGNAL(currentSelectionChanged()), decoration, SLOT(selectionChanged()));
    decoration->setVisible(true);
    m_view->canvasBase()->addDecoration(decoration);
}

KisSelectionManager::~KisSelectionManager()
{
    qDeleteAll(m_pluginActions);
}

void KisSelectionManager::setup(KActionCollection * collection)
{
    // XXX: setup shortcuts!

    m_cut = KStandardAction::cut(this, SLOT(cut()), collection);
    m_copy = KStandardAction::copy(this, SLOT(copy()), collection);
    m_paste = KStandardAction::paste(this, SLOT(paste()), collection);

    m_pasteNew  = new KAction(i18n("Paste into &New Image"), this);
    collection->addAction("paste_new", m_pasteNew);
    connect(m_pasteNew, SIGNAL(triggered()), this, SLOT(pasteNew()));

    m_pasteAt = new KAction(i18n("Paste at cursor"), this);
    collection->addAction("paste_at", m_pasteAt);
    connect(m_pasteAt, SIGNAL(triggered()), this, SLOT(pasteAt()));

    m_copyMerged = new KAction(i18n("Copy merged"), this);
    collection->addAction("copy_merged", m_copyMerged);
    m_copyMerged->setShortcut(QKeySequence(Qt::CTRL + Qt::SHIFT + Qt::Key_C));
    connect(m_copyMerged, SIGNAL(triggered()), this, SLOT(copyMerged()));

    m_selectAll = collection->addAction(KStandardAction::SelectAll,  "select_all", this, SLOT(selectAll()));

    m_deselect = collection->addAction(KStandardAction::Deselect,  "deselect", this, SLOT(deselect()));

    m_clear = collection->addAction(KStandardAction::Clear,  "clear", this, SLOT(clear()));
    m_clear->setShortcut(QKeySequence((Qt::Key_Delete)));

    m_reselect  = new KAction(i18n("&Reselect"), this);
    collection->addAction("reselect", m_reselect);
    m_reselect->setShortcut(QKeySequence(Qt::CTRL + Qt::SHIFT + Qt::Key_D));
    connect(m_reselect, SIGNAL(triggered()), this, SLOT(reselect()));

    m_invert  = new KAction(i18n("&Invert Selection"), this);
    collection->addAction("invert", m_invert);
    m_invert->setShortcut(QKeySequence(Qt::CTRL + Qt::SHIFT + Qt::Key_I));
    connect(m_invert, SIGNAL(triggered()), this, SLOT(invert()));

    m_copyToNewLayer  = new KAction(i18n("Copy Selection to New Layer"), this);
    collection->addAction("copy_selection_to_new_layer", m_copyToNewLayer);
    m_copyToNewLayer->setShortcut(QKeySequence(Qt::CTRL + Qt::Key_J));
    connect(m_copyToNewLayer, SIGNAL(triggered()), this, SLOT(copySelectionToNewLayer()));

    m_cutToNewLayer  = new KAction(i18n("Cut Selection to New Layer"), this);
    collection->addAction("cut_selection_to_new_layer", m_cutToNewLayer);
    m_cutToNewLayer->setShortcut(QKeySequence(Qt::CTRL + Qt::SHIFT + Qt::Key_J));
    connect(m_cutToNewLayer, SIGNAL(triggered()), this, SLOT(cutToNewLayer()));

    m_fillForegroundColor  = new KAction(i18n("Fill with Foreground Color"), this);
    collection->addAction("fill_selection_foreground_color", m_fillForegroundColor);
    m_fillForegroundColor->setShortcut(QKeySequence(Qt::ALT + Qt::Key_Backspace));
    connect(m_fillForegroundColor, SIGNAL(triggered()), this, SLOT(fillForegroundColor()));

    m_fillBackgroundColor  = new KAction(i18n("Fill with Background Color"), this);
    collection->addAction("fill_selection_background_color", m_fillBackgroundColor);
    m_fillBackgroundColor->setShortcut(QKeySequence(Qt::Key_Backspace));
    connect(m_fillBackgroundColor, SIGNAL(triggered()), this, SLOT(fillBackgroundColor()));

    m_fillPattern  = new KAction(i18n("Fill with Pattern"), this);
    collection->addAction("fill_selection_pattern", m_fillPattern);
    connect(m_fillPattern, SIGNAL(triggered()), this, SLOT(fillPattern()));

    m_toggleDisplaySelection  = new KToggleAction(i18n("Display Selection"), this);
    collection->addAction("toggle_display_selection", m_toggleDisplaySelection);
    m_toggleDisplaySelection->setShortcut(QKeySequence(Qt::CTRL + Qt::SHIFT + Qt::Key_H));
    connect(m_toggleDisplaySelection, SIGNAL(triggered()), this, SLOT(toggleDisplaySelection()));

    m_toggleDisplaySelection->setChecked(true);

    m_smooth  = new KAction(i18n("Smooth..."), this);
    collection->addAction("smooth", m_smooth);
    connect(m_smooth, SIGNAL(triggered()), this, SLOT(smooth()));

    m_imageResizeToSelection  = new KAction(i18n("Size Canvas to Size of Selection"), this);
    collection->addAction("resizeimagetoselection", m_imageResizeToSelection);
    connect(m_imageResizeToSelection, SIGNAL(triggered()), this, SLOT(imageResizeToSelection()));

//     m_load
//         = new KAction(i18n("Load..."),
//                   0, 0,
//                   this, SLOT(load()),
//                   collection, "load_selection");
//
//
//     m_save
//         = new KAction(i18n("Save As..."),
//                   0, 0,
//                   this, SLOT(save()),
//                   collection, "save_selection");

    QClipboard *cb = QApplication::clipboard();
    connect(cb, SIGNAL(dataChanged()), SLOT(clipboardDataChanged()));
    connect(m_view->canvasBase()->toolProxy(), SIGNAL(toolChanged(const QString&)), SLOT(clipboardDataChanged()));

}

void KisSelectionManager::clipboardDataChanged()
{
    updateGUI();
}


void KisSelectionManager::addSelectionAction(QAction * action)
{
    m_pluginActions.append(action);
}


bool KisSelectionManager::havePixelsSelected()
{
    KisLayerSP activeLayer = m_view->activeLayer();
    KisSelectionSP activeSelection;
    if(activeLayer && !activeLayer->userLocked()
       && activeLayer->visible()) {

        activeSelection = activeLayer->selection();
        return activeSelection &&
            !activeSelection->isDeselected() &&
            !activeSelection->selectedRect().isEmpty();
    }
    return false;
}

bool KisSelectionManager::havePixelsInClipboard()
{
    return m_clipboard->hasClip();
}

bool KisSelectionManager::haveShapesSelected()
{
    return m_view->canvasBase()->shapeManager()->selection()->count() > 0;
}

bool KisSelectionManager::haveShapesInClipboard()
{
    KisShapeLayer *shapeLayer =
        dynamic_cast<KisShapeLayer*>(m_view->activeLayer().data());

    if (shapeLayer) {
        const QMimeData* data = QApplication::clipboard()->mimeData();
        if (data) {
            QStringList mimeTypes = m_view->canvasBase()->toolProxy()->supportedPasteMimeTypes();
            foreach(const QString & mimeType, mimeTypes) {
                if (data->hasFormat(mimeType)) {
                    return true;
                }
            }
        }
    }
    return false;
}

void KisSelectionManager::updateGUI()
{
    Q_ASSERT(m_view);
    Q_ASSERT(m_clipboard);
    if (!m_view || !m_clipboard) return;

    bool havePixelsSelected = this->havePixelsSelected();
    bool havePixelsInClipboard = this->havePixelsInClipboard();
    bool haveShapesSelected = this->haveShapesSelected();
    bool haveShapesInClipboard = this->haveShapesInClipboard();
    bool haveDevice = m_view->activeDevice();

    KisLayerSP activeLayer = m_view->activeLayer();
    KisSelectionSP activeSelection;
    bool canReselect = activeLayer && !activeLayer->userLocked() &&
        activeLayer->visible() &&
        (activeSelection = activeLayer->selection()) &&
        activeSelection->isDeselected() &&
        !activeSelection->selectedRect().isEmpty();


    m_clear->setEnabled(haveDevice || havePixelsSelected || haveShapesSelected);
    m_cut->setEnabled(havePixelsSelected || haveShapesSelected);
    m_copy->setEnabled(havePixelsSelected || haveShapesSelected);
    m_paste->setEnabled(havePixelsInClipboard || haveShapesInClipboard);
    m_pasteAt->setEnabled(havePixelsInClipboard || haveShapesInClipboard);
    // FIXME: how about pasting shapes?
    m_pasteNew->setEnabled(havePixelsInClipboard);

    m_copyMerged->setEnabled(havePixelsSelected);
    m_cutToNewLayer->setEnabled(havePixelsSelected);
    m_copyToNewLayer->setEnabled(havePixelsSelected);
    m_invert->setEnabled(havePixelsSelected);
    m_smooth->setEnabled(havePixelsSelected);
    m_imageResizeToSelection->setEnabled(havePixelsSelected);

    m_fillForegroundColor->setEnabled(haveDevice);
    m_fillBackgroundColor->setEnabled(haveDevice);
    m_fillPattern->setEnabled(haveDevice);

    m_selectAll->setEnabled(true);
    m_deselect->setEnabled(havePixelsSelected);
    m_reselect->setEnabled(canReselect);


    if (!m_pluginActions.isEmpty()) {
        QListIterator<QAction *> i(m_pluginActions);
        while (i.hasNext()) {
            i.next()->setEnabled(true);
        }
    }

//    m_load->setEnabled(true);
//    m_save->setEnabled(havePixelsSelected);

    updateStatusBar();
    emit signalUpdateGUI();
}

void KisSelectionManager::updateStatusBar()
{
    if (m_view && m_view->statusBar()) {
        m_view->statusBar()->setSelection(m_view->image());
    }
}

void KisSelectionManager::selectionChanged()
{
    updateGUI();
    emit currentSelectionChanged();
}

void KisSelectionManager::cut()
{
    KisLayerSP layer = m_view->activeLayer();
    if (!layer) return;

    if(haveShapesSelected()) {
        m_view->canvasBase()->toolProxy()->cut();
    }
    else {
        if (!m_view->selection()) return;

        copy();

        KisSelectedTransaction transaction(i18n("Cut"), layer);

        layer->paintDevice()->clearSelection(m_view->selection());
        QRect rect = m_view->selection()->selectedRect();

        transaction.commit(m_view->image()->undoAdapter());

        layer->setDirty(rect);
    }
}

void KisSelectionManager::copy()
{
    KisLayerSP layer = m_view->activeLayer();
    if (!layer) return;

    if(haveShapesSelected()) {
        m_view->canvasBase()->toolProxy()->copy();
    }
    else {
        KisPaintDeviceSP dev = m_view->activeDevice();
        if (!dev) return;

        copyFromDevice(dev);
    }
}

void KisSelectionManager::copyMerged()
{
    KisImageWSP image = m_view->image();
    if (!image) return;

    image->lock();
    KisPaintDeviceSP dev = image->rootLayer()->projection();
    copyFromDevice(dev);
    image->unlock();
}

void KisSelectionManager::paste()
{
    KisImageWSP image = m_view->image();
    if (!image) return;

    //figure out where to position the clip
    // XXX: Fix this for internal points & zoom! (BSAR)
    QWidget * w = m_view->canvas();
    QPoint center = QPoint(w->width() / 2, w->height() / 2);
    QPoint bottomright = QPoint(w->width(), w->height());
    if (bottomright.x() > image->width())
        center.setX(image->width() / 2);
    if (bottomright.y() > image->height())
        center.setY(image->height() / 2);

    const KoCanvasBase* canvasBase = m_view->canvasBase();
    const KoViewConverter* viewConverter = m_view->canvasBase()->viewConverter();

    KisPaintDeviceSP clip = m_clipboard->clip(
        QPoint(
            viewConverter->viewToDocumentX(canvasBase->canvasController()->canvasOffsetX()) + center.x(),
            viewConverter->viewToDocumentY(canvasBase->canvasController()->canvasOffsetY()) + center.y()));

    if (clip) {
        KisPaintLayer *layer = new KisPaintLayer(image.data(), image->nextLayerName() + i18n("(pasted)"), OPACITY_OPAQUE_U8, clip);
        Q_CHECK_PTR(layer);

        if (m_view->activeLayer()) {
            m_adapter->addNode(layer , m_view->activeLayer()->parent(), m_view->activeLayer().data());
        } else {
            m_adapter->addNode(layer , image->rootLayer(), 0);
        }
        layer->setDirty();
        m_view->nodeManager()->activateNode(layer);

    } else
        m_view->canvasBase()->toolProxy()->paste();
}

void KisSelectionManager::pasteAt()
{
    //XXX
}

void KisSelectionManager::pasteNew()
{
    KisPaintDeviceSP clip = m_clipboard->clip(QPoint());
    if (!clip) return;

    QRect rect = clip->exactBounds();
    if (rect.isEmpty()) return;

    const QByteArray mimetype = KoDocument::readNativeFormatMimeType();
    KoDocumentEntry entry = KoDocumentEntry::queryByMimeType(mimetype);

    KisDoc2* doc = dynamic_cast<KisDoc2*>(entry.createDoc());
    if (!doc) return;

    Q_ASSERT(doc->undoAdapter());


    KisImageWSP image = new KisImage(doc->undoAdapter(),
                                     rect.width(),
                                     rect.height(),
                                     clip->colorSpace(),
                                     i18n("Pasted"));
    KisPaintLayerSP layer =
        new KisPaintLayer(image.data(), clip->objectName(),
                          OPACITY_OPAQUE_U8, clip->colorSpace());

    KisPainter p(layer->paintDevice());
    p.setCompositeOp(COMPOSITE_COPY);
    p.bitBlt(0, 0, clip, rect.x(), rect.y(), rect.width(), rect.height());
    p.end();

    image->addNode(layer.data(), image->rootLayer());
    doc->setCurrentImage(image);

    KoMainWindow *win = new KoMainWindow(doc->componentData());
    win->show();
    win->setRootDocument(doc);
}

void KisSelectionManager::selectAll()
{
    KisImageWSP image = m_view->image();
    if (!image) return;

    KisUndoAdapter *undoAdapter = image->undoAdapter();
    undoAdapter->beginMacro(i18n("Select All"));

    if (!image->globalSelection()) {
<<<<<<< HEAD
        QUndoCommand *cmd = new KisSetGlobalSelectionCommand(image, 0, 0);
        undoAdapter->addCommand(cmd);
=======
        KUndo2Command *globalSelectionCommand =
            new KisSetGlobalSelectionCommand(image, 0, 0);

        undoAdapter->addCommand(globalSelectionCommand);
>>>>>>> 2246bbe5
    }

    KisSelectionSP selection = image->globalSelection();

    KisSelectionTransaction transaction(QString(), image, selection);
    selection->getOrCreatePixelSelection()->select(image->bounds());
    transaction.commit(undoAdapter);

    undoAdapter->endMacro();

    selectionChanged();
}

void KisSelectionManager::deselect()
{
    KisImageWSP image = m_view->image();
    if (!image) return;

    if (image->globalSelection()) {
        QUndoCommand *cmd = new KisDeselectGlobalSelectionCommand(image);
        image->undoAdapter()->addCommand(cmd);
        selectionChanged();
    }
}

void KisSelectionManager::reselect()
{
    KisImageWSP image = m_view->image();
    if (!image) return;

    if (image->globalSelection()) {
        QUndoCommand *cmd = new KisReselectGlobalSelectionCommand(image);
        image->undoAdapter()->addCommand(cmd);
        selectionChanged();
    }
}


void KisSelectionManager::clear()
{
    m_view->canvasBase()->toolProxy()->deleteSelection();
    updateGUI();
}

void KisSelectionManager::fill(const KoColor& color, bool fillWithPattern, const QString& transactionText)
{
    KisPaintDeviceSP device = m_view->activeDevice();
    if (!device) return;

    KisSelectionSP selection = m_view->selection();
    QRect selectedRect = selection ?
        selection->selectedRect() : m_view->image()->bounds();
    KisPaintDeviceSP filled = new KisPaintDevice(device->colorSpace());

    if (fillWithPattern) {
        KisFillPainter painter(filled);
        painter.fillRect(selectedRect.x(), selectedRect.y(),
                         selectedRect.width(), selectedRect.height(),
                         m_view->resourceProvider()->currentPattern());
        painter.end();
    } else {
        filled->setDefaultPixel(color.data());
    }

    KisPainter painter2(device, selection);

    painter2.beginTransaction(transactionText);
    painter2.bitBlt(selectedRect.x(), selectedRect.y(),
                    filled,
                    selectedRect.x(), selectedRect.y(),
                    selectedRect.width(), selectedRect.height());
    painter2.endTransaction(m_view->undoAdapter());

    device->setDirty(selectedRect);
}

void KisSelectionManager::fillForegroundColor()
{
    fill(m_view->resourceProvider()->fgColor(), false, i18n("Fill with Foreground Color"));
}

void KisSelectionManager::fillBackgroundColor()
{
    fill(m_view->resourceProvider()->bgColor(), false, i18n("Fill with Background Color"));
}

void KisSelectionManager::fillPattern()
{
    fill(KoColor(), true, i18n("Fill with Pattern"));
}

void KisSelectionManager::copySelectionToNewLayer()
{
    copy();
    paste();
}

void KisSelectionManager::cutToNewLayer()
{
    cut();
    paste();
}

void KisSelectionManager::toggleDisplaySelection()
{
    KisCanvasDecoration* decoration = m_view->canvasBase()->decoration("selection");
    if (decoration) decoration->toggleVisibility();
}

bool KisSelectionManager::displaySelection()
{
    return m_toggleDisplaySelection->isChecked();
}

void KisSelectionManager::applySelectionFilter(KisSelectionFilter *filter)
{
    KisImageWSP image = m_view->image();
    if (!image) return;

    KisSelectionSP selection = m_view->selection();
    if (!selection) return;

    KisSelectionTransaction transaction(filter->name(), image, selection);

    KisPixelSelectionSP mergedSelection = selection->mergedPixelSelection();
    QRect processingRect = filter->changeRect(mergedSelection->selectedExactRect());

    filter->process(mergedSelection, processingRect);

    transaction.commit(image->undoAdapter());
    selection->setDirty(processingRect);
    selectionChanged();
}

void KisSelectionManager::invert()
{
    applySelectionFilter(new KisInvertSelectionFilter());
}

void KisSelectionManager::grow(qint32 xRadius, qint32 yRadius)
{
    applySelectionFilter(new KisGrowSelectionFilter(xRadius, yRadius));
}

void KisSelectionManager::shrink(qint32 xRadius, qint32 yRadius, bool edgeLock)
{
    applySelectionFilter(new KisShrinkSelectionFilter(xRadius, yRadius, edgeLock));
}

void KisSelectionManager::smooth()
{
    applySelectionFilter(new KisSmoothSelectionFilter());
}

void KisSelectionManager::erode()
{
    applySelectionFilter(new KisErodeSelectionFilter());
}

void KisSelectionManager::dilate()
{
    applySelectionFilter(new KisDilateSelectionFilter());
}

void KisSelectionManager::border(qint32 xRadius, qint32 yRadius)
{
    applySelectionFilter(new KisBorderSelectionFilter(xRadius, yRadius));
}

void KisSelectionManager::feather(qint32 radius)
{
    applySelectionFilter(new KisFeatherSelectionFilter(radius));
}

void KisSelectionManager::shapeSelectionChanged()
{
    KoShapeManager* shapeManager = m_view->canvasBase()->globalShapeManager();

    KoSelection * selection = shapeManager->selection();
    QList<KoShape*> selectedShapes = selection->selectedShapes();

    KoLineBorder* border = new KoLineBorder(0, Qt::lightGray);
    foreach(KoShape* shape, shapeManager->shapes()) {
        if (dynamic_cast<KisShapeSelection*>(shape->parent())) {
            if (selectedShapes.contains(shape))
                shape->setBorder(border);
            else
                shape->setBorder(0);
        }
    }
}

void KisSelectionManager::imageResizeToSelection()
{
    KisSelectionSP selection = m_view->selection();
    KisImageWSP image = m_view->image();

    if (image && selection) {
        image->undoAdapter()->beginMacro(i18n("Resize Image to Size of Selection"));
        image->resize(selection->selectedExactRect(), true);
        image->undoAdapter()->endMacro();
    }
}

void KisSelectionManager::copyFromDevice(KisPaintDeviceSP device)
{
    KisImageWSP image = m_view->image();
    if (!image) return;

    KisSelectionSP selection = m_view->selection();

    QRect r = (selection) ? selection->selectedExactRect() : image->bounds();

    KisPaintDeviceSP clip = new KisPaintDevice(device->colorSpace());
    Q_CHECK_PTR(clip);

    const KoColorSpace * cs = clip->colorSpace();

    // TODO if the source is linked... copy from all linked layers?!?

    // Copy image data
    KisPainter gc;
    gc.begin(clip);
    gc.setCompositeOp(COMPOSITE_COPY);
    gc.bitBlt(0, 0, device, r.x(), r.y(), r.width(), r.height());
    gc.end();

    if (selection) {
        // Apply selection mask.
        KisPixelSelectionSP selectionProjection = selection->projection();
        KisHLineIteratorSP layerIt = clip->createHLineIteratorNG(0, 0, r.width());
        KisHLineConstIteratorPixel selectionIt = selectionProjection->createHLineIterator(r.x(), r.y(), r.width());
        //KisHLineConstIteratorSP selectionIt = selectionProjection->createHLineConstIteratorNG(r.x(), r.y(), r.width());

        for (qint32 y = 0; y < r.height(); y++) {

            for (qint32 x = 0; x < r.width(); x++) {

                cs->applyAlphaU8Mask(layerIt->rawData(), selectionIt.oldRawData(), 1);

                layerIt->nextPixel();
                ++selectionIt;
            }
            layerIt->nextRow();
            selectionIt.nextRow();
        }
    }

    m_clipboard->setClip(clip, r.topLeft());
}

#include "kis_selection_manager.moc"<|MERGE_RESOLUTION|>--- conflicted
+++ resolved
@@ -492,15 +492,8 @@
     undoAdapter->beginMacro(i18n("Select All"));
 
     if (!image->globalSelection()) {
-<<<<<<< HEAD
-        QUndoCommand *cmd = new KisSetGlobalSelectionCommand(image, 0, 0);
+        KUndo2Command *cmd = new KisSetGlobalSelectionCommand(image, 0, 0);
         undoAdapter->addCommand(cmd);
-=======
-        KUndo2Command *globalSelectionCommand =
-            new KisSetGlobalSelectionCommand(image, 0, 0);
-
-        undoAdapter->addCommand(globalSelectionCommand);
->>>>>>> 2246bbe5
     }
 
     KisSelectionSP selection = image->globalSelection();
@@ -520,7 +513,7 @@
     if (!image) return;
 
     if (image->globalSelection()) {
-        QUndoCommand *cmd = new KisDeselectGlobalSelectionCommand(image);
+        KUndo2Command *cmd = new KisDeselectGlobalSelectionCommand(image);
         image->undoAdapter()->addCommand(cmd);
         selectionChanged();
     }
@@ -532,7 +525,7 @@
     if (!image) return;
 
     if (image->globalSelection()) {
-        QUndoCommand *cmd = new KisReselectGlobalSelectionCommand(image);
+        KUndo2Command *cmd = new KisReselectGlobalSelectionCommand(image);
         image->undoAdapter()->addCommand(cmd);
         selectionChanged();
     }
