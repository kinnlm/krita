<?xml version="1.0" encoding="UTF-8"?>
<ui version="4.0">
 <class>WdgColorSettings</class>
 <widget class="QWidget" name="WdgColorSettings">
  <property name="geometry">
   <rect>
    <x>0</x>
    <y>0</y>
<<<<<<< HEAD
    <width>586</width>
    <height>507</height>
=======
    <width>760</width>
    <height>546</height>
>>>>>>> 55db9cbd
   </rect>
  </property>
  <property name="windowTitle">
   <string>Color Settings</string>
  </property>
  <layout class="QGridLayout" name="gridLayout">
   <item row="0" column="0">
    <layout class="QHBoxLayout">
     <property name="spacing">
      <number>6</number>
     </property>
     <property name="margin">
      <number>0</number>
     </property>
     <item>
      <widget class="QLabel" name="textLabel1_2">
       <property name="text">
        <string>Default color model for new images:</string>
       </property>
      </widget>
     </item>
     <item>
      <widget class="KisCmbIDList" name="cmbWorkingColorSpace" native="true">
       <property name="sizePolicy">
        <sizepolicy hsizetype="Expanding" vsizetype="Preferred">
         <horstretch>0</horstretch>
         <verstretch>0</verstretch>
        </sizepolicy>
       </property>
       <property name="minimumSize">
        <size>
         <width>0</width>
         <height>20</height>
        </size>
       </property>
      </widget>
     </item>
    </layout>
   </item>
   <item row="1" column="0">
    <widget class="QGroupBox" name="grpDisplay">
     <property name="title">
      <string>Display</string>
     </property>
     <layout class="QVBoxLayout">
      <property name="spacing">
       <number>6</number>
      </property>
      <property name="margin">
       <number>11</number>
      </property>
      <item>
       <widget class="QCheckBox" name="chkUseSystemMonitorProfile">
        <property name="text">
         <string>Use system monitor profile</string>
        </property>
        <property name="checked">
         <bool>false</bool>
        </property>
       </widget>
      </item>
      <item>
       <layout class="QHBoxLayout">
        <property name="spacing">
         <number>6</number>
        </property>
        <property name="margin">
         <number>0</number>
        </property>
        <item>
         <widget class="QLabel" name="lblMonitorProfile">
          <property name="toolTip">
           <string>The icm profile for your calibrated monitor</string>
          </property>
          <property name="text">
           <string>&amp;Monitor profile:</string>
          </property>
          <property name="buddy">
           <cstring>cmbMonitorProfile</cstring>
          </property>
         </widget>
        </item>
        <item>
         <widget class="SqueezedComboBox" name="cmbMonitorProfile" native="true">
          <property name="sizePolicy">
           <sizepolicy hsizetype="Expanding" vsizetype="Fixed">
            <horstretch>0</horstretch>
            <verstretch>0</verstretch>
           </sizepolicy>
          </property>
         </widget>
        </item>
       </layout>
      </item>
      <item>
       <layout class="QHBoxLayout">
        <property name="spacing">
         <number>6</number>
        </property>
        <property name="margin">
         <number>0</number>
        </property>
        <item>
         <widget class="QLabel" name="lblRenderingIntent">
          <property name="toolTip">
           <string>The icm profile for your calibrated monitor</string>
          </property>
          <property name="text">
           <string>&amp;Rendering intent:</string>
          </property>
          <property name="buddy">
           <cstring>cmbMonitorProfile</cstring>
          </property>
         </widget>
        </item>
        <item>
         <widget class="KComboBox" name="cmbMonitorIntent">
          <property name="sizePolicy">
           <sizepolicy hsizetype="Expanding" vsizetype="Fixed">
            <horstretch>0</horstretch>
            <verstretch>0</verstretch>
           </sizepolicy>
          </property>
          <item>
           <property name="text">
            <string>Perceptual</string>
           </property>
          </item>
          <item>
           <property name="text">
            <string>Relative Colorimetric</string>
           </property>
          </item>
          <item>
           <property name="text">
            <string>Saturation</string>
           </property>
          </item>
          <item>
           <property name="text">
            <string>Absolute Colorimetric</string>
           </property>
          </item>
         </widget>
        </item>
       </layout>
      </item>
     </layout>
    </widget>
   </item>
   <item row="2" column="0">
    <widget class="QGroupBox" name="groupBox2">
     <property name="enabled">
      <bool>true</bool>
     </property>
     <property name="title">
      <string>Printing</string>
     </property>
     <layout class="QVBoxLayout" name="verticalLayout">
      <property name="margin">
       <number>11</number>
      </property>
      <item>
       <layout class="QGridLayout" name="gridLayout_2">
        <item row="0" column="0">
         <widget class="QLabel" name="lbldefaultprinterspace">
          <property name="text">
           <string>Default printer color model:</string>
          </property>
          <property name="alignment">
           <set>Qt::AlignRight|Qt::AlignTrailing|Qt::AlignVCenter</set>
          </property>
         </widget>
        </item>
        <item row="1" column="0">
         <widget class="QLabel" name="textLabel4">
          <property name="toolTip">
           <string>The icm profile for your calibrated printer</string>
          </property>
          <property name="text">
           <string>Default &amp;printer profile:</string>
          </property>
          <property name="alignment">
           <set>Qt::AlignRight|Qt::AlignTrailing|Qt::AlignVCenter</set>
          </property>
          <property name="buddy">
           <cstring>cmbPrintProfile</cstring>
          </property>
         </widget>
        </item>
        <item row="0" column="1">
         <widget class="KisCmbIDList" name="cmbPrintingColorSpace" native="true">
          <property name="sizePolicy">
           <sizepolicy hsizetype="Expanding" vsizetype="Preferred">
            <horstretch>0</horstretch>
            <verstretch>0</verstretch>
           </sizepolicy>
          </property>
         </widget>
        </item>
        <item row="1" column="1">
         <widget class="SqueezedComboBox" name="cmbPrintProfile" native="true"/>
        </item>
       </layout>
      </item>
     </layout>
    </widget>
   </item>
   <item row="3" column="0">
    <widget class="QGroupBox" name="grpPasteBehaviour">
     <property name="title">
      <string>When Pasting Into Krita From Other Applications</string>
     </property>
     <layout class="QVBoxLayout">
      <property name="spacing">
       <number>6</number>
      </property>
      <property name="margin">
       <number>11</number>
      </property>
      <item>
       <widget class="QRadioButton" name="radioPasteWeb">
        <property name="text">
         <string>Assume sRGB (like images from the web are supposed to be seen)</string>
        </property>
       </widget>
      </item>
      <item>
       <widget class="QRadioButton" name="radioPasteMonitor">
        <property name="text">
         <string>Assume monitor profile (like you see it in the other application)</string>
        </property>
       </widget>
      </item>
      <item>
       <widget class="QRadioButton" name="radioPasteAsk">
        <property name="text">
         <string>Ask each time</string>
        </property>
       </widget>
      </item>
      <item>
       <widget class="QLabel" name="textLabel1_2_2">
        <property name="text">
         <string>Note: When copying/pasting inside Krita color info is always preserved.</string>
        </property>
       </widget>
      </item>
     </layout>
    </widget>
   </item>
   <item row="4" column="0">
    <layout class="QVBoxLayout">
     <property name="spacing">
      <number>6</number>
     </property>
     <property name="margin">
      <number>0</number>
     </property>
     <item>
      <widget class="QCheckBox" name="chkBlackpoint">
       <property name="text">
        <string>Use Blackpoint Compensation</string>
       </property>
       <property name="checked">
        <bool>true</bool>
       </property>
      </widget>
     </item>
    </layout>
   </item>
   <item row="5" column="0">
    <widget class="QGroupBox" name="grpOcio">
     <property name="title">
      <string>OpenColorIO</string>
     </property>
     <property name="checkable">
      <bool>true</bool>
     </property>
     <layout class="QVBoxLayout" name="verticalLayout_2">
      <item>
       <widget class="QLabel" name="label">
        <property name="text">
         <string>OpenColorIO supports on the fly selection of LUTs, exposure and gamma for HDR images. (16 and 32 bit floating point.).</string>
        </property>
        <property name="textFormat">
         <enum>Qt::PlainText</enum>
        </property>
        <property name="wordWrap">
         <bool>true</bool>
        </property>
       </widget>
      </item>
      <item>
       <widget class="QCheckBox" name="chkOcioUseEnvironment">
        <property name="text">
         <string>Use the OpenColorIO environment variable (OCIO)</string>
        </property>
        <property name="checked">
         <bool>true</bool>
        </property>
       </widget>
      </item>
      <item>
       <layout class="QHBoxLayout" name="horizontalLayout">
        <item>
         <widget class="QLabel" name="lblOcioConfig">
          <property name="text">
           <string>OpenColorIO configuration path:</string>
          </property>
         </widget>
        </item>
        <item>
         <widget class="QLineEdit" name="txtOcioConfigPath">
          <property name="readOnly">
           <bool>true</bool>
          </property>
         </widget>
        </item>
        <item>
         <widget class="QToolButton" name="bnSelectOcioConfigPath">
          <property name="text">
           <string>...</string>
          </property>
         </widget>
        </item>
       </layout>
      </item>
     </layout>
    </widget>
   </item>
   <item row="6" column="0">
    <spacer>
     <property name="orientation">
      <enum>Qt::Vertical</enum>
     </property>
     <property name="sizeType">
      <enum>QSizePolicy::Expanding</enum>
     </property>
     <property name="sizeHint" stdset="0">
      <size>
       <width>20</width>
       <height>16</height>
      </size>
     </property>
    </spacer>
   </item>
  </layout>
 </widget>
 <layoutdefault spacing="6" margin="11"/>
 <customwidgets>
  <customwidget>
   <class>KComboBox</class>
   <extends>QComboBox</extends>
   <header>kcombobox.h</header>
  </customwidget>
  <customwidget>
   <class>KisCmbIDList</class>
   <extends>QWidget</extends>
   <header>widgets/kis_cmb_idlist.h</header>
  </customwidget>
  <customwidget>
   <class>SqueezedComboBox</class>
   <extends>QWidget</extends>
   <header>widgets/squeezedcombobox.h</header>
  </customwidget>
 </customwidgets>
 <resources/>
 <connections/>
</ui><|MERGE_RESOLUTION|>--- conflicted
+++ resolved
@@ -6,13 +6,8 @@
    <rect>
     <x>0</x>
     <y>0</y>
-<<<<<<< HEAD
     <width>586</width>
     <height>507</height>
-=======
-    <width>760</width>
-    <height>546</height>
->>>>>>> 55db9cbd
    </rect>
   </property>
   <property name="windowTitle">
