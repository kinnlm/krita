--- conflicted
+++ resolved
@@ -377,12 +377,8 @@
 
 bool KisConfig::useOpenGL() const
 {
-<<<<<<< HEAD
-    if (qApp->applicationName() == "krita") {
-=======
     if (qApp->applicationName() == "krita" ) {
         qDebug() << "use opengl" << m_cfg.readEntry("useOpenGL", true) << "success" << m_cfg.readEntry("canvasState", "OPENGL_SUCCESS");
->>>>>>> 0e7cf00c
         QString canvasState = m_cfg.readEntry("canvasState", "OPENGL_SUCCESS");
         return (m_cfg.readEntry("useOpenGL", true) && (canvasState == "OPENGL_SUCCESS"));
     }
