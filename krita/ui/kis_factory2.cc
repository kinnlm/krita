--- conflicted
+++ resolved
@@ -78,13 +78,7 @@
         // for images in the paintop box
         KGlobal::dirs()->addResourceType("kis_images", "data", "krita/images/");
 
-<<<<<<< HEAD
-        KGlobal::dirs()->addResourceType("icc_profiles", 0, "krita/profiles/");
-
-        KGlobal::dirs()->addResourceType("kis_shaders", "data", "krita/shaders/");
-=======
-        s_componentData->dirs()->addResourceType("icc_profiles", "data", "krita/profiles/");
->>>>>>> 28d02d28
+        KGlobal::dirs()->addResourceType("icc_profiles", "data", "krita/profiles/");
 
         // Tell the iconloader about share/apps/calligra/icons
         KIconLoader::global()->addAppDir("calligra");
