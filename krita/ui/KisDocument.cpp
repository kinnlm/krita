/* This file is part of the Krita project
 *
 * Copyright (C) 2014 Boudewijn Rempt <boud@kogmbh.com>
 *
 * This library is free software; you can redistribute it and/or
 * modify it under the terms of the GNU Library General Public
 * License as published by the Free Software Foundation; either
 * version 2 of the License, or (at your option) any later version.
 *
 * This library is distributed in the hope that it will be useful,
 * but WITHOUT ANY WARRANTY; without even the implied warranty of
 * MERCHANTABILITY or FITNESS FOR A PARTICULAR PURPOSE.  See the GNU
 * Library General Public License for more details.
 *
 * You should have received a copy of the GNU Library General Public License
 * along with this library; see the file COPYING.LIB.  If not, write to
 * the Free Software Foundation, Inc., 51 Franklin Street, Fifth Floor,
 * Boston, MA 02110-1301, USA.
 */

#include "KisMainWindow.h" // XXX: remove
#include <QMessageBox> // XXX: remove

#include "KisApplication.h"
#include "KisDocument.h"
#include "KisImportExportManager.h"
#include "KisPart.h"
#include "KisView.h"

#include <KoCanvasBase.h>
#include <KoColor.h>
#include <KoColorProfile.h>
#include <KoColorSpaceEngine.h>
#include <KoColorSpace.h>
#include <KoColorSpaceRegistry.h>
#include <KoDocumentInfoDlg.h>
#include <KoDocumentInfo.h>
#include <KoDpi.h>
#include <KoUnit.h>
#include <KoEmbeddedDocumentSaver.h>
#include <KoFileDialog.h>
#include <KoID.h>
#include <KoOdfReadStore.h>
#include <KoProgressProxy.h>
#include <KoProgressUpdater.h>
#include <KoSelection.h>
#include <KoShape.h>
#include <KoShapeController.h>
#include <KoStore.h>
#include <KoUpdater.h>
#include <KoXmlWriter.h>

#include <kmimetype.h>
#include <kfileitem.h>
#include <kio/netaccess.h>
#include <klocale.h>
#include <ksavefile.h>
#include <kdebug.h>
#include <kstandarddirs.h>
#include <kdesktopfile.h>
#include <kconfiggroup.h>
#include <kio/job.h>
#include <kfileitem.h>
#include <kio/netaccess.h>
#include <kio/job.h>
#include <kfileitem.h>
#include <kio/netaccess.h>
#include <kdirnotify.h>
#include <ktemporaryfile.h>
#include "kundo2stack.h"

#include <QApplication>
#include <QBuffer>
#include <QDesktopServices>
#include <QDir>
#include <QDomDocument>
#include <QDomElement>
#include <QFileInfo>
#include <QImage>
#include <QList>
#include <QPainter>
#include <QRect>
#include <QScopedPointer>
#include <QSize>
#include <QStringList>
#include <QtGlobal>
#include <QTimer>
#include <QWidget>

// Krita Image
#include <kis_config.h>
#include <flake/kis_shape_layer.h>
#include <kis_debug.h>
#include <kis_group_layer.h>
#include <kis_image.h>
#include <kis_layer.h>
#include <kis_name_server.h>
#include <kis_paint_layer.h>
#include <kis_painter.h>
#include <kis_selection.h>
#include <kis_fill_painter.h>
#include <kis_document_undo_store.h>
#include <kis_painting_assistants_decoration.h>

// Local
#include "kis_factory2.h"
#include "KisViewManager.h"
#include "kis_clipboard.h"
#include "widgets/kis_custom_image_widget.h"
#include "canvas/kis_canvas2.h"
#include "flake/kis_shape_controller.h"
#include "kra/kis_kra_loader.h"
#include "kra/kis_kra_saver.h"
#include "kis_statusbar.h"
#include "widgets/kis_progress_widget.h"
#include "kis_canvas_resource_provider.h"
#include "kis_resource_server_provider.h"
#include "kis_node_manager.h"
#include "KisPart.h"

static const char CURRENT_DTD_VERSION[] = "2.0";

// Define the protocol used here for embedded documents' URL
// This used to "store" but KUrl didn't like it,
// so let's simply make it "tar" !
#define STORE_PROTOCOL "tar"
// The internal path is a hack to make KUrl happy and for document children
#define INTERNAL_PROTOCOL "intern"
#define INTERNAL_PREFIX "intern:/"
// Warning, keep it sync in koStore.cc

#include <unistd.h>

using namespace std;

/**********************************************************
 *
 * KisDocument
 *
 **********************************************************/

namespace {

class DocumentProgressProxy : public KoProgressProxy {
public:
    KisMainWindow *m_mainWindow;
    DocumentProgressProxy(KisMainWindow *mainWindow)
        : m_mainWindow(mainWindow)
    {
    }

    ~DocumentProgressProxy() {
        // signal that the job is done
        setValue(-1);
    }

    int maximum() const {
        return 100;
    }

    void setValue(int value) {
        if (m_mainWindow) {
            m_mainWindow->slotProgress(value);
        }
    }

    void setRange(int /*minimum*/, int /*maximum*/) {

    }

    void setFormat(const QString &/*format*/) {

    }
};
}

//static
QString KisDocument::newObjectName()
{
    static int s_docIFNumber = 0;
    QString name; name.setNum(s_docIFNumber++); name.prepend("document_");
    return name;
}


class UndoStack : public KUndo2Stack
{
public:
    UndoStack(KisDocument *doc)
        : m_doc(doc)
    {
    }

    void setIndex(int idx) {
        KisImageWSP image = this->image();
        image->requestStrokeCancellation();
        if(image->tryBarrierLock()) {
            KUndo2Stack::setIndex(idx);
            image->unlock();
        }
    }

    void undo() {
        KisImageWSP image = this->image();
        image->requestUndoDuringStroke();
        if(image->tryBarrierLock()) {
            KUndo2Stack::undo();
            image->unlock();
        }
    }

    void redo() {
        KisImageWSP image = this->image();
        if(image->tryBarrierLock()) {
            KUndo2Stack::redo();
            image->unlock();
        }
    }

private:
    KisImageWSP image() {
        KisImageWSP currentImage = m_doc->image();
        Q_ASSERT(currentImage);
        return currentImage;
    }

private:
    KisDocument *m_doc;
};

class KisDocument::Private
{
public:
    Private(KisDocument *document) :
        document(document),
        // XXX: the part should _not_ be modified from the document
        docInfo(0),
        progressUpdater(0),
        progressProxy(0),
        profileStream(0),
        filterManager(0),
        specialOutputFlag(0),   // default is native format
        isImporting(false),
        isExporting(false),
        password(QString()),
        modifiedAfterAutosave(false),
        autosaving(false),
        shouldCheckAutoSaveFile(true),
        autoErrorHandlingEnabled(true),
        backupFile(true),
        backupPath(QString()),
        doNotSaveExtDoc(false),
        storeInternal(false),
        isLoading(false),
        undoStack(0),
        modified(false),
        readwrite(true),
        disregardAutosaveFailure(false),
        nserver(0),
        macroNestDepth(0),
        kraLoader(0)
    {
        m_job = 0;
        m_statJob = 0;
        m_uploadJob = 0;
        m_saveOk = false;
        m_waitForSave = false;
        m_duringSaveAs = false;
        m_bTemp = false;
        m_bAutoDetectedMime = false;

        confirmNonNativeSave[0] = true;
        confirmNonNativeSave[1] = true;
        if (KGlobal::locale()->measureSystem() == KLocale::Imperial) {
            unit = KoUnit::Inch;
        } else {
            unit = KoUnit::Centimeter;
        }
    }

    ~Private() {
        // Don't delete m_d->shapeController because it's in a QObject hierarchy.
        delete nserver;
    }

    KisDocument *document;

    KoDocumentInfo *docInfo;

    KoProgressUpdater *progressUpdater;
    KoProgressProxy *progressProxy;
    QTextStream *profileStream;
    QTime profileReferenceTime;

    KoUnit unit;

    KisImportExportManager *filterManager; // The filter-manager to use when loading/saving [for the options]

    QByteArray mimeType; // The actual mimetype of the document
    QByteArray outputMimeType; // The mimetype to use when saving
    bool confirmNonNativeSave [2]; // used to pop up a dialog when saving for the
    // first time if the file is in a foreign format
    // (Save/Save As, Export)
    int specialOutputFlag; // See KoFileDialog in koMainWindow.cc
    bool isImporting;
    bool isExporting; // File --> Import/Export vs File --> Open/Save
    QString password; // The password used to encrypt an encrypted document

    QTimer autoSaveTimer;
    QString lastErrorMessage; // see openFile()
    int autoSaveDelay; // in seconds, 0 to disable.
    bool modifiedAfterAutosave;
    bool autosaving;
    bool shouldCheckAutoSaveFile; // usually true
    bool autoErrorHandlingEnabled; // usually true
    bool backupFile;
    QString backupPath;
    bool doNotSaveExtDoc; // makes it possible to save only internally stored child documents
    bool storeInternal; // Store this doc internally even if url is external
    bool isLoading; // True while loading (openUrl is async)

    KUndo2Stack *undoStack;

    KoGridData gridData;
    KoGuidesData guidesData;

    bool isEmpty;

    KoPageLayout pageLayout;

    KIO::FileCopyJob * m_job;
    KIO::StatJob * m_statJob;
    KIO::FileCopyJob * m_uploadJob;
    KUrl m_originalURL; // for saveAs
    QString m_originalFilePath; // for saveAs
    bool m_saveOk : 1;
    bool m_waitForSave : 1;
    bool m_duringSaveAs : 1;
    bool m_bTemp: 1;      // If @p true, @p m_file is a temporary file that needs to be deleted later.
    bool m_bAutoDetectedMime : 1; // whether the mimetype in the arguments was detected by the part itself
    KUrl m_url; // Remote (or local) url - the one displayed to the user.
    QString m_file; // Local file - the only one the part implementation should deal with.
    QEventLoop m_eventLoop;

    bool modified;
    bool readwrite;

    bool disregardAutosaveFailure;

    KisNameServer *nserver;
    qint32 macroNestDepth;

    KisImageSP image;
    KisNodeSP preActivatedNode;
    KisShapeController* shapeController;
    KoShapeController* koShapeController;

    KisKraLoader* kraLoader;
    KisKraSaver* kraSaver;

    QList<KisPaintingAssistant*> assistants;

    bool openFile()
    {
        DocumentProgressProxy *progressProxy = 0;
        if (!document->progressProxy()) {
            KisMainWindow *mainWindow = 0;
            if (KisPart::instance()->mainWindows().count() > 0) {
                mainWindow = KisPart::instance()->mainWindows()[0];
            }
            progressProxy = new DocumentProgressProxy(mainWindow);
            document->setProgressProxy(progressProxy);
        }
        document->setUrl(m_url);

        bool ok = document->openFile();

        if (progressProxy) {
            document->setProgressProxy(0);
            delete progressProxy;
        }
        return ok;
    }

    bool openLocalFile()
    {
        m_bTemp = false;
        // set the mimetype only if it was not already set (for example, by the host application)
        if (mimeType.isEmpty()) {
            // get the mimetype of the file
            // using findByUrl() to avoid another string -> url conversion
            KMimeType::Ptr mime = KMimeType::findByUrl(m_url, 0, true /* local file*/);
            if (mime) {
                mimeType = mime->name().toLocal8Bit();
                m_bAutoDetectedMime = true;
            }
        }
        const bool ret = openFile();
        if (ret) {
            emit document->completed();
        } else {
            emit document->canceled(QString());
        }
        return ret;
    }

    void openRemoteFile()
    {
        m_bTemp = true;
        // Use same extension as remote file. This is important for mimetype-determination (e.g. koffice)
        QString fileName = m_url.fileName();
        QFileInfo fileInfo(fileName);
        QString ext = fileInfo.completeSuffix();
        QString extension;
        if (!ext.isEmpty() && m_url.query().isNull()) // not if the URL has a query, e.g. cgi.pl?something
            extension = '.'+ext; // keep the '.'
        KTemporaryFile tempFile;
        tempFile.setSuffix(extension);
        tempFile.setAutoRemove(false);
        tempFile.open();
        m_file = tempFile.fileName();

        KUrl destURL;
        destURL.setPath( m_file );
        KIO::JobFlags flags = KIO::DefaultFlags;
        flags |= KIO::Overwrite;
        m_job = KIO::file_copy(m_url, destURL, 0600, flags);
        QObject::connect(m_job, SIGNAL(result(KJob*)), document, SLOT(_k_slotJobFinished(KJob*)));
        QObject::connect(m_job, SIGNAL(mimetype(KIO::Job*,QString)), document, SLOT(_k_slotGotMimeType(KIO::Job*,QString)));
    }

    // Set m_file correctly for m_url
    void prepareSaving()
    {
        // Local file
        if ( m_url.isLocalFile() )
        {
            if ( m_bTemp ) // get rid of a possible temp file first
            {              // (happens if previous url was remote)
                QFile::remove( m_file );
                m_bTemp = false;
            }
            m_file = m_url.toLocalFile();
        }
        else
        { // Remote file
            // We haven't saved yet, or we did but locally - provide a temp file
            if ( m_file.isEmpty() || !m_bTemp )
            {
                KTemporaryFile tempFile;
                tempFile.setAutoRemove(false);
                tempFile.open();
                m_file = tempFile.fileName();
                m_bTemp = true;
            }
            // otherwise, we already had a temp file
        }
    }


    void _k_slotJobFinished( KJob * job )
    {
        Q_ASSERT( job == m_job );
        m_job = 0;
        if (job->error())
            emit document->canceled( job->errorString() );
        else {
            if ( openFile() ) {
                emit document->completed();
            }
            else {
                emit document->canceled(QString());
            }
        }
    }

    void _k_slotStatJobFinished(KJob * job)
    {
        Q_ASSERT(job == m_statJob);
        m_statJob = 0;

        // this could maybe confuse some apps? So for now we'll just fallback to KIO::get
        // and error again. Well, maybe this even helps with wrong stat results.
        if (!job->error()) {
            const KUrl localUrl = static_cast<KIO::StatJob*>(job)->url();
            if (localUrl.isLocalFile()) {
                m_file = localUrl.toLocalFile();
                openLocalFile();
                return;
            }
        }
        openRemoteFile();
    }


    void _k_slotGotMimeType(KIO::Job *job, const QString &mime)
    {
        kDebug(1000) << mime;
        Q_ASSERT(job == m_job); Q_UNUSED(job);
        // set the mimetype only if it was not already set (for example, by the host application)
        if (mimeType.isEmpty()) {
            mimeType = mime.toLocal8Bit();
            m_bAutoDetectedMime = true;
        }
    }

    void _k_slotUploadFinished( KJob * )
    {
        if (m_uploadJob->error())
        {
            QFile::remove(m_uploadJob->srcUrl().toLocalFile());
            m_uploadJob = 0;
            if (m_duringSaveAs) {
                document->setUrl(m_originalURL);
                m_file = m_originalFilePath;
            }
        }
        else
        {
            KUrl dirUrl( m_url );
            dirUrl.setPath( dirUrl.directory() );
            ::org::kde::KDirNotify::emitFilesAdded( dirUrl.url() );

            m_uploadJob = 0;
            document->setModified( false );
            emit document->completed();
            m_saveOk = true;
        }
        m_duringSaveAs = false;
        m_originalURL = KUrl();
        m_originalFilePath.clear();
        if (m_waitForSave) {
            m_eventLoop.quit();
        }
    }


};

KisDocument::KisDocument()
    : d(new Private(this))
{
    d->undoStack = new UndoStack(this);
    d->undoStack->setParent(this);

    d->isEmpty = true;
    d->filterManager = new KisImportExportManager(this, d->progressUpdater);

    connect(&d->autoSaveTimer, SIGNAL(timeout()), this, SLOT(slotAutoSave()));
    setAutoSave(defaultAutoSave());

    setObjectName(newObjectName());

    d->docInfo = new KoDocumentInfo(this);

    d->pageLayout.width = 0;
    d->pageLayout.height = 0;
    d->pageLayout.topMargin = 0;
    d->pageLayout.bottomMargin = 0;
    d->pageLayout.leftMargin = 0;
    d->pageLayout.rightMargin = 0;


    KConfigGroup cfgGrp(KisFactory::componentData().config(), "Undo");
    d->undoStack->setUndoLimit(cfgGrp.readEntry("UndoLimit", 1000));

    connect(d->undoStack, SIGNAL(indexChanged(int)), this, SLOT(slotUndoStackIndexChanged(int)));

    // preload the krita resources
    KisResourceServerProvider::instance();

    init();
    undoStack()->setUndoLimit(KisConfig().undoStackLimit());
    setBackupFile(KisConfig().backupFile());
}

KisDocument::~KisDocument()
{
    /**
     * Push a timebomb, which will try to release the memory after
     * the document has been deleted
     */
    KisPaintDevice::createMemoryReleaseObject()->deleteLater();

    d->autoSaveTimer.disconnect(this);
    d->autoSaveTimer.stop();

    delete d->filterManager;

    // Despite being QObject they needs to be deleted before the image
    delete d->shapeController;
    
    delete d->koShapeController;

    if (d->image) {
        d->image->notifyAboutToBeDeleted();
    }
    // The following line trigger the deletion of the image
    d->image.clear();

    delete d;
}

void KisDocument::init()
{
    delete d->nserver;
    d->nserver = 0;

    d->nserver = new KisNameServer(1);
    Q_CHECK_PTR(d->nserver);

    d->shapeController = new KisShapeController(this, d->nserver);
    d->koShapeController = new KoShapeController(0, d->shapeController);

    d->kraSaver = 0;
    d->kraLoader = 0;
}

bool KisDocument::reload()
{
    // XXX: reimplement!
    return false;
}

bool KisDocument::exportDocument(const KUrl & _url)
{
    bool ret;

    d->isExporting = true;

    //
    // Preserve a lot of state here because we need to restore it in order to
    // be able to fake a File --> Export.  Can't do this in saveFile() because,
    // for a start, KParts has already set url and m_file and because we need
    // to restore the modified flag etc. and don't want to put a load on anyone
    // reimplementing saveFile() (Note: importDocument() and exportDocument()
    // will remain non-virtual).
    //
    KUrl oldURL = url();
    QString oldFile = localFilePath();

    bool wasModified = isModified();
    QByteArray oldMimeType = mimeType();

    // save...
    ret = saveAs(_url);


    //
    // This is sooooo hacky :(
    // Hopefully we will restore enough state.
    //
    kDebug(30003) << "Restoring KisDocument state to before export";

    // always restore url & m_file because KParts has changed them
    // (regardless of failure or success)
    setUrl(oldURL);
    setLocalFilePath(oldFile);

    // on successful export we need to restore modified etc. too
    // on failed export, mimetype/modified hasn't changed anyway
    if (ret) {
        setModified(wasModified);
        d->mimeType = oldMimeType;
    }


    d->isExporting = false;

    return ret;
}

bool KisDocument::saveFile()
{
    kDebug(30003) << "doc=" << url().url();

    // Save it to be able to restore it after a failed save
    const bool wasModified = isModified();

    // The output format is set by koMainWindow, and by openFile
    QByteArray outputMimeType = d->outputMimeType;
    if (outputMimeType.isEmpty())
        outputMimeType = d->outputMimeType = nativeFormatMimeType();

    QApplication::setOverrideCursor(Qt::WaitCursor);

    if (backupFile()) {
        if (url().isLocalFile())
            KBackup::backupFile(url().toLocalFile(), d->backupPath);
        else {
            KIO::UDSEntry entry;
            if (KIO::NetAccess::stat(url(),
                                     entry,
                                     KisPart::instance()->currentMainwindow())) {     // this file exists => backup
                emit statusBarMessage(i18n("Making backup..."));
                KUrl backup;
                if (d->backupPath.isEmpty())
                    backup = url();
                else
                    backup = d->backupPath + '/' + url().fileName();
                backup.setPath(backup.path() + QString::fromLatin1("~"));
                KFileItem item(entry, url());
                Q_ASSERT(item.name() == url().fileName());
                KIO::FileCopyJob *job = KIO::file_copy(url(), backup, item.permissions(), KIO::Overwrite | KIO::HideProgressInfo);
                job->exec();
            }
        }
    }

    emit statusBarMessage(i18n("Saving..."));
    qApp->processEvents();
    bool ret = false;
    bool suppressErrorDialog = false;
    if (!isNativeFormat(outputMimeType)) {
        kDebug(30003) << "Saving to format" << outputMimeType << "in" << localFilePath();
        // Not native format : save using export filter
        KisImportExportFilter::ConversionStatus status = d->filterManager->exportDocument(localFilePath(), outputMimeType);
        ret = status == KisImportExportFilter::OK;
        suppressErrorDialog = (status == KisImportExportFilter::UserCancelled || status == KisImportExportFilter::BadConversionGraph);
    } else {
        // Native format => normal save
        Q_ASSERT(!localFilePath().isEmpty());
        ret = saveNativeFormat(localFilePath());
    }

    if (ret) {
        d->undoStack->setClean();
        removeAutoSaveFiles();
        // Restart the autosave timer
        // (we don't want to autosave again 2 seconds after a real save)
        setAutoSave(d->autoSaveDelay);
    }

    QApplication::restoreOverrideCursor();
    if (!ret) {
        if (!suppressErrorDialog) {
            if (errorMessage().isEmpty()) {
                QMessageBox::critical(0, i18nc("@title:window", "Krita"), i18n("Could not save\n%1", localFilePath()) + "\n\n" + i18n("Most likely a layer is still processing effects."));
            } else if (errorMessage() != "USER_CANCELED") {
                QMessageBox::critical(0, i18nc("@title:window", "Krita"), i18n("Could not save %1\nReason: %2", localFilePath(), errorMessage()));
            }

        }

        // couldn't save file so this new URL is invalid
        // FIXME: we should restore the current document's true URL instead of
        // setting it to nothing otherwise anything that depends on the URL
        // being correct will not work (i.e. the document will be called
        // "Untitled" which may not be true)
        //
        // Update: now the URL is restored in KisMainWindow but really, this
        // should still be fixed in KisDocument/KParts (ditto for file).
        // We still resetURL() here since we may or may not have been called
        // by KisMainWindow - Clarence
        resetURL();

        // As we did not save, restore the "was modified" status
        setModified(wasModified);
    }

    if (ret) {
        d->mimeType = outputMimeType;
        setConfirmNonNativeSave(isExporting(), false);
    }
    emit clearStatusBarMessage();

    return ret;
}


QByteArray KisDocument::mimeType() const
{
    return d->mimeType;
}

void KisDocument::setMimeType(const QByteArray & mimeType)
{
    d->mimeType = mimeType;
}

void KisDocument::setOutputMimeType(const QByteArray & mimeType, int specialOutputFlag)
{
    d->outputMimeType = mimeType;
    d->specialOutputFlag = specialOutputFlag;
}

QByteArray KisDocument::outputMimeType() const
{
    return d->outputMimeType;
}

int KisDocument::specialOutputFlag() const
{
    return d->specialOutputFlag;
}

bool KisDocument::confirmNonNativeSave(const bool exporting) const
{
    // "exporting ? 1 : 0" is different from "exporting" because a bool is
    // usually implemented like an "int", not "unsigned : 1"
    return d->confirmNonNativeSave [ exporting ? 1 : 0 ];
}

void KisDocument::setConfirmNonNativeSave(const bool exporting, const bool on)
{
    d->confirmNonNativeSave [ exporting ? 1 : 0] = on;
}

bool KisDocument::saveInBatchMode() const
{
    return d->filterManager->getBatchMode();
}

void KisDocument::setSaveInBatchMode(const bool batchMode)
{
    d->filterManager->setBatchMode(batchMode);
}

bool KisDocument::isImporting() const
{
    return d->isImporting;
}

bool KisDocument::isExporting() const
{
    return d->isExporting;
}

void KisDocument::setCheckAutoSaveFile(bool b)
{
    d->shouldCheckAutoSaveFile = b;
}

void KisDocument::setAutoErrorHandlingEnabled(bool b)
{
    d->autoErrorHandlingEnabled = b;
}

bool KisDocument::isAutoErrorHandlingEnabled() const
{
    return d->autoErrorHandlingEnabled;
}

void KisDocument::slotAutoSave()
{
    if (d->modified && d->modifiedAfterAutosave && !d->isLoading) {
        // Give a warning when trying to autosave an encrypted file when no password is known (should not happen)
        if (d->specialOutputFlag == SaveEncrypted && d->password.isNull()) {
            // That advice should also fix this error from occurring again
            emit statusBarMessage(i18n("The password of this encrypted document is not known. Autosave aborted! Please save your work manually."));
        } else {
            connect(this, SIGNAL(sigProgress(int)), KisPart::instance()->currentMainwindow(), SLOT(slotProgress(int)));
            emit statusBarMessage(i18n("Autosaving..."));
            d->autosaving = true;
            bool ret = saveNativeFormat(autoSaveFile(localFilePath()));
            setModified(true);
            if (ret) {
                d->modifiedAfterAutosave = false;
                d->autoSaveTimer.stop(); // until the next change
            }
            d->autosaving = false;
            emit clearStatusBarMessage();
            disconnect(this, SIGNAL(sigProgress(int)), KisPart::instance()->currentMainwindow(), SLOT(slotProgress(int)));
            if (!ret && !d->disregardAutosaveFailure) {
                emit statusBarMessage(i18n("Error during autosave! Partition full?"));
            }
        }
    }
}

void KisDocument::setReadWrite(bool readwrite)
{
    d->readwrite = readwrite;
    setAutoSave(d->autoSaveDelay);

    foreach(KisMainWindow *mainWindow, KisPart::instance()->mainWindows()) {
        mainWindow->setReadWrite(readwrite);
    }

}

void KisDocument::setAutoSave(int delay)
{
    d->autoSaveDelay = delay;
    if (isReadWrite() && d->autoSaveDelay > 0)
        d->autoSaveTimer.start(d->autoSaveDelay * 1000);
    else
        d->autoSaveTimer.stop();
}

KoDocumentInfo *KisDocument::documentInfo() const
{
    return d->docInfo;
}

bool KisDocument::isModified() const
{
    return d->modified;
}

bool KisDocument::saveNativeFormat(const QString & file)
{
    const int realAutoSaveInterval = KisConfig().autoSaveInterval();
    const int emergencyAutoSaveInterval = 10; // sec

    if (!d->image->tryBarrierLock()) {
        if (isAutosaving()) {
            setDisregardAutosaveFailure(true);
            if (realAutoSaveInterval) {
                setAutoSave(emergencyAutoSaveInterval);
            }
            return false;
        } else {
            d->image->requestStrokeEnd();
            QApplication::processEvents();
            if (!d->image->tryBarrierLock()) {
                return false;
            }
        }
    }

    setDisregardAutosaveFailure(false);

    d->lastErrorMessage.clear();
    //kDebug(30003) <<"Saving to store";

    KoStore::Backend backend = KoStore::Auto;
    if (d->specialOutputFlag == SaveAsDirectoryStore) {
        backend = KoStore::Directory;
        kDebug(30003) << "Saving as uncompressed XML, using directory store.";
    }
    else if (d->specialOutputFlag == SaveAsFlatXML) {
        kDebug(30003) << "Saving as a flat XML file.";
        QFile f(file);
        if (f.open(QIODevice::WriteOnly | QIODevice::Text)) {
            bool success = saveToStream(&f);
            f.close();
            return success;
        } else
            return false;
    }

    kDebug(30003) << "KisDocument::saveNativeFormat nativeFormatMimeType=" << nativeFormatMimeType();

    // TODO: use std::auto_ptr or create store on stack [needs API fixing],
    // to remove all the 'delete store' in all the branches
    KoStore *store = KoStore::createStore(file, KoStore::Write, d->outputMimeType, backend);
    if (d->specialOutputFlag == SaveEncrypted && !d->password.isNull()) {
        store->setPassword(d->password);
    }
    if (store->bad()) {
        d->lastErrorMessage = i18n("Could not create the file for saving");   // more details needed?
        delete store;
        d->image->unlock();
        setAutoSave(realAutoSaveInterval);

        return false;
    }

    d->image->unlock();
    setAutoSave(realAutoSaveInterval);

    return saveNativeFormatCalligra(store);
}

bool KisDocument::saveNativeFormatCalligra(KoStore *store)
{
    kDebug(30003) << "Saving root";
    if (store->open("root")) {
        KoStoreDevice dev(store);
        if (!saveToStream(&dev) || !store->close()) {
            kDebug(30003) << "saveToStream failed";
            delete store;
            return false;
        }
    } else {
        d->lastErrorMessage = i18n("Not able to write '%1'. Partition full?", QString("maindoc.xml"));
        delete store;
        return false;
    }
    if (store->open("documentinfo.xml")) {
        QDomDocument doc = KisDocument::createDomDocument("document-info"
                           /*DTD name*/, "document-info" /*tag name*/, "1.1");


        doc = d->docInfo->save(doc);
        KoStoreDevice dev(store);

        QByteArray s = doc.toByteArray(); // this is already Utf8!
        (void)dev.write(s.data(), s.size());
        (void)store->close();
    }

    if (store->open("preview.png")) {
        // ### TODO: missing error checking (The partition could be full!)
        savePreview(store);
        (void)store->close();
    }

    if (!completeSaving(store)) {
        delete store;
        return false;
    }
    kDebug(30003) << "Saving done of url:" << url().url();
    if (!store->finalize()) {
        delete store;
        return false;
    }
    // Success
    delete store;
    return true;
}

bool KisDocument::saveToStream(QIODevice *dev)
{
    QDomDocument doc = saveXML();
    // Save to buffer
    QByteArray s = doc.toByteArray(); // utf8 already
    dev->open(QIODevice::WriteOnly);
    int nwritten = dev->write(s.data(), s.size());
    if (nwritten != (int)s.size())
        kWarning(30003) << "wrote " << nwritten << "- expected" <<  s.size();
    return nwritten == (int)s.size();
}

QString KisDocument::checkImageMimeTypes(const QString &mimeType, const KUrl &url) const
{
    if (!url.isLocalFile()) return mimeType;

    if (url.toLocalFile().endsWith(".kpp")) return "image/png";

    QStringList imageMimeTypes;
    imageMimeTypes << "image/jpeg"
                   << "image/x-psd" << "image/photoshop" << "image/x-photoshop" << "image/x-vnd.adobe.photoshop" << "image/vnd.adobe.photoshop"
                   << "image/x-portable-pixmap" << "image/x-portable-graymap" << "image/x-portable-bitmap"
                   << "application/pdf"
                   << "image/x-exr"
                   << "image/x-xcf"
                   << "image/x-eps"
                   << "image/png"
                   << "image/bmp" << "image/x-xpixmap" << "image/gif" << "image/x-xbitmap"
                   << "image/tiff"
                   << "image/jp2";

    if (!imageMimeTypes.contains(mimeType)) return mimeType;

    int accuracy = 0;

    QFile f(url.toLocalFile());
    if (!f.open(QIODevice::ReadOnly)) {
        qWarning() << "Could not open file to check the mimetype" << url;
    }
    QByteArray ba = f.read(qMin(f.size(), (qint64)512)); // should be enough for images
    KMimeType::Ptr mime = KMimeType::findByContent(ba, &accuracy);
    f.close();

<<<<<<< HEAD
=======
    if (!mime) {
        return mimeType;
    }

>>>>>>> 3bef219f
    // Checking the content failed as well, so let's fall back on the extension again
    if (mime->name() == "application/octet-stream") {
        return mimeType;
    }

    return mime->name();
}

// Called for embedded documents
bool KisDocument::saveToStore(KoStore *_store, const QString & _path)
{
    kDebug(30003) << "Saving document to store" << _path;

    _store->pushDirectory();
    // Use the path as the internal url
    if (_path.startsWith(STORE_PROTOCOL))
        setUrl(KUrl(_path));
    else // ugly hack to pass a relative URI
        setUrl(KUrl(INTERNAL_PREFIX +  _path));

    // In the current directory we're the king :-)
    if (_store->open("root")) {
        KoStoreDevice dev(_store);
        if (!saveToStream(&dev)) {
            _store->close();
            return false;
        }
        if (!_store->close())
            return false;
    }

    if (!completeSaving(_store))
        return false;

    // Now that we're done leave the directory again
    _store->popDirectory();

    kDebug(30003) << "Saved document to store";

    return true;
}

bool KisDocument::savePreview(KoStore *store)
{
    QPixmap pix = generatePreview(QSize(256, 256));
    const QImage preview(pix.toImage().convertToFormat(QImage::Format_ARGB32, Qt::ColorOnly));
    KoStoreDevice io(store);
    if (!io.open(QIODevice::WriteOnly))
        return false;
    if (! preview.save(&io, "PNG"))     // ### TODO What is -9 in quality terms?
        return false;
    io.close();
    return true;
}

QPixmap KisDocument::generatePreview(const QSize& size)
{
    if (d->image) {
        QRect bounds = d->image->bounds();
        QSize newSize = bounds.size();
        newSize.scale(size, Qt::KeepAspectRatio);

        QImage image;
        if (bounds.width() < 10000 && bounds.height() < 10000) {
            image = d->image->convertToQImage(d->image->bounds(), 0);
        }
        else {
            image = d->image->convertToQImage(QRect(0, 0, newSize.width(), newSize.height()), newSize, 0);
        }
        image = image.scaled(newSize, Qt::KeepAspectRatio, Qt::SmoothTransformation);
        return QPixmap::fromImage(image);
    }
    return QPixmap(size);
}

QString KisDocument::autoSaveFile(const QString & path) const
{
    QString retval;

    // Using the extension allows to avoid relying on the mime magic when opening
    KMimeType::Ptr mime = KMimeType::mimeType(nativeFormatMimeType());
    if (! mime) {
        qFatal("It seems your installation is broken/incomplete because we failed to load the native mimetype \"%s\".", nativeFormatMimeType().constData());
    }
    const QString extension = mime->mainExtension();

    if (path.isEmpty()) {
        // Never saved?
#ifdef Q_OS_WIN
        // On Windows, use the temp location (https://bugs.kde.org/show_bug.cgi?id=314921)
        retval = QString("%1/.%2-%3-%4-autosave%5").arg(QDir::tempPath()).arg(KisFactory::componentName()).arg(qApp->applicationPid()).arg(objectName()).arg(extension);
#else
        // On Linux, use a temp file in $HOME then. Mark it with the pid so two instances don't overwrite each other's autosave file
        retval = QString("%1/.%2-%3-%4-autosave%5").arg(QDir::homePath()).arg(KisFactory::componentName()).arg(qApp->applicationPid()).arg(objectName()).arg(extension);
#endif
    } else {
        KUrl url = KUrl::fromPath(path);
        Q_ASSERT(url.isLocalFile());
        QString dir = url.directory(KUrl::AppendTrailingSlash);
        QString filename = url.fileName();
        retval = QString("%1.%2-autosave%3").arg(dir).arg(filename).arg(extension);
    }
    return retval;
}

void KisDocument::setDisregardAutosaveFailure(bool disregardFailure)
{
    d->disregardAutosaveFailure = disregardFailure;
}

bool KisDocument::importDocument(const KUrl & _url)
{
    bool ret;

    kDebug(30003) << "url=" << _url.url();
    d->isImporting = true;

    // open...
    ret = openUrl(_url);

    // reset url & m_file (kindly? set by KisParts::openUrl()) to simulate a
    // File --> Import
    if (ret) {
        kDebug(30003) << "success, resetting url";
        resetURL();
        setTitleModified();
    }

    d->isImporting = false;

    return ret;
}


bool KisDocument::openUrl(const KUrl & _url)
{
    kDebug(30003) << "url=" << _url.url();
    d->lastErrorMessage.clear();

    // Reimplemented, to add a check for autosave files and to improve error reporting
    if (!_url.isValid()) {
        d->lastErrorMessage = i18n("Malformed URL\n%1", _url.url());  // ## used anywhere ?
        return false;
    }

    KUrl url(_url);
    bool autosaveOpened = false;
    d->isLoading = true;
    if (url.isLocalFile() && d->shouldCheckAutoSaveFile) {
        QString file = url.toLocalFile();
        QString asf = autoSaveFile(file);
        if (QFile::exists(asf)) {
            //kDebug(30003) <<"asf=" << asf;
            // ## TODO compare timestamps ?
            int res = QMessageBox::warning(0,
                                           i18nc("@title:window", "Krita"),
                                           i18n("An autosaved file exists for this document.\nDo you want to open it instead?"),
                                           QMessageBox::Yes | QMessageBox::No | QMessageBox::Cancel, QMessageBox::Yes);
            switch (res) {
            case QMessageBox::Yes :
                url.setPath(asf);
                autosaveOpened = true;
                break;
            case QMessageBox::No :
                QFile::remove(asf);
                break;
            default: // Cancel
                d->isLoading = false;
                return false;
            }
        }
    }

    bool ret = openUrlInternal(url);

    if (autosaveOpened) {
        resetURL(); // Force save to act like 'Save As'
        setReadWrite(true); // enable save button
        setModified(true);
    }
    else {
        KisPart::instance()->addRecentURLToAllMainWindows(_url);

        if (ret) {
            // Detect readonly local-files; remote files are assumed to be writable, unless we add a KIO::stat here (async).
            KFileItem file(url, mimeType(), KFileItem::Unknown);
            setReadWrite(file.isWritable());
        }
    }
    return ret;
}

bool KisDocument::openFile()
{
    //kDebug(30003) <<"for" << localFilePath();
    if (!QFile::exists(localFilePath())) {
        QApplication::restoreOverrideCursor();
        if (d->autoErrorHandlingEnabled)
            // Maybe offer to create a new document with that name ?
            QMessageBox::critical(0, i18nc("@title:window", "Krita"), i18n("File %1 does not exist.", localFilePath()));
        d->isLoading = false;
        return false;
    }

    QApplication::setOverrideCursor(Qt::WaitCursor);

    d->specialOutputFlag = 0;
    QByteArray _native_format = nativeFormatMimeType();

    KUrl u(localFilePath());
    QString typeName = mimeType();

    if (typeName.isEmpty()) {
        typeName = KMimeType::findByUrl(u, 0, true)->name();
    }

    // for images, always check content.
    typeName = checkImageMimeTypes(typeName, u);

    //kDebug(30003) << "mimetypes 4:" << typeName;

    // Allow to open backup files, don't keep the mimetype application/x-trash.
    if (typeName == "application/x-trash") {
        QString path = u.path();
        KMimeType::Ptr mime = KMimeType::mimeType(typeName);
        const QStringList patterns = mime ? mime->patterns() : QStringList();
        // Find the extension that makes it a backup file, and remove it
        for (QStringList::ConstIterator it = patterns.begin(); it != patterns.end(); ++it) {
            QString ext = *it;
            if (!ext.isEmpty() && ext[0] == '*') {
                ext.remove(0, 1);
                if (path.endsWith(ext)) {
                    path.chop(ext.length());
                    break;
                }
            }
        }
        typeName = KMimeType::findByPath(path, 0, true)->name();
    }

    // Special case for flat XML files (e.g. using directory store)
    if (u.fileName() == "maindoc.xml" || u.fileName() == "content.xml" || typeName == "inode/directory") {
        typeName = _native_format; // Hmm, what if it's from another app? ### Check mimetype
        d->specialOutputFlag = SaveAsDirectoryStore;
        kDebug(30003) << "loading" << u.fileName() << ", using directory store for" << localFilePath() << "; typeName=" << typeName;
    }
    kDebug(30003) << localFilePath() << "type:" << typeName;

    QString importedFile = localFilePath();

    // create the main progress monitoring object for loading, this can
    // contain subtasks for filtering and loading
    KoProgressProxy *progressProxy = 0;
    if (d->progressProxy) {
        progressProxy = d->progressProxy;
    }

    d->progressUpdater = new KoProgressUpdater(progressProxy,
            KoProgressUpdater::Unthreaded,
            d->profileStream);

    d->progressUpdater->setReferenceTime(d->profileReferenceTime);
    d->progressUpdater->start(100, i18n("Opening Document"));

    setupOpenFileSubProgress();

    if (!isNativeFormat(typeName.toLatin1())) {
        KisImportExportFilter::ConversionStatus status;
        importedFile = d->filterManager->importDocument(localFilePath(), typeName, status);
        if (status != KisImportExportFilter::OK) {
            QApplication::restoreOverrideCursor();

            QString msg;
            switch (status) {
            case KisImportExportFilter::OK: break;

            case KisImportExportFilter::FilterCreationError:
                msg = i18n("Could not create the filter plugin"); break;

            case KisImportExportFilter::CreationError:
                msg = i18n("Could not create the output document"); break;

            case KisImportExportFilter::FileNotFound:
                msg = i18n("File not found"); break;

            case KisImportExportFilter::StorageCreationError:
                msg = i18n("Cannot create storage"); break;

            case KisImportExportFilter::BadMimeType:
                msg = i18n("Bad MIME type"); break;

            case KisImportExportFilter::EmbeddedDocError:
                msg = i18n("Error in embedded document"); break;

            case KisImportExportFilter::WrongFormat:
                msg = i18n("Format not recognized"); break;

            case KisImportExportFilter::NotImplemented:
                msg = i18n("Not implemented"); break;

            case KisImportExportFilter::ParsingError:
                msg = i18n("Parsing error"); break;

            case KisImportExportFilter::PasswordProtected:
                msg = i18n("Document is password protected"); break;

            case KisImportExportFilter::InvalidFormat:
                msg = i18n("Invalid file format"); break;

            case KisImportExportFilter::InternalError:
            case KisImportExportFilter::UnexpectedEOF:
            case KisImportExportFilter::UnexpectedOpcode:
            case KisImportExportFilter::StupidError: // ?? what is this ??
            case KisImportExportFilter::UsageError:
                msg = i18n("Internal error"); break;

            case KisImportExportFilter::OutOfMemory:
                msg = i18n("Out of memory"); break;

            case KisImportExportFilter::FilterEntryNull:
                msg = i18n("Empty Filter Plugin"); break;

            case KisImportExportFilter::NoDocumentCreated:
                msg = i18n("Trying to load into the wrong kind of document"); break;

            case KisImportExportFilter::DownloadFailed:
                msg = i18n("Failed to download remote file"); break;

            case KisImportExportFilter::UserCancelled:
            case KisImportExportFilter::BadConversionGraph:
                // intentionally we do not prompt the error message here
                break;

            default: msg = i18n("Unknown error"); break;
            }

            if (d->autoErrorHandlingEnabled && !msg.isEmpty()) {
                QString errorMsg(i18n("Could not open %2.\nReason: %1.\n%3", msg, prettyPathOrUrl(), errorMessage()));
                QMessageBox::critical(0, i18nc("@title:window", "Krita"), errorMsg);
            }

            d->isLoading = false;
            delete d->progressUpdater;
            d->progressUpdater = 0;
            return false;
        }
        d->isEmpty = false;
        kDebug(30003) << "importedFile" << importedFile << "status:" << static_cast<int>(status);
    }

    QApplication::restoreOverrideCursor();

    bool ok = true;

    if (!importedFile.isEmpty()) { // Something to load (tmp or native file) ?
        // The filter, if any, has been applied. It's all native format now.
        if (!loadNativeFormat(importedFile)) {
            ok = false;
            if (d->autoErrorHandlingEnabled) {
                showLoadingErrorDialog();
            }
        }
    }

    if (importedFile != localFilePath()) {
        // We opened a temporary file (result of an import filter)
        // Set document URL to empty - we don't want to save in /tmp !
        // But only if in readwrite mode (no saving problem otherwise)
        // --
        // But this isn't true at all.  If this is the result of an
        // import, then importedFile=temporary_file.kwd and
        // file/m_url=foreignformat.ext so m_url is correct!
        // So don't resetURL() or else the caption won't be set when
        // foreign files are opened (an annoying bug).
        // - Clarence
        //
#if 0
        if (isReadWrite())
            resetURL();
#endif

        // remove temp file - uncomment this to debug import filters
        if (!importedFile.isEmpty()) {
#ifndef NDEBUG
            if (!getenv("CALLIGRA_DEBUG_FILTERS"))
#endif
            QFile::remove(importedFile);
        }
    }

    if (ok) {
        setMimeTypeAfterLoading(typeName);
        emit sigLoadingFinished();
    }

    if (progressUpdater()) {
        QPointer<KoUpdater> updater
                = progressUpdater()->startSubtask(1, "clear undo stack");
        updater->setProgress(0);
        undoStack()->clear();
        updater->setProgress(100);
    }
    delete d->progressUpdater;
    d->progressUpdater = 0;

    d->isLoading = false;

    return ok;
}

KoProgressUpdater *KisDocument::progressUpdater() const
{
    return d->progressUpdater;
}

void KisDocument::setProgressProxy(KoProgressProxy *progressProxy)
{
    d->progressProxy = progressProxy;
}

KoProgressProxy* KisDocument::progressProxy() const
{
    if (!d->progressProxy) {
        KisMainWindow *mainWindow = 0;
        if (KisPart::instance()->mainwindowCount() > 0) {
            mainWindow = KisPart::instance()->mainWindows()[0];
        }
        d->progressProxy = new DocumentProgressProxy(mainWindow);
    }
    return d->progressProxy;
}

// shared between openFile and koMainWindow's "create new empty document" code
void KisDocument::setMimeTypeAfterLoading(const QString& mimeType)
{
    d->mimeType = mimeType.toLatin1();

    d->outputMimeType = d->mimeType;

    const bool needConfirm = !isNativeFormat(d->mimeType);
    setConfirmNonNativeSave(false, needConfirm);
    setConfirmNonNativeSave(true, needConfirm);
}

// The caller must call store->close() if loadAndParse returns true.
bool KisDocument::oldLoadAndParse(KoStore *store, const QString& filename, KoXmlDocument& doc)
{
    //kDebug(30003) <<"Trying to open" << filename;

    if (!store->open(filename)) {
        kWarning(30003) << "Entry " << filename << " not found!";
        d->lastErrorMessage = i18n("Could not find %1", filename);
        return false;
    }
    // Error variables for QDomDocument::setContent
    QString errorMsg;
    int errorLine, errorColumn;
    bool ok = doc.setContent(store->device(), &errorMsg, &errorLine, &errorColumn);
    store->close();
    if (!ok) {
        kError(30003) << "Parsing error in " << filename << "! Aborting!" << endl
        << " In line: " << errorLine << ", column: " << errorColumn << endl
        << " Error message: " << errorMsg << endl;
        d->lastErrorMessage = i18n("Parsing error in %1 at line %2, column %3\nError message: %4"
                                   , filename  , errorLine, errorColumn ,
                                   QCoreApplication::translate("QXml", errorMsg.toUtf8(), 0,
                                                               QCoreApplication::UnicodeUTF8));
        return false;
    }
    kDebug(30003) << "File" << filename << " loaded and parsed";
    return true;
}

bool KisDocument::loadNativeFormat(const QString & file_)
{
    QString file = file_;
    QFileInfo fileInfo(file);
    if (!fileInfo.exists()) { // check duplicated from openUrl, but this is useful for templates
        d->lastErrorMessage = i18n("The file %1 does not exist.", file);
        return false;
    }
    if (!fileInfo.isFile()) {
        file += "/content.xml";
        QFileInfo fileInfo2(file);
        if (!fileInfo2.exists() || !fileInfo2.isFile()) {
            d->lastErrorMessage = i18n("%1 is not a file." , file_);
            return false;
        }
    }

    QApplication::setOverrideCursor(Qt::WaitCursor);

    kDebug(30003) << file;

    QFile in;
    bool isRawXML = false;
    if (d->specialOutputFlag != SaveAsDirectoryStore) { // Don't try to open a directory ;)
        in.setFileName(file);
        if (!in.open(QIODevice::ReadOnly)) {
            QApplication::restoreOverrideCursor();
            d->lastErrorMessage = i18n("Could not open the file for reading (check read permissions).");
            return false;
        }

        char buf[6];
        buf[5] = 0;
        int pos = 0;
        do {
            if (in.read(buf + pos , 1) < 1) {
                QApplication::restoreOverrideCursor();
                in.close();
                d->lastErrorMessage = i18n("Could not read the beginning of the file.");
                return false;
            }

            if (QChar(buf[pos]).isSpace())
                continue;
            pos++;
        } while (pos < 5);
        isRawXML = (qstrnicmp(buf, "<?xml", 5) == 0);
        if (! isRawXML)
            // also check for broken MathML files, which seem to be rather common
            isRawXML = (qstrnicmp(buf, "<math", 5) == 0);   // file begins with <math ?
        //kDebug(30003) <<"PATTERN=" << buf;
    }
    // Is it plain XML?
    if (isRawXML) {
        in.seek(0);
        QString errorMsg;
        int errorLine;
        int errorColumn;
        KoXmlDocument doc = KoXmlDocument(true);
        bool res;
        if (doc.setContent(&in, &errorMsg, &errorLine, &errorColumn)) {
            res = loadXML(doc, 0);
            if (res)
                res = completeLoading(0);
        } else {
            kError(30003) << "Parsing Error! Aborting! (in KisDocument::loadNativeFormat (QFile))" << endl
            << "  Line: " << errorLine << " Column: " << errorColumn << endl
            << "  Message: " << errorMsg << endl;
            d->lastErrorMessage = i18n("parsing error in the main document at line %1, column %2\nError message: %3", errorLine, errorColumn, i18n(errorMsg.toUtf8()));
            res = false;
        }

        QApplication::restoreOverrideCursor();
        in.close();
        d->isEmpty = false;
        return res;
    }
    else { // It's a calligra store (tar.gz, zip, directory, etc.)
        in.close();

        KoStore::Backend backend = (d->specialOutputFlag == SaveAsDirectoryStore) ? KoStore::Directory : KoStore::Auto;
        KoStore *store = KoStore::createStore(file, KoStore::Read, "", backend);

        if (store->bad()) {
            d->lastErrorMessage = i18n("Not a valid Krita file: %1", file);
            delete store;
            QApplication::restoreOverrideCursor();
            return false;
        }

        // Remember that the file was encrypted
        if (d->specialOutputFlag == 0 && store->isEncrypted() && !d->isImporting)
            d->specialOutputFlag = SaveEncrypted;

        const bool success = loadNativeFormatFromStoreInternal(store);

        // Retrieve the password after loading the file, only then is it guaranteed to exist
        if (success && store->isEncrypted() && !d->isImporting)
            d->password = store->password();

        delete store;

        return success;

    }
}

bool KisDocument::loadNativeFormatFromByteArray(QByteArray &data)
{
    bool succes;
    KoStore::Backend backend = (d->specialOutputFlag == SaveAsDirectoryStore) ? KoStore::Directory : KoStore::Auto;
    QBuffer buffer(&data);
    KoStore *store = KoStore::createStore(&buffer, KoStore::Read, "", backend);

    if (store->bad()) {
        delete store;
        return false;
    }

    // Remember that the file was encrypted
    if (d->specialOutputFlag == 0 && store->isEncrypted() && !d->isImporting)
        d->specialOutputFlag = SaveEncrypted;

    succes = loadNativeFormatFromStoreInternal(store);

    // Retrieve the password after loading the file, only then is it guaranteed to exist
    if (succes && store->isEncrypted() && !d->isImporting)
        d->password = store->password();

    delete store;

    return succes;
}

bool KisDocument::loadNativeFormatFromStoreInternal(KoStore *store)
{
    if (store->hasFile("root") || store->hasFile("maindoc.xml")) {   // Fallback to "old" file format (maindoc.xml)
        KoXmlDocument doc = KoXmlDocument(true);

        bool ok = oldLoadAndParse(store, "root", doc);
        if (ok)
            ok = loadXML(doc, store);
        if (!ok) {
            QApplication::restoreOverrideCursor();
            return false;
        }

    } else {
        kError(30003) << "ERROR: No maindoc.xml" << endl;
        d->lastErrorMessage = i18n("Invalid document: no file 'maindoc.xml'.");
        QApplication::restoreOverrideCursor();
        return false;
    }

    if (store->hasFile("documentinfo.xml")) {
        KoXmlDocument doc = KoXmlDocument(true);
        if (oldLoadAndParse(store, "documentinfo.xml", doc)) {
            d->docInfo->load(doc);
        }
    } else {
        //kDebug( 30003 ) <<"cannot open document info";
        delete d->docInfo;
        d->docInfo = new KoDocumentInfo(this);
    }

    bool res = completeLoading(store);
    QApplication::restoreOverrideCursor();
    d->isEmpty = false;
    return res;
}

// For embedded documents
bool KisDocument::loadFromStore(KoStore *_store, const QString& url)
{
    if (_store->open(url)) {
        KoXmlDocument doc = KoXmlDocument(true);
        doc.setContent(_store->device());
        if (!loadXML(doc, _store)) {
            _store->close();
            return false;
        }
        _store->close();
    } else {
        kWarning() << "couldn't open " << url;
    }

    _store->pushDirectory();
    // Store as document URL
    if (url.startsWith(STORE_PROTOCOL)) {
        setUrl(url);
    } else {
        setUrl(KUrl(INTERNAL_PREFIX + url));
        _store->enterDirectory(url);
    }

    bool result = completeLoading(_store);

    // Restore the "old" path
    _store->popDirectory();

    return result;
}

bool KisDocument::loadOdf(KoOdfReadStore & odfStore)
{
    Q_UNUSED(odfStore);
    setErrorMessage(i18n("Krita does not support the OpenDocument file format."));
    return false;
}


bool KisDocument::saveOdf(SavingContext &documentContext)
{
    Q_UNUSED(documentContext);
    setErrorMessage(i18n("Krita does not support the OpenDocument file format."));
    return false;
}



bool KisDocument::isStoredExtern() const
{
    return !storeInternal() && hasExternURL();
}


void KisDocument::setModified()
{
    d->modified = true;
}

void KisDocument::setModified(bool mod)
{
    if (isAutosaving())   // ignore setModified calls due to autosaving
        return;

    if ( !d->readwrite && d->modified ) {
        kError(1000) << "Can't set a read-only document to 'modified' !" << endl;
        return;
    }

    //kDebug(30003)<<" url:" << url.path();
    //kDebug(30003)<<" mod="<<mod<<" MParts mod="<<KisParts::ReadWritePart::isModified()<<" isModified="<<isModified();

    if (mod && !d->modifiedAfterAutosave) {
        // First change since last autosave -> start the autosave timer
        setAutoSave(d->autoSaveDelay);
    }
    d->modifiedAfterAutosave = mod;

    if (mod == isModified())
        return;

    d->modified = mod;

    if (mod) {
        d->isEmpty = false;
        documentInfo()->updateParameters();
    }

    // This influences the title
    setTitleModified();
    emit modified(mod);
}

QString KisDocument::prettyPathOrUrl() const
{
    QString _url( url().pathOrUrl() );
#ifdef Q_OS_WIN
    if (url().isLocalFile()) {
        _url = QDir::toNativeSeparators(_url);
    }
#endif
    return _url;
}

// Get caption from document info (title(), in about page)
QString KisDocument::caption() const
{
    QString c;
    if (documentInfo()) {
        c = documentInfo()->aboutInfo("title");
    }
    const QString _url(url().fileName());
    if (!c.isEmpty() && !_url.isEmpty()) {
        c = QString("%1 - %2").arg(c).arg(_url);
    }
    else if (c.isEmpty()) {
        c = _url; // Fall back to document URL
    }
    return c;
}

void KisDocument::setTitleModified()
{
    emit titleModified(caption(), isModified());
}

bool KisDocument::completeLoading(KoStore* store)
{
    if (!d->image) {
        if (d->kraLoader->errorMessages().isEmpty()) {
            setErrorMessage(i18n("Unknown error."));
        }
        else {
            setErrorMessage(d->kraLoader->errorMessages().join(".\n"));
        }
        return false;
    }

    d->kraLoader->loadBinaryData(store, d->image, url().url(), isStoredExtern());

    bool retval = true;
    if (!d->kraLoader->errorMessages().isEmpty()) {
        setErrorMessage(d->kraLoader->errorMessages().join(".\n"));
        retval = false;
    }
    if (retval) {
        vKisNodeSP preselectedNodes = d->kraLoader->selectedNodes();
        if (preselectedNodes.size() > 0) {
            d->preActivatedNode = preselectedNodes.first();
        }

        // before deleting the kraloader, get the list with preloaded assistants and save it
        d->assistants = d->kraLoader->assistants();
        d->shapeController->setImage(d->image);

        connect(d->image.data(), SIGNAL(sigImageModified()), this, SLOT(setImageModified()));

        if (d->image) {
            d->image->initialRefreshGraph();
        }
        setAutoSave(KisConfig().autoSaveInterval());

        emit sigLoadingFinished();
    }

    delete d->kraLoader;
    d->kraLoader = 0;

    return retval;

}

bool KisDocument::completeSaving(KoStore* store)
{
    QString uri = url().url();

    d->kraSaver->saveBinaryData(store, d->image, url().url(), isStoredExtern(), isAutosaving());
    bool retval = true;
    if (!d->kraSaver->errorMessages().isEmpty()) {
        setErrorMessage(d->kraSaver->errorMessages().join(".\n"));
        retval = false;
    }

    delete d->kraSaver;
    d->kraSaver = 0;

    emit sigSavingFinished();

    return retval;
}

QDomDocument KisDocument::createDomDocument(const QString& tagName, const QString& version) const
{
    return createDomDocument(KisFactory::componentName(), tagName, version);
}

//static
QDomDocument KisDocument::createDomDocument(const QString& appName, const QString& tagName, const QString& version)
{
    QDomImplementation impl;
    QString url = QString("http://www.calligra.org/DTD/%1-%2.dtd").arg(appName).arg(version);
    QDomDocumentType dtype = impl.createDocumentType(tagName,
                             QString("-//KDE//DTD %1 %2//EN").arg(appName).arg(version),
                             url);
    // The namespace URN doesn't need to include the version number.
    QString namespaceURN = QString("http://www.calligra.org/DTD/%1").arg(appName);
    QDomDocument doc = impl.createDocument(namespaceURN, tagName, dtype);
    doc.insertBefore(doc.createProcessingInstruction("xml", "version=\"1.0\" encoding=\"UTF-8\""), doc.documentElement());
    return doc;
}

bool KisDocument::loadXML(const KoXmlDocument& doc, KoStore */*store*/)
{
    if (d->image) {
        d->shapeController->setImage(0);
        d->image = 0;
    }

    KoXmlElement root;
    KoXmlNode node;
    KisImageWSP image;

    init();

    if (doc.doctype().name() != "DOC") {
        setErrorMessage(i18n("The format is not supported or the file is corrupted"));
        return false;
    }
    root = doc.documentElement();
    int syntaxVersion = root.attribute("syntaxVersion", "3").toInt();
    if (syntaxVersion > 2) {
        setErrorMessage(i18n("The file is too new for this version of Krita (%1).", syntaxVersion));
        return false;
    }

    if (!root.hasChildNodes()) {
        setErrorMessage(i18n("The file has no layers."));
        return false;
    }

    if (d->kraLoader) delete d->kraLoader;
    d->kraLoader = new KisKraLoader(this, syntaxVersion);

    // Legacy from the multi-image .kra file period.
    for (node = root.firstChild(); !node.isNull(); node = node.nextSibling()) {
        if (node.isElement()) {
            if (node.nodeName() == "IMAGE") {
                KoXmlElement elem = node.toElement();
                if (!(image = d->kraLoader->loadXML(elem))) {
                    if (d->kraLoader->errorMessages().isEmpty()) {
                        setErrorMessage(i18n("Unknown error."));
                    }
                    else {
                        setErrorMessage(d->kraLoader->errorMessages().join(".\n"));
                    }
                    return false;
                }

            }
            else {
                if (d->kraLoader->errorMessages().isEmpty()) {
                    setErrorMessage(i18n("The file does not contain an image."));
                }
                return false;
            }
        }
    }

    if (d->image) {
        // Disconnect existing sig/slot connections
        d->image->disconnect(this);
    }
    d->image = image;

    return true;
}



QDomDocument KisDocument::saveXML()
{
    dbgFile << url();
    QDomDocument doc = createDomDocument("DOC", CURRENT_DTD_VERSION);
    QDomElement root = doc.documentElement();

    root.setAttribute("editor", "Krita");
    root.setAttribute("syntaxVersion", "2");

    if (d->kraSaver) delete d->kraSaver;
    d->kraSaver = new KisKraSaver(this);

    root.appendChild(d->kraSaver->saveXML(doc, d->image));
    if (!d->kraSaver->errorMessages().isEmpty()) {
        setErrorMessage(d->kraSaver->errorMessages().join(".\n"));
    }

    return doc;
}

bool KisDocument::isNativeFormat(const QByteArray& mimetype) const
{
    if (mimetype == nativeFormatMimeType())
        return true;
    return extraNativeMimeTypes().contains(mimetype);
}

int KisDocument::supportedSpecialFormats() const
{
    return 0; // we don't support encryption.
}

void KisDocument::setErrorMessage(const QString& errMsg)
{
    d->lastErrorMessage = errMsg;
}

QString KisDocument::errorMessage() const
{
    return d->lastErrorMessage;
}

void KisDocument::showLoadingErrorDialog()
{
    if (errorMessage().isEmpty()) {
        QMessageBox::critical(0, i18nc("@title:window", "Krita"), i18n("Could not open\n%1", localFilePath()));
    }
    else if (errorMessage() != "USER_CANCELED") {
        QMessageBox::critical(0, i18nc("@title:window", "Krita"), i18n("Could not open %1\nReason: %2", localFilePath(), errorMessage()));
    }
}

bool KisDocument::isAutosaving() const
{
    return d->autosaving;
}

bool KisDocument::isLoading() const
{
    return d->isLoading;
}

void KisDocument::removeAutoSaveFiles()
{
    // Eliminate any auto-save file
    QString asf = autoSaveFile(localFilePath());   // the one in the current dir
    if (QFile::exists(asf))
        QFile::remove(asf);
    asf = autoSaveFile(QString());   // and the one in $HOME
    if (QFile::exists(asf))
        QFile::remove(asf);
}

void KisDocument::setBackupFile(bool _b)
{
    d->backupFile = _b;
}

bool KisDocument::backupFile()const
{
    return d->backupFile;
}


void KisDocument::setBackupPath(const QString & _path)
{
    d->backupPath = _path;
}

QString KisDocument::backupPath()const
{
    return d->backupPath;
}


bool KisDocument::storeInternal() const
{
    return d->storeInternal;
}

void KisDocument::setStoreInternal(bool i)
{
    d->storeInternal = i;
    //kDebug(30003)<<"="<<d->storeInternal<<" doc:"<<url().url();
}

bool KisDocument::hasExternURL() const
{
    return    !url().protocol().isEmpty()
            && url().protocol() != STORE_PROTOCOL
            && url().protocol() != INTERNAL_PROTOCOL;
}

static const struct {
    const char *localName;
    const char *documentType;
} TN2DTArray[] = {
    { "text", I18N_NOOP("a word processing") },
    { "spreadsheet", I18N_NOOP("a spreadsheet") },
    { "presentation", I18N_NOOP("a presentation") },
    { "chart", I18N_NOOP("a chart") },
    { "drawing", I18N_NOOP("a drawing") }
};
static const unsigned int numTN2DT = sizeof(TN2DTArray) / sizeof(*TN2DTArray);

QString KisDocument::tagNameToDocumentType(const QString& localName)
{
    for (unsigned int i = 0 ; i < numTN2DT ; ++i)
        if (localName == TN2DTArray[i].localName)
            return i18n(TN2DTArray[i].documentType);
    return localName;
}

KoPageLayout KisDocument::pageLayout(int /*pageNumber*/) const
{
    return d->pageLayout;
}

void KisDocument::setPageLayout(const KoPageLayout &pageLayout)
{
    d->pageLayout = pageLayout;
}

KoUnit KisDocument::unit() const
{
    return d->unit;
}

void KisDocument::setUnit(const KoUnit &unit)
{
    if (d->unit != unit) {
        d->unit = unit;
        emit unitChanged(unit);
    }
}

void KisDocument::saveUnitOdf(KoXmlWriter *settingsWriter) const
{
    settingsWriter->addConfigItem("unit", unit().symbol());
}


KUndo2Stack *KisDocument::undoStack()
{
    return d->undoStack;
}

void KisDocument::addCommand(KUndo2Command *command)
{
    if (command)
        d->undoStack->push(command);
}

void KisDocument::beginMacro(const KUndo2MagicString & text)
{
    d->undoStack->beginMacro(text);
}

void KisDocument::endMacro()
{
    d->undoStack->endMacro();
}

void KisDocument::slotUndoStackIndexChanged(int idx)
{
    // even if the document was already modified, call setModified to re-start autosave timer
    setModified(idx != d->undoStack->cleanIndex());
}

void KisDocument::setProfileStream(QTextStream *profilestream)
{
    d->profileStream = profilestream;
}

void KisDocument::setProfileReferenceTime(const QTime& referenceTime)
{
    d->profileReferenceTime = referenceTime;
}

void KisDocument::clearUndoHistory()
{
    d->undoStack->clear();
}

KoGridData &KisDocument::gridData()
{
    return d->gridData;
}

KoGuidesData &KisDocument::guidesData()
{
    return d->guidesData;
}

bool KisDocument::isEmpty() const
{
    return d->isEmpty;
}

void KisDocument::setEmpty()
{
    d->isEmpty = true;
}


// static
int KisDocument::defaultAutoSave()
{
    return 300;
}

void KisDocument::resetURL() {
    setUrl(KUrl());
    setLocalFilePath(QString());
}

int KisDocument::pageCount() const {
    return 1;
}

void KisDocument::setupOpenFileSubProgress() {}

KoDocumentInfoDlg *KisDocument::createDocumentInfoDialog(QWidget *parent, KoDocumentInfo *docInfo) const
{
    return new KoDocumentInfoDlg(parent, docInfo);
}

bool KisDocument::isReadWrite() const
{
    return d->readwrite;
}

KUrl KisDocument::url() const
{
    return d->m_url;
}

bool KisDocument::closeUrl(bool promptToSave)
{
    if (promptToSave) {
        if ( d->document->isReadWrite() && d->document->isModified()) {
            foreach(KisView *view, KisPart::instance()->views()) {
                if (view && view->document() == this) {
                    if (!view->queryClose()) {
                        return false;
                    }
                }
            }
        }
    }
    // Not modified => ok and delete temp file.
    d->mimeType = QByteArray();

    if ( d->m_bTemp )
    {
        QFile::remove( d->m_file );
        d->m_bTemp = false;
    }
    // It always succeeds for a read-only part,
    // but the return value exists for reimplementations
    // (e.g. pressing cancel for a modified read-write part)
    return true;
}


bool KisDocument::saveAs( const KUrl & kurl )
{
    if (!kurl.isValid())
    {
        kError(1000) << "saveAs: Malformed URL " << kurl.url() << endl;
        return false;
    }
    d->m_duringSaveAs = true;
    d->m_originalURL = d->m_url;
    d->m_originalFilePath = d->m_file;
    d->m_url = kurl; // Store where to upload in saveToURL
    d->prepareSaving();
    bool result = save(); // Save local file and upload local file
    if (!result) {
        d->m_url = d->m_originalURL;
        d->m_file = d->m_originalFilePath;
        d->m_duringSaveAs = false;
        d->m_originalURL = KUrl();
        d->m_originalFilePath.clear();
    }

    return result;
}




bool KisDocument::save()
{
    d->m_saveOk = false;
    if ( d->m_file.isEmpty() ) // document was created empty
        d->prepareSaving();

    DocumentProgressProxy *progressProxy = 0;
    if (!d->document->progressProxy()) {
        KisMainWindow *mainWindow = 0;
        if (KisPart::instance()->mainwindowCount() > 0) {
            mainWindow = KisPart::instance()->mainWindows()[0];
        }
        progressProxy = new DocumentProgressProxy(mainWindow);
        d->document->setProgressProxy(progressProxy);
    }
    d->document->setUrl(url());

    // THIS IS WRONG! KisDocument::saveFile should move here, and whoever subclassed KisDocument to
    // reimplement saveFile shold now subclass KisPart.
    bool ok = d->document->saveFile();

    if (progressProxy) {
        d->document->setProgressProxy(0);
        delete progressProxy;
    }

    if (ok) {
        return saveToUrl();
    }
    else {
        emit canceled(QString());
    }
    return false;
}


bool KisDocument::waitSaveComplete()
{
    if (!d->m_uploadJob)
        return d->m_saveOk;

    d->m_waitForSave = true;

    d->m_eventLoop.exec(QEventLoop::ExcludeUserInputEvents);

    d->m_waitForSave = false;

    return d->m_saveOk;
}


void KisDocument::setUrl(const KUrl &url)
{
    d->m_url = url;
}

QString KisDocument::localFilePath() const
{
    return d->m_file;
}


void KisDocument::setLocalFilePath( const QString &localFilePath )
{
    d->m_file = localFilePath;
}

bool KisDocument::saveToUrl()
{
    if ( d->m_url.isLocalFile() ) {
        d->document->setModified( false );
        emit completed();
        // if m_url is a local file there won't be a temp file -> nothing to remove
        Q_ASSERT( !d->m_bTemp );
        d->m_saveOk = true;
        d->m_duringSaveAs = false;
        d->m_originalURL = KUrl();
        d->m_originalFilePath.clear();
        return true; // Nothing to do
    }
#ifndef Q_OS_WIN
    else {
        if (d->m_uploadJob) {
            QFile::remove(d->m_uploadJob->srcUrl().toLocalFile());
            d->m_uploadJob->kill();
            d->m_uploadJob = 0;
        }
        KTemporaryFile *tempFile = new KTemporaryFile();
        tempFile->open();
        QString uploadFile = tempFile->fileName();
        delete tempFile;
        KUrl uploadUrl;
        uploadUrl.setPath( uploadFile );
        // Create hardlink
        if (::link(QFile::encodeName(d->m_file), QFile::encodeName(uploadFile)) != 0) {
            // Uh oh, some error happened.
            return false;
        }
        d->m_uploadJob = KIO::file_move( uploadUrl, d->m_url, -1, KIO::Overwrite );
        connect( d->m_uploadJob, SIGNAL(result(KJob*)), this, SLOT(_k_slotUploadFinished(KJob*)) );
        return true;
    }
#else
    return false;
#endif
}


bool KisDocument::openUrlInternal(const KUrl &url)
{
    if ( !url.isValid() )
        return false;

    if (d->m_bAutoDetectedMime) {
        d->mimeType = QByteArray();
        d->m_bAutoDetectedMime = false;
    }

    QByteArray mimetype = d->mimeType;

    if ( !closeUrl() )
        return false;

    d->mimeType = mimetype;
    setUrl(url);

    d->m_file.clear();

    if (d->m_url.isLocalFile()) {
        d->m_file = d->m_url.toLocalFile();
        return d->openLocalFile();
    }
    else {
        d->openRemoteFile();
        return true;
    }
}

KisImageWSP KisDocument::newImage(const QString& name, qint32 width, qint32 height, const KoColorSpace* colorspace)
{
    KoColor backgroundColor(Qt::white, colorspace);

    /**
     * FIXME: check whether this is a good value
     */
    double defaultResolution=1.;

    newImage(name, width, height, colorspace, backgroundColor, "",
             defaultResolution);
    return image();
}

bool KisDocument::newImage(const QString& name, qint32 width, qint32 height, const KoColorSpace * cs, const KoColor &bgColor, const QString &imageDescription, const double imageResolution) {
    return newImage(name, width, height, cs, bgColor, false, 1, imageDescription, imageResolution);
}

bool KisDocument::newImage(const QString& name,
                       qint32 width, qint32 height,
                       const KoColorSpace* cs,
                       const KoColor &bgColor, bool backgroundAsLayer,
                       int numberOfLayers,
                       const QString &description, const double imageResolution)
{
    Q_ASSERT(cs);

    init();

    KisConfig cfg;

    KisImageWSP image;
    KisPaintLayerSP layer;

    if (!cs) return false;

    QApplication::setOverrideCursor(Qt::BusyCursor);

    image = new KisImage(createUndoStore(), width, height, cs, name);

    Q_CHECK_PTR(image);

    connect(image.data(), SIGNAL(sigImageModified()), this, SLOT(setImageModified()));
    image->setResolution(imageResolution, imageResolution);

    image->assignImageProfile(cs->profile());
    documentInfo()->setAboutInfo("title", name);
    if (name != i18n("Unnamed") && !name.isEmpty()) {
        setUrl(KUrl(QDesktopServices::storageLocation(QDesktopServices::PicturesLocation) + '/' + name + ".kra"));
    }
    documentInfo()->setAboutInfo("comments", description);

    layer = new KisPaintLayer(image.data(), image->nextLayerName(), OPACITY_OPAQUE_U8, cs);
    Q_CHECK_PTR(layer);

    if (backgroundAsLayer) {
        image->setDefaultProjectionColor(KoColor(cs));

        if (bgColor.opacityU8() == OPACITY_OPAQUE_U8) {
            layer->paintDevice()->setDefaultPixel(bgColor.data());
        } else {
            // Hack: with a semi-transparent background color, the projection isn't composited right if we just set the default pixel
            KisFillPainter painter;
            painter.begin(layer->paintDevice());
            painter.fillRect(0, 0, width, height, bgColor, bgColor.opacityU8());
        }
    } else {
        image->setDefaultProjectionColor(bgColor);
    }
    layer->setDirty(QRect(0, 0, width, height));

    image->addNode(layer.data(), image->rootLayer().data());
    setCurrentImage(image);

    for(int i = 1; i < numberOfLayers; ++i) {
        KisPaintLayerSP layer = new KisPaintLayer(image, image->nextLayerName(), OPACITY_OPAQUE_U8, cs);
        image->addNode(layer, image->root(), i);
        layer->setDirty(QRect(0, 0, width, height));
    }

    cfg.defImageWidth(width);
    cfg.defImageHeight(height);
    cfg.defImageResolution(imageResolution);
    cfg.defColorModel(image->colorSpace()->colorModelId().id());
    cfg.setDefaultColorDepth(image->colorSpace()->colorDepthId().id());
    cfg.defColorProfile(image->colorSpace()->profile()->name());

    QApplication::restoreOverrideCursor();

    return true;
}

KoShapeBasedDocumentBase *KisDocument::shapeController() const
{
    return d->shapeController;
}

KoShapeLayer* KisDocument::shapeForNode(KisNodeSP layer) const
{
    return d->shapeController->shapeForNode(layer);
}

vKisNodeSP KisDocument::activeNodes() const
{
    vKisNodeSP nodes;
    foreach(KisView *v, KisPart::instance()->views()) {
        if (v->document() == this && v->viewManager()) {
            KisNodeSP activeNode = v->viewManager()->activeNode();
            if (activeNode && !nodes.contains(activeNode)) {
                if (activeNode->inherits("KisMask")) {
                    activeNode = activeNode->parent();
                }
                nodes.append(activeNode);
            }
        }
    }
    return nodes;
}

QList<KisPaintingAssistant*> KisDocument::assistants()
{
    QList<KisPaintingAssistant*> assistants;
    foreach(KisView *view, KisPart::instance()->views()) {
        if (view && view->document() == this) {
            KisPaintingAssistantsDecoration* assistantsDecoration = view->canvasBase()->paintingAssistantsDecoration();
            assistants.append(assistantsDecoration->assistants());
        }
    }
    return assistants;
}

QList<KisPaintingAssistant *> KisDocument::preLoadedAssistants()
{
    return d->assistants;
}

void KisDocument::setPreActivatedNode(KisNodeSP activatedNode)
{
    d->preActivatedNode = activatedNode;
}

KisNodeSP KisDocument::preActivatedNode() const
{
    return d->preActivatedNode;
}

void KisDocument::prepareForImport()
{
    if (d->nserver == 0) {
        init();
    }
}

KisImageWSP KisDocument::image() const
{
    return d->image;
}


void KisDocument::setCurrentImage(KisImageWSP image)
{
    if (!image || !image.isValid()) return;

    if (d->image) {
        // Disconnect existing sig/slot connections
        d->image->disconnect(this);
        d->shapeController->setImage(0);
    }
    d->image = image;
    d->shapeController->setImage(image);
    setModified(false);
    connect(d->image, SIGNAL(sigImageModified()), this, SLOT(setImageModified()));
    d->image->initialRefreshGraph();
    setAutoSave(KisConfig().autoSaveInterval());

}

void KisDocument::initEmpty()
{
    KisConfig cfg;
    const KoColorSpace * rgb = KoColorSpaceRegistry::instance()->rgb8();
    newImage("", cfg.defImageWidth(), cfg.defImageHeight(), rgb);
}

void KisDocument::setImageModified()
{
    setModified(true);
}


KisUndoStore* KisDocument::createUndoStore()
{
    return new KisDocumentUndoStore(this);
}

#include <moc_KisDocument.cpp>
<|MERGE_RESOLUTION|>--- conflicted
+++ resolved
@@ -1054,13 +1054,10 @@
     KMimeType::Ptr mime = KMimeType::findByContent(ba, &accuracy);
     f.close();
 
-<<<<<<< HEAD
-=======
     if (!mime) {
         return mimeType;
     }
 
->>>>>>> 3bef219f
     // Checking the content failed as well, so let's fall back on the extension again
     if (mime->name() == "application/octet-stream") {
         return mimeType;
