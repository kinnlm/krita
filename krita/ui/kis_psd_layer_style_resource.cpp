--- conflicted
+++ resolved
@@ -66,15 +66,11 @@
 
 bool KisPSDLayerStyleCollectionResource::loadFromDevice(QIODevice *dev)
 {
-<<<<<<< HEAD
     KisAslLayerStyleSerializer serializer;
     serializer.readFromDevice(dev);
     m_layerStyles = serializer.styles();
     setValid(true);
 
-=======
-    //m_layerStyles = KisPSDLayerStyle::readASL(dev);
->>>>>>> 1f5fa6ed
     return true;
 }
 
@@ -89,7 +85,6 @@
 
 bool KisPSDLayerStyleCollectionResource::saveToDevice(QIODevice *dev) const
 {
-<<<<<<< HEAD
     if (m_layerStyles.isEmpty()) return true;
 
     KisAslLayerStyleSerializer serializer;
@@ -97,9 +92,6 @@
     serializer.saveToDevice(dev);
 
     return true;
-=======
-    return false; //KisPSDLayerStyle::writeASL(dev, m_layerStyles);
->>>>>>> 1f5fa6ed
 }
 
 QString KisPSDLayerStyleCollectionResource::defaultFileExtension() const
@@ -107,7 +99,7 @@
     return QString(".asl");
 }
 
-QVector<KisPSDLayerStyleSP> KisPSDLayerStyleCollectionResource::layerStyles() const
+KisPSDLayerStyleCollectionResource::StylesVector KisPSDLayerStyleCollectionResource::layerStyles() const
 {
     return m_layerStyles;
 }
