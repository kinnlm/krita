--- conflicted
+++ resolved
@@ -62,11 +62,8 @@
       m_resources(resources),
       m_painterInfos(painterInfos),
       m_transaction(0),
-<<<<<<< HEAD
-      m_undoEnabled(true)
-=======
+      m_undoEnabled(true),
       m_useMergeID(useMergeID)
->>>>>>> 37503482
 {
     init();
 }
@@ -79,11 +76,8 @@
       m_resources(resources),
       m_painterInfos(QVector<PainterInfo*>() <<  painterInfo),
       m_transaction(0),
-<<<<<<< HEAD
-      m_undoEnabled(true)
-=======
+      m_undoEnabled(true),
       m_useMergeID(useMergeID)
->>>>>>> 37503482
 {
     init();
 }
@@ -238,23 +232,16 @@
     if(layer && indirect && indirect->hasTemporaryTarget()) {
         KUndo2MagicString transactionText = m_transaction->text();
         m_transaction->end();
-<<<<<<< HEAD
-
-        indirect->mergeToLayer(layer,
-                               undoAdapter,
-                               transactionText);
-=======
         if(m_useMergeID){
             indirect->mergeToLayer(layer,
-                                   m_resources->postExecutionUndoAdapter(),
+                                   undoAdapter,
                                    transactionText,timedID(this->id()));
         }
         else{
             indirect->mergeToLayer(layer,
-                                   m_resources->postExecutionUndoAdapter(),
+                                   undoAdapter,
                                    transactionText);
         }
->>>>>>> 37503482
     }
     else {
         m_transaction->commit(undoAdapter);
