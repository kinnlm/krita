--- conflicted
+++ resolved
@@ -58,19 +58,14 @@
     ///@param filteredNames list of names of presets that will be shown
     void setFilteredNames(const QStringList filteredNames);
 
-<<<<<<< HEAD
     void updateViewSettings();
-
     QStringList getTagNamesList(const QString& searchString);
     void returnKeyPressed(QString lineEditText);
-
-=======
     void setViewMode(ViewMode mode);
     void showButtons(bool show);
     
     KoResource* currentResource();
     
->>>>>>> 41ccc665
 signals:
     void resourceSelected(KoResource * resource);
     
