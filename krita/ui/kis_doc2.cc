--- conflicted
+++ resolved
@@ -200,14 +200,11 @@
     delete m_d;
 }
 
-<<<<<<< HEAD
-=======
 QByteArray KisDoc2::mimeType() const
 {
     return KIS_MIME_TYPE;
 }
 
->>>>>>> 727b1d20
 void KisDoc2::slotLoadingFinished() {
     if (m_d->image) {
         m_d->image->initialRefreshGraph();
