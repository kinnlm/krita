--- conflicted
+++ resolved
@@ -248,8 +248,6 @@
         m_d->paintChannelFlags |= colorSpace()->channelFlags(false, true);
 }
 
-<<<<<<< HEAD
-=======
 bool KisPaintLayer::onionSkinEnabled() const
 {
     return nodeProperties().boolProperty("onionskin", false);
@@ -264,6 +262,3 @@
 
     nodeProperties().setProperty("onionskin", state);
 }
-
-#include "kis_paint_layer.moc"
->>>>>>> f6cd36e0
