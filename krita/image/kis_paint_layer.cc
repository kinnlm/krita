/*
 *  Copyright (c) 2005 C. Boemann <cbo@boemann.dk>
 *  Copyright (c) 2006 Bart Coppens <kde@bartcoppens.be>
 *  Copyright (c) 2007 Boudewijn Rempt <boud@valdyas.org>
 *  Copyright (c) 2009 Dmitry Kazakov <dimula73@gmail.com>
 *
 *  This program is free software; you can redistribute it and/or modify
 *  it under the terms of the GNU General Public License as published by
 *  the Free Software Foundation; either version 2 of the License, or
 *  (at your option) any later version.
 *
 *  This program is distributed in the hope that it will be useful,
 *  but WITHOUT ANY WARRANTY; without even the implied warranty of
 *  MERCHANTABILITY or FITNESS FOR A PARTICULAR PURPOSE.  See the
 *  GNU General Public License for more details.
 *
 *  You should have received a copy of the GNU General Public License
 *  along with this program; if not, write to the Free Software
 *  Foundation, Inc., 51 Franklin Street, Fifth Floor, Boston, MA 02110-1301, USA.
 */

#include "kis_paint_layer.h"

#include <kis_debug.h>
#include <klocale.h>

#include <KoIcon.h>
#include <KoColorSpace.h>
#include <KoColorProfile.h>
#include <KoCompositeOpRegistry.h>
#include <KoProperties.h>

#include "kis_image.h"
#include "kis_painter.h"
#include "kis_paint_device.h"
#include "kis_node_visitor.h"
#include "kis_processing_visitor.h"
#include "kis_default_bounds.h"

#include "kis_onion_skin_compositor.h"
#include "kis_raster_keyframe_channel.h"

struct KisPaintLayer::Private
{
public:
    KisPaintDeviceSP paintDevice;
    QBitArray        paintChannelFlags;
    KisRasterKeyframeChannel *contentChannel;
};

KisPaintLayer::KisPaintLayer(KisImageWSP image, const QString& name, quint8 opacity, KisPaintDeviceSP dev)
        : KisLayer(image, name, opacity)
        , m_d(new Private())
{
    Q_ASSERT(dev);

    init(dev);
    m_d->paintDevice->setDefaultBounds(new KisDefaultBounds(image));
}


KisPaintLayer::KisPaintLayer(KisImageWSP image, const QString& name, quint8 opacity)
        : KisLayer(image, name, opacity)
        , m_d(new Private())
{
    Q_ASSERT(image);

    init(new KisPaintDevice(this, image->colorSpace(), new KisDefaultBounds(image)));
}

KisPaintLayer::KisPaintLayer(KisImageWSP image, const QString& name, quint8 opacity, const KoColorSpace * colorSpace)
        : KisLayer(image, name, opacity)
        , m_d(new Private())
{
    if (!colorSpace) {
        Q_ASSERT(image);
        colorSpace = image->colorSpace();
    }
    Q_ASSERT(colorSpace);
    init(new KisPaintDevice(this, colorSpace, new KisDefaultBounds(image)));
}

KisPaintLayer::KisPaintLayer(const KisPaintLayer& rhs)
        : KisLayer(rhs)
        , KisIndirectPaintingSupport()
        , m_d(new Private)
{
    init(new KisPaintDevice(*rhs.m_d->paintDevice.data()), rhs.m_d->paintChannelFlags);
}

void KisPaintLayer::init(KisPaintDeviceSP paintDevice, const QBitArray &paintChannelFlags)
{
    m_d->paintDevice = paintDevice;
    m_d->paintDevice->setParentNode(this);

    m_d->paintChannelFlags = paintChannelFlags;

    m_d->contentChannel = paintDevice->createKeyframeChannel(KoID("content", "Content"), this);

    addKeyframeChannel(m_d->contentChannel);
}

KisPaintLayer::~KisPaintLayer()
{
    delete m_d;
}

bool KisPaintLayer::allowAsChild(KisNodeSP node) const
{
    return node->inherits("KisMask");
}

KisPaintDeviceSP KisPaintLayer::original() const
{
    return m_d->paintDevice;
}

KisPaintDeviceSP KisPaintLayer::paintDevice() const
{
    return m_d->paintDevice;
}

bool KisPaintLayer::needProjection() const
{
    return hasTemporaryTarget() || (m_d->contentChannel->keyframeCount() > 1 && onionSkinEnabled());
}

void KisPaintLayer::copyOriginalToProjection(const KisPaintDeviceSP original,
        KisPaintDeviceSP projection,
        const QRect& rect) const
{
    lockTemporaryTarget();

<<<<<<< HEAD
    KisPainter gc(projection);

    if (m_d->contentChannel->keyframeCount() > 1 && onionSkinEnabled()) {
=======
    if (m_d->contentChannel->keyframeCount() > 1) {
>>>>>>> eb9689e5
        KisOnionSkinCompositor *compositor = KisOnionSkinCompositor::instance();
        compositor->composite(m_d->paintDevice, projection, rect);
    } else {
        KisPainter::copyAreaOptimized(rect.topLeft(), original, projection, rect);
    }

    if (hasTemporaryTarget()) {
        KisPainter gc(projection);
        setupTemporaryPainter(&gc);
        gc.bitBlt(rect.topLeft(), temporaryTarget(), rect);
    }

    unlockTemporaryTarget();
}

void KisPaintLayer::setDirty(const QRect & rect)
{
    KisLayer::setDirty(rect);
}

QIcon KisPaintLayer::icon() const
{
    return QIcon();
}

void KisPaintLayer::setImage(KisImageWSP image)
{
    m_d->paintDevice->setDefaultBounds(new KisDefaultBounds(image));
    KisLayer::setImage(image);
}

KisDocumentSectionModel::PropertyList KisPaintLayer::sectionModelProperties() const
{
    KisDocumentSectionModel::PropertyList l = KisLayer::sectionModelProperties();

    // XXX: get right icons
    l << KisDocumentSectionModel::Property(i18n("Alpha Locked"), koIcon("transparency-locked"), koIcon("transparency-unlocked"), alphaLocked());
<<<<<<< HEAD
    l << KisDocumentSectionModel::Property(i18n("Inherit Alpha"), koIcon("transparency-disabled"), koIcon("transparency-enabled"), alphaChannelDisabled());

    if (m_d->contentChannel->keyframeCount() > 1) {
        l << KisDocumentSectionModel::Property(i18n("Onion skin"), koIcon("onionOn"), koIcon("onionOff"), onionSkinEnabled());
    }
=======
>>>>>>> eb9689e5

    return l;
}

void KisPaintLayer::setSectionModelProperties(const KisDocumentSectionModel::PropertyList &properties)
{
    foreach (const KisDocumentSectionModel::Property &property, properties) {
        if (property.name == i18n("Alpha Locked")) {
            setAlphaLocked(property.state.toBool());
        }
<<<<<<< HEAD
        else if (property.name == i18n("Inherit Alpha")) {
            disableAlphaChannel(property.state.toBool());
        }
        else if (property.name == i18n("Onion skin")) {
            setOnionSkinEnabled(property.state.toBool());
        }
=======
>>>>>>> eb9689e5
    }

    KisLayer::setSectionModelProperties(properties);
}

const KoColorSpace * KisPaintLayer::colorSpace() const
{
    return m_d->paintDevice->colorSpace();
}

bool KisPaintLayer::accept(KisNodeVisitor &v)
{
    return v.visit(this);
}

void KisPaintLayer::accept(KisProcessingVisitor &visitor, KisUndoAdapter *undoAdapter)
{
    return visitor.visit(this, undoAdapter);
}

void KisPaintLayer::setChannelLockFlags(const QBitArray& channelFlags)
{
    Q_ASSERT(((quint32)channelFlags.count() == colorSpace()->channelCount() || channelFlags.isEmpty()));
    m_d->paintChannelFlags = channelFlags;
}

const QBitArray& KisPaintLayer::channelLockFlags() const
{
    return m_d->paintChannelFlags;
}

QRect KisPaintLayer::extent() const
{
    QRect rect = temporaryTarget() ? temporaryTarget()->extent() : QRect();
    return rect | KisLayer::extent();
}

QRect KisPaintLayer::exactBounds() const
{
    QRect rect = temporaryTarget() ? temporaryTarget()->exactBounds() : QRect();
    return rect | KisLayer::exactBounds();
}

bool KisPaintLayer::alphaLocked() const
{
    QBitArray flags = colorSpace()->channelFlags(false, true) & m_d->paintChannelFlags;
    return flags.count(true) == 0 && !m_d->paintChannelFlags.isEmpty();
}

void KisPaintLayer::setAlphaLocked(bool lock)
{
    if(m_d->paintChannelFlags.isEmpty())
        m_d->paintChannelFlags = colorSpace()->channelFlags(true, true);
    
    if(lock)
        m_d->paintChannelFlags &= colorSpace()->channelFlags(true, false);
    else
        m_d->paintChannelFlags |= colorSpace()->channelFlags(false, true);
}

bool KisPaintLayer::onionSkinEnabled() const
{
    return nodeProperties().boolProperty("onionskin", false);
}

void KisPaintLayer::setOnionSkinEnabled(bool state)
{
    nodeProperties().setProperty("onionskin", state);
}

void KisPaintLayer::addNewFrame(int time, bool blank)
{
    m_d->contentChannel->addKeyframe(time);
}

void KisPaintLayer::deleteKeyfame(int time)
{
    KisKeyframe *key = m_d->contentChannel->keyframeAt(time);
    if (!key) return;

    m_d->contentChannel->deleteKeyframe(key);
}

#include "kis_paint_layer.moc"<|MERGE_RESOLUTION|>--- conflicted
+++ resolved
@@ -131,13 +131,7 @@
 {
     lockTemporaryTarget();
 
-<<<<<<< HEAD
-    KisPainter gc(projection);
-
     if (m_d->contentChannel->keyframeCount() > 1 && onionSkinEnabled()) {
-=======
-    if (m_d->contentChannel->keyframeCount() > 1) {
->>>>>>> eb9689e5
         KisOnionSkinCompositor *compositor = KisOnionSkinCompositor::instance();
         compositor->composite(m_d->paintDevice, projection, rect);
     } else {
@@ -175,14 +169,10 @@
 
     // XXX: get right icons
     l << KisDocumentSectionModel::Property(i18n("Alpha Locked"), koIcon("transparency-locked"), koIcon("transparency-unlocked"), alphaLocked());
-<<<<<<< HEAD
-    l << KisDocumentSectionModel::Property(i18n("Inherit Alpha"), koIcon("transparency-disabled"), koIcon("transparency-enabled"), alphaChannelDisabled());
 
     if (m_d->contentChannel->keyframeCount() > 1) {
         l << KisDocumentSectionModel::Property(i18n("Onion skin"), koIcon("onionOn"), koIcon("onionOff"), onionSkinEnabled());
     }
-=======
->>>>>>> eb9689e5
 
     return l;
 }
@@ -193,15 +183,9 @@
         if (property.name == i18n("Alpha Locked")) {
             setAlphaLocked(property.state.toBool());
         }
-<<<<<<< HEAD
-        else if (property.name == i18n("Inherit Alpha")) {
-            disableAlphaChannel(property.state.toBool());
-        }
         else if (property.name == i18n("Onion skin")) {
             setOnionSkinEnabled(property.state.toBool());
         }
-=======
->>>>>>> eb9689e5
     }
 
     KisLayer::setSectionModelProperties(properties);
