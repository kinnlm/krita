/*
 *  Copyright (C) 2011 Silvio Heinrich <plassy@web.de>
 *
 *  This program is free software; you can redistribute it and/or modify
 *  it under the terms of the GNU General Public License as published by
 *  the Free Software Foundation; either version 2 of the License, or
 *  (at your option) any later version.
 *
 *  This program is distributed in the hope that it will be useful,
 *  but WITHOUT ANY WARRANTY; without even the implied warranty of
 *  MERCHANTABILITY or FITNESS FOR A PARTICULAR PURPOSE.  See the
 *  GNU General Public License for more details.
 *
 *  You should have received a copy of the GNU General Public License
 *  along with this program; if not, write to the Free Software
 *  Foundation, Inc., 51 Franklin Street, Fifth Floor, Boston, MA 02110-1301, USA.
 */

#include "kis_colorsmudgeop.h"

#include <cmath>
#include <memory>
#include <QRect>

#include <KoColorSpaceRegistry.h>
#include <KoColor.h>
#include <KoCompositeOpRegistry.h>

#include <kis_brush.h>
#include <kis_global.h>
#include <kis_paint_device.h>
#include <kis_painter.h>
#include <kis_image.h>
#include <kis_selection.h>
#include <kis_brush_based_paintop_settings.h>
#include <kis_cross_device_color_picker.h>
#include <kis_fixed_paint_device.h>


KisColorSmudgeOp::KisColorSmudgeOp(const KisBrushBasedPaintOpSettings* settings, KisPainter* painter, KisNodeSP node, KisImageSP image):
    KisBrushBasedPaintOp(settings, painter),
    m_firstRun(true), m_image(image),
    m_tempDev(painter->device()->createCompositionSourceDevice()),
    m_backgroundPainter(new KisPainter(m_tempDev)),
    m_smudgePainter(new KisPainter(m_tempDev)),
    m_colorRatePainter(new KisPainter(m_tempDev)),
    m_smudgeRateOption("SmudgeRate"),
    m_colorRateOption("ColorRate"),
    m_smudgeRadiusOption("SmudgeRadius")
{
    Q_UNUSED(node);

    Q_ASSERT(settings);
    Q_ASSERT(painter);

    m_sizeOption.readOptionSetting(settings);
    m_opacityOption.readOptionSetting(settings);
    m_spacingOption.readOptionSetting(settings);
    m_smudgeRateOption.readOptionSetting(settings);
    m_colorRateOption.readOptionSetting(settings);
    m_smudgeRadiusOption.readOptionSetting(settings);
    m_overlayModeOption.readOptionSetting(settings);
    m_rotationOption.readOptionSetting(settings);
    m_scatterOption.readOptionSetting(settings);
    m_gradientOption.readOptionSetting(settings);

    m_sizeOption.resetAllSensors();
    m_opacityOption.resetAllSensors();
    m_spacingOption.resetAllSensors();
    m_smudgeRateOption.resetAllSensors();
    m_colorRateOption.resetAllSensors();
    m_smudgeRadiusOption.resetAllSensors();
    m_rotationOption.resetAllSensors();
    m_scatterOption.resetAllSensors();
    m_gradientOption.resetAllSensors();

    m_gradient = painter->gradient();

    m_backgroundPainter->setCompositeOp(COMPOSITE_COPY);
    // Smudge Painter works in default COMPOSITE_OVER mode
    m_colorRatePainter->setCompositeOp(painter->compositeOp()->id());

    m_rotationOption.applyFanCornersInfo(this);

    /**
     * Disable handling of the subpixel precision. In the smudge op we
     * should read from the aligned areas of the image, so having
     * additional internal offsets, created by the subpixel precision,
     * will worsen the quality (at least because
     * QRectF(m_dstDabRect).center() will not point to the real center
     * of the brush anymore).
     */
    m_dabCache->disableSubpixelPrecision();
}

KisColorSmudgeOp::~KisColorSmudgeOp()
{
    delete m_backgroundPainter;
    delete m_colorRatePainter;
    delete m_smudgePainter;
}

void KisColorSmudgeOp::updateMask(const KisPaintInformation& info, double scale, double rotation, const QPointF &cursorPoint)
{
    static const KoColorSpace *cs = KoColorSpaceRegistry::instance()->alpha8();
    static KoColor color(Qt::black, cs);

    m_maskDab = m_dabCache->fetchDab(cs,
                                     color,
                                     cursorPoint,
                                     scale, scale,
                                     rotation,
                                     info,
                                     1.0,
                                     &m_dstDabRect);

    // sanity check
    KIS_ASSERT_RECOVER_NOOP(m_dstDabRect.size() == m_maskDab->bounds().size());
}

inline void KisColorSmudgeOp::getTopLeftAligned(const QPointF &pos, const QPointF &hotSpot, qint32 *x, qint32 *y)
{
    QPointF topLeft = pos - hotSpot;

    qreal xFraction, yFraction; // will not be used
    splitCoordinate(topLeft.x(), x, &xFraction);
    splitCoordinate(topLeft.y(), y, &yFraction);
}

KisSpacingInformation KisColorSmudgeOp::paintAt(const KisPaintInformation& info)
{
    KisBrushSP brush = m_brush;

    // Simple error catching
    if (!painter()->device() || !brush || !brush->canPaintFor(info)) {
        return KisSpacingInformation(1.0);
    }

    // get the scaling factor calculated by the size option
    qreal scale    = m_sizeOption.apply(info);
    qreal rotation = m_rotationOption.apply(info);

    if (checkSizeTooSmall(scale)) return KisSpacingInformation();

    setCurrentScale(scale);
    setCurrentRotation(rotation);

    QPointF scatteredPos =
        m_scatterOption.apply(info,
                              brush->maskWidth(scale, rotation, 0, 0, info),
                              brush->maskHeight(scale, rotation, 0, 0, info));

    QPointF hotSpot = brush->hotSpot(scale, scale, rotation, info);

    /**
     * Update the brush mask.
     *
     * Upon leaving the function:
     *   o m_maskDab stores the new mask
     *   o m_maskBounds stores the extents of the mask paint device
     *   o m_dstDabRect stores the destination rect where the mask is going
     *     to be written to
     */
    updateMask(info, scale, rotation, scatteredPos);

    QPointF newCenterPos = QRectF(m_dstDabRect).center();
    /**
     * Save the center of the current dab to know where to read the
     * data during the next pass. We do not save scatteredPos here,
     * because it may differ slightly from the real center of the
     * brush (due to rounding effects), which will result in a
     * really weird quality.
     */
    m_lastPaintPos = newCenterPos;

    QRect srcDabRect = m_dstDabRect.translated((m_lastPaintPos - newCenterPos).toPoint());

    KisSpacingInformation spacingInfo =
        effectiveSpacing(scale, rotation,
                         m_spacingOption, info);

    if (m_firstRun) {
        m_firstRun = false;
        return spacingInfo;
    }

    // save the old opacity value and composite mode
    quint8  oldOpacity = painter()->opacity();
    QString oldCompositeOpId = painter()->compositeOp()->id();
    qreal   fpOpacity  = (qreal(oldOpacity) / 255.0) * m_opacityOption.getOpacityf(info);

    if (m_image && m_overlayModeOption.isChecked()) {
        m_image->blockUpdates();
        m_backgroundPainter->bitBlt(QPoint(), m_image->projection(), srcDabRect);
        m_image->unblockUpdates();
    }
    else {
        // IMPORTANT: clear the temporary painting device to color black with zero opacity:
        //            it will only clear the extents of the brush.
        m_tempDev->clear(QRect(QPoint(), m_dstDabRect.size()));
    }

    if (m_smudgeRateOption.getMode() == KisSmudgeOption::SMEARING_MODE) {
        m_smudgePainter->bitBlt(QPoint(), painter()->device(), srcDabRect);
<<<<<<< HEAD
    } else {
=======
    }
    else {
>>>>>>> f6643b27
        QPoint pt = (srcDabRect.topLeft() + hotSpot).toPoint();

        if (m_smudgeRadiusOption.isChecked()) {
            m_smudgeRadiusOption.apply(*m_smudgePainter, info, m_dstDabRect.width(), pt.x(), pt.y(), painter()->device());
            KoColor color2 = m_smudgePainter->paintColor();
            m_smudgePainter->fill(0, 0, m_dstDabRect.width(), m_dstDabRect.height(), color2);
<<<<<<< HEAD

        } else {
=======
        } 
        else {
>>>>>>> f6643b27
            KoColor color = painter()->paintColor();

            // get the pixel on the canvas that lies beneath the hot spot
            // of the dab and fill  the temporary paint device with that color

            KisCrossDeviceColorPickerInt colorPicker(painter()->device(), color);
            colorPicker.pickColor(pt.x(), pt.y(), color.data());

            m_smudgePainter->fill(0, 0, m_dstDabRect.width(), m_dstDabRect.height(), color);
        }
    }

    // if the user selected the color smudge option,
    // we will mix some color into the temporary painting device (m_tempDev)
    if (m_colorRateOption.isChecked()) {
        // this will apply the opacity (selected by the user) to copyPainter
        // (but fit the rate inbetween the range 0.0 to (1.0-SmudgeRate))
        qreal maxColorRate = qMax<qreal>(1.0 - m_smudgeRateOption.getRate(), 0.2);
        m_colorRateOption.apply(*m_colorRatePainter, info, 0.0, maxColorRate, fpOpacity);

        // paint a rectangle with the current color (foreground color)
        // or a gradient color (if enabled)
        // into the temporary painting device and use the user selected
        // composite mode
        KoColor color = painter()->paintColor();
        m_gradientOption.apply(color, m_gradient, info);
        m_colorRatePainter->fill(0, 0, m_dstDabRect.width(), m_dstDabRect.height(), color);
    }

    // if color is disabled (only smudge) and "overlay mode" is enabled
    // then first blit the region under the brush from the image projection
    // to the painting device to prevent a rapid build up of alpha value
    // if the color to be smudged is semi transparent.
    if (m_image && m_overlayModeOption.isChecked() && !m_colorRateOption.isChecked()) {
        painter()->setCompositeOp(COMPOSITE_COPY);
        painter()->setOpacity(OPACITY_OPAQUE_U8);
        m_image->blockUpdates();
        painter()->bitBlt(m_dstDabRect.topLeft(), m_image->projection(), m_dstDabRect);
        m_image->unblockUpdates();
    }


    // set opacity calculated by the rate option
    m_smudgeRateOption.apply(*painter(), info, 0.0, 1.0, fpOpacity);

    // then blit the temporary painting device on the canvas at the current brush position
    // the alpha mask (maskDab) will be used here to only blit the pixels that are in the area (shape) of the brush
    painter()->setCompositeOp(COMPOSITE_COPY);
    painter()->bitBltWithFixedSelection(m_dstDabRect.x(), m_dstDabRect.y(), m_tempDev, m_maskDab, m_dstDabRect.width(), m_dstDabRect.height());
    painter()->renderMirrorMaskSafe(m_dstDabRect, m_tempDev, 0, 0, m_maskDab, !m_dabCache->needSeparateOriginal());

    // restore orginal opacy and composite mode values
    painter()->setOpacity(oldOpacity);
    painter()->setCompositeOp(oldCompositeOpId);

    return spacingInfo;
}<|MERGE_RESOLUTION|>--- conflicted
+++ resolved
@@ -202,25 +202,15 @@
 
     if (m_smudgeRateOption.getMode() == KisSmudgeOption::SMEARING_MODE) {
         m_smudgePainter->bitBlt(QPoint(), painter()->device(), srcDabRect);
-<<<<<<< HEAD
     } else {
-=======
-    }
-    else {
->>>>>>> f6643b27
         QPoint pt = (srcDabRect.topLeft() + hotSpot).toPoint();
 
         if (m_smudgeRadiusOption.isChecked()) {
             m_smudgeRadiusOption.apply(*m_smudgePainter, info, m_dstDabRect.width(), pt.x(), pt.y(), painter()->device());
             KoColor color2 = m_smudgePainter->paintColor();
             m_smudgePainter->fill(0, 0, m_dstDabRect.width(), m_dstDabRect.height(), color2);
-<<<<<<< HEAD
 
         } else {
-=======
-        } 
-        else {
->>>>>>> f6643b27
             KoColor color = painter()->paintColor();
 
             // get the pixel on the canvas that lies beneath the hot spot
