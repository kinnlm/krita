/*
 *  Copyright (c) 2008-2010 Lukáš Tvrdý <lukast.dev@gmail.com>
 *
 *  This program is free software; you can redistribute it and/or modify
 *  it under the terms of the GNU General Public License as published by
 *  the Free Software Foundation; either version 2 of the License, or
 *  (at your option) any later version.
 *
 *  This program is distributed in the hope that it will be useful,
 *  but WITHOUT ANY WARRANTY; without even the implied warranty of
 *  MERCHANTABILITY or FITNESS FOR A PARTICULAR PURPOSE.  See the
 *  GNU General Public License for more details.
 *
 *  You should have received a copy of the GNU General Public License
 *  along with this program; if not, write to the Free Software
 *  Foundation, Inc., 51 Franklin Street, Fifth Floor, Boston, MA 02110-1301, USA.
 */

#include "spray_brush.h"

#include <KoColor.h>
#include <KoColorSpace.h>
#include <KoColorTransformation.h>
#include <KoColorSpaceRegistry.h>
#include <KoCompositeOp.h>


#include <QVariant>
#include <QHash>
#include <QTransform>
#include <QImage>
#include <QMatrix>

#include <kis_random_accessor.h>
#include <kis_random_sub_accessor.h>

#include <kis_paint_device.h>

#include <kis_painter.h>
#include <kis_paint_information.h>

#include "kis_spray_paintop_settings.h"

#include <cmath>
#include <ctime>

#include "random_gauss.h"

SprayBrush::SprayBrush()
{
    srand48(time(0));
    m_painter = 0;
    m_rand = new RandomGauss(time(0));
}

SprayBrush::~SprayBrush()
{
    delete m_painter;
    delete m_rand;
}


qreal SprayBrush::rotationAngle()
{
    qreal rotation = 0.0;
<<<<<<< HEAD
    
    if ( m_shapeProperties->fixedRotation ){
        rotation = deg2rad( m_shapeProperties->fixedAngle );
    }
    
    if ( m_shapeProperties->randomRotation ){
        
=======

    if ( m_properties->fixedRotation ){
        rotation = deg2rad( m_properties->fixedAngle );
    }

    if ( m_properties->randomRotation ){

>>>>>>> 98b54a4f
        if ( m_properties->gaussian ) {
                rotation = linearInterpolation(rotation ,M_PI * 2.0 * qBound(0.0, m_rand->nextGaussian(0.0, 0.50) , 1.0), m_shapeProperties->randomRotationWeight );
        } else {
                rotation = linearInterpolation(rotation, M_PI * 2.0 * drand48(), m_shapeProperties->randomRotationWeight );
        }
    }

    return rotation;
}



void SprayBrush::paint(KisPaintDeviceSP dab, KisPaintDeviceSP source,
                       const KisPaintInformation& info,qreal rotation, qreal scale,
                       const KoColor &color, const KoColor &bgColor)
{
    // initializing painter

    if (!m_painter) {
        m_painter = new KisPainter(dab);
        m_painter->setFillStyle(KisPainter::FillStyleForegroundColor);
        m_painter->setMaskImageSize(m_shapeProperties->width, m_shapeProperties->height );
        m_pixelSize = dab->colorSpace()->pixelSize();
<<<<<<< HEAD
        
        m_brushQImage = m_shapeProperties->image;
=======

        m_brushQImage = m_properties->image;
>>>>>>> 98b54a4f
        if (!m_brushQImage.isNull()){
            m_brushQImage = m_brushQImage.scaled(m_shapeProperties->width, m_shapeProperties->height);
        }
        m_imageDevice = new KisPaintDevice( dab->colorSpace() );
    }


    qreal x = info.pos().x();
    qreal y = info.pos().y();
    KisRandomAccessor accessor = dab->createRandomAccessor(qRound(x), qRound(y));
    KisRandomSubAccessorPixel subAcc = source->createRandomSubAccessor();

    m_inkColor = color;

    // apply size sensor
    m_radius = m_properties->radius * scale;

    // jitter movement
    if ( m_properties->jitterMovement ) {
        x = x + ((2 * m_radius * drand48()) - m_radius) * m_properties->amount;
        y = y + ((2 * m_radius * drand48()) - m_radius) * m_properties->amount;
    }

    // this is wrong for every shape except pixel and anti-aliased pixel


    if (m_properties->useDensity) {
        m_particlesCount = (m_properties->coverage * (M_PI * m_radius * m_radius));
    }else{
        m_particlesCount = m_properties->particleCount;
    }

    QHash<QString, QVariant> params;
    qreal nx, ny;
    int ix, iy;

    qreal angle;
    qreal length;
    qreal rotationZ;

    int steps = 118;
    bool shouldColor = true;
    if (m_colorProperties->fillBackground){
        m_painter->setPaintColor(bgColor);
        paintCircle(m_painter,x,y,m_radius,steps);
    }

    QTransform m;
    m.reset();
    m.rotateRadians(-rotation + deg2rad(m_properties->brushRotation) );
    m.scale( m_properties->scale, m_properties->scale);
    
    for (quint32 i = 0; i < m_particlesCount; i++){
        // generate random angle
        angle = drand48() * M_PI * 2;

        // generate random length
        if ( m_properties->gaussian ) {
            length = qBound(0.0, m_rand->nextGaussian(0.0, 0.50) , 1.0);
        } else {
            length = drand48();
        }

        // rotation
        rotationZ = rotationAngle();
<<<<<<< HEAD
        
        if (m_shapeProperties->followCursor){
            
            rotationZ = linearInterpolation( rotationZ,angle,m_shapeProperties->followCursorWeigth );
        }

        
        if (m_shapeProperties->followDrawingAngle){
            
            rotationZ = linearInterpolation( rotationZ,info.angle(),m_shapeProperties->followDrawingAngleWeight );
=======

        if (m_properties->followCursor){
            rotationZ = linearInterpolation( rotationZ,angle,m_properties->followCursorWeigth );
>>>>>>> 98b54a4f
        }

        // generate polar coordinate
        nx = (m_radius * cos(angle)  * length);
        ny = (m_radius * sin(angle)  * length);

        // compute the height of the ellipse
        ny *= m_properties->aspect;

        // transform
        m.map(nx,ny, &nx,&ny);

        // color transformation
        if (shouldColor){
            if (m_colorProperties->sampleInputColor){
                subAcc.moveTo(nx+x, ny+y);
                subAcc.sampledRawData( m_inkColor.data() );
            }else{
                 //revert the color
                 memcpy(m_inkColor.data(),color.data(), m_pixelSize);
            }

            // mix the color with background color
            if (m_colorProperties->mixBgColor)
            {
                KoMixColorsOp * mixOp = source->colorSpace()->mixColorsOp();

                const quint8 *colors[2];
                colors[0] = m_inkColor.data();
                colors[1] = bgColor.data();

                qint16 colorWeights[2];
                int MAX_16BIT = 255;
                qreal blend = info.pressure();

                colorWeights[0] = static_cast<quint16>( blend * MAX_16BIT);
                colorWeights[1] = static_cast<quint16>( (1.0 - blend) * MAX_16BIT);
                mixOp->mixColors(colors, colorWeights, 2, m_inkColor.data() );
            }

            if (m_colorProperties->useRandomHSV){
                params["h"] = (m_colorProperties->hue / 180.0) * drand48();
                params["s"] = (m_colorProperties->saturation / 100.0) * drand48();
                params["v"] = (m_colorProperties->value / 100.0) * drand48();

                KoColorTransformation* transfo;
                transfo = dab->colorSpace()->createColorTransformation("hsv_adjustment", params);
                transfo->transform(m_inkColor.data(), m_inkColor.data() , 1);
            }

            if (m_colorProperties->useRandomOpacity){
                quint8 alpha = qRound(drand48() * OPACITY_OPAQUE_U8);
                m_inkColor.setOpacity( alpha );
                m_painter->setOpacity( alpha );
            }

            if ( !m_colorProperties->colorPerParticle ){
                shouldColor = false;
            }
            m_painter->setPaintColor(m_inkColor);
        }

        qreal random = drand48();
        qreal jitteredWidth;
        qreal jitteredHeight;

        if (m_shapeProperties->randomSize){
            jitteredWidth = m_shapeProperties->width * random + 1;
            jitteredHeight = m_shapeProperties->height * random + 1;
        }else{
            jitteredWidth = m_shapeProperties->width;
            jitteredHeight = m_shapeProperties->height;
        }
        switch (m_shapeProperties->shape){
            // ellipse
            case 0:
            {
                if (m_shapeProperties->width == m_shapeProperties->height){
                    paintCircle(m_painter, nx + x, ny + y, qRound(jitteredWidth * 0.5) , steps);
                }else
                {
                    paintEllipse(m_painter, nx + x, ny + y, qRound(jitteredWidth * 0.5) , qRound(jitteredHeight * 0.5), rotationZ , steps);
                }
                break;
            }
            // rectangle
            case 1:
            {
                paintRectangle(m_painter, nx + x, ny + y, qRound(jitteredWidth) , qRound(jitteredHeight), rotationZ , steps);
                break;
            }
            // wu-particle
            case 2:
            {
                paintParticle(accessor, m_inkColor, nx + x, ny + y);
                break;
            }
            // pixel
            case 3:
            {
                ix = qRound(nx + x);
                iy = qRound(ny + y);
                accessor.moveTo(ix, iy);
                memcpy(accessor.rawData(), m_inkColor.data(), m_pixelSize);
                break;
            }
            case 4:
            {
                if ( !m_brushQImage.isNull() )
                {

                    QMatrix m;
                    m.rotate(rad2deg(rotationZ));

                    if (m_shapeProperties->randomSize){
                        m.scale(random,random);
                    }
                    m_transformed = m_brushQImage.transformed(m, Qt::SmoothTransformation);
                    m_imageDevice->convertFromQImage(m_transformed, "");
                    KisRandomAccessor ac = m_imageDevice->createRandomAccessor(0,0);
                    QRect rc = m_transformed.rect();

                    if (m_colorProperties->useRandomHSV){
                        params["h"] = (m_colorProperties->hue / 180.0) * drand48();
                        params["s"] = (m_colorProperties->saturation / 100.0) * drand48();
                        params["v"] = (m_colorProperties->value / 100.0) * drand48();

                        KoColorTransformation* transfo;
                        transfo = dab->colorSpace()->createColorTransformation("hsv_adjustment", params);

                        for (int y = rc.y(); y< rc.y()+rc.height(); y++){
                            for (int x = rc.x(); x < rc.x()+rc.width();x++){
                                ac.moveTo(x,y);
                                transfo->transform(ac.rawData(), ac.rawData() , 1);
                            }
                        }
                    }

                    ix = qRound(nx + x - rc.width() * 0.5);
                    iy = qRound(ny + y - rc.height() * 0.5);
                    m_painter->bitBlt(QPoint(ix,iy), m_imageDevice, rc);
                    m_imageDevice->clear();
                    break;
                }
            }
        }

    }
    // hidden code for outline detection
    //m_inkColor.setOpacity(128);
    //paintOutline(dev,m_inkColor,x, y, m_radius * 2);

    // recover from jittering of color,
    // m_inkColor.opacity is recovered with every paint
}



void SprayBrush::paintParticle(KisRandomAccessor &writeAccessor, const KoColor &color, qreal rx, qreal ry)
{
    // opacity top left, right, bottom left, right
    KoColor pcolor(color);
    //int opacity = pcolor.opacityU8();

    int ipx = int (rx);
    int ipy = int (ry);
    qreal fx = rx - ipx;
    qreal fy = ry - ipy;

    qreal btl = (1 - fx) * (1 - fy);
    qreal btr = (fx)  * (1 - fy);
    qreal bbl = (1 - fx) * (fy);
    qreal bbr = (fx)  * (fy);

    // this version overwrite pixels, e.g. when it sprays two particle next
    // to each other, the pixel with lower opacity can override other pixel.
    // Maybe some kind of compositing using here would be cool

    pcolor.setOpacity(btl);
    writeAccessor.moveTo(ipx  , ipy);
    memcpy(writeAccessor.rawData(), pcolor.data(), m_pixelSize);

    pcolor.setOpacity(btr);
    writeAccessor.moveTo(ipx + 1, ipy);
    memcpy(writeAccessor.rawData(), pcolor.data(), m_pixelSize);

    pcolor.setOpacity(bbl);
    writeAccessor.moveTo(ipx, ipy + 1);
    memcpy(writeAccessor.rawData(), pcolor.data(), m_pixelSize);

    pcolor.setOpacity(bbr);
    writeAccessor.moveTo(ipx + 1, ipy + 1);
    memcpy(writeAccessor.rawData(), pcolor.data(), m_pixelSize);
}

void SprayBrush::paintCircle(KisPainter * painter, qreal x, qreal y, int radius, int steps)
{
    QPainterPath path;
    // circle x, circle y
    qreal cx, cy;

    qreal length = 2.0 * M_PI;
    qreal step = 1.0 / steps;
    path.moveTo(radius + x, y);
    for (int i = 1; i < steps; i++) {
        cx = cos(i * step * length);
        cy = sin(i * step * length);

        cx *= radius;
        cy *= radius;

        cx += x;
        cy += y;

        path.lineTo(cx, cy);
    }
    path.closeSubpath();
    painter->fillPainterPath(path);
}



void SprayBrush::paintEllipse(KisPainter* painter, qreal x, qreal y, int a, int b, qreal angle, int steps)
{
    QPainterPath path;
    qreal beta = angle;
    qreal sinbeta = sin(beta);
    qreal cosbeta = cos(beta);

    path.moveTo(x + a * cosbeta, y + a * sinbeta);
    qreal step = 360.0 / steps;
    for (int i = step; i < 360; i += step) {
        qreal alpha = i * (M_PI / 180) ;
        qreal sinalpha = sin(alpha);
        qreal cosalpha = cos(alpha);

        qreal X = x + (a * cosalpha * cosbeta - b * sinalpha * sinbeta);
        qreal Y = y + (a * cosalpha * sinbeta + b * sinalpha * cosbeta);

        path.lineTo(X, Y);
    }
    path.closeSubpath();
    painter->fillPainterPath(path);
}

void SprayBrush::paintRectangle(KisPainter* painter, qreal x, qreal y, int width, int height, qreal angle, int steps)
{
    Q_UNUSED(steps);
    QPainterPath path;
    QTransform transform;

    qreal halfWidth = width * 0.5;
    qreal halfHeight = height * 0.5;
    qreal tx, ty;


    transform.reset();
    transform.rotateRadians(angle);
    // top left
    transform.map(- halfWidth,  - halfHeight, &tx, &ty);
    path.moveTo(QPointF(tx + x, ty + y));
    // top right
    transform.map(+ halfWidth,  - halfHeight, &tx, &ty);
    path.lineTo(QPointF(tx + x, ty + y));
    // bottom right
    transform.map(+ halfWidth,  + halfHeight, &tx, &ty);
    path.lineTo(QPointF(tx + x, ty + y));
    // botom left
    transform.map(- halfWidth,  + halfHeight, &tx, &ty);
    path.lineTo(QPointF(tx + x, ty + y));
    path.closeSubpath();
    painter->fillPainterPath(path);
}


void SprayBrush::paintOutline(KisPaintDeviceSP dev , const KoColor &outlineColor, qreal posX, qreal posY, qreal radius)
{
    QList<QPointF> antiPixels;
    KisRandomAccessor accessor = dev->createRandomAccessor(qRound(posX), qRound(posY));

    for (int y = -radius + posY; y <= radius + posY; y++) {
        for (int x = -radius + posX; x <= radius + posX; x++) {
            accessor.moveTo(x, y);
            qreal alpha = dev->colorSpace()->opacityU8(accessor.rawData());

            if (alpha != 0) {
                // top left
                accessor.moveTo(x - 1, y - 1);
                if (dev->colorSpace()->opacityU8(accessor.rawData()) == 0) {
                    antiPixels.append(QPointF(x - 1, y - 1));
                    //continue;
                }

                // top
                accessor.moveTo(x, y - 1);
                if (dev->colorSpace()->opacityU8(accessor.rawData()) == 0) {
                    antiPixels.append(QPointF(x, y - 1));
                    //continue;
                }

                // top right
                accessor.moveTo(x + 1, y - 1);
                if (dev->colorSpace()->opacityU8(accessor.rawData()) == 0) {
                    antiPixels.append(QPointF(x + 1, y - 1));
                    //continue;
                }

                //left
                accessor.moveTo(x - 1, y);
                if (dev->colorSpace()->opacityU8(accessor.rawData()) == 0) {
                    antiPixels.append(QPointF(x - 1, y));
                    //continue;
                }

                //right
                accessor.moveTo(x + 1, y);
                if (dev->colorSpace()->opacityU8(accessor.rawData()) == 0) {
                    antiPixels.append(QPointF(x + 1, y));
                    //continue;
                }

                // bottom left
                accessor.moveTo(x - 1, y + 1);
                if (dev->colorSpace()->opacityU8(accessor.rawData()) == 0) {
                    antiPixels.append(QPointF(x - 1, y + 1));
                    //continue;
                }

                // bottom
                accessor.moveTo(x, y + 1);
                if (dev->colorSpace()->opacityU8(accessor.rawData()) == 0) {
                    antiPixels.append(QPointF(x, y + 1));
                    //continue;
                }

                // bottom right
                accessor.moveTo(x + 1, y + 1);
                if (dev->colorSpace()->opacityU8(accessor.rawData()) == 0) {
                    antiPixels.append(QPointF(x + 1, y + 1));
                    //continue;
                }
            }

        }
    }

    // anti-alias it
    int size = antiPixels.size();
    for (int i = 0; i < size; i++) {
        accessor.moveTo(antiPixels[i].x(), antiPixels[i].y());
        memcpy(accessor.rawData(), outlineColor.data(), dev->colorSpace()->pixelSize());
    }
}<|MERGE_RESOLUTION|>--- conflicted
+++ resolved
@@ -63,23 +63,13 @@
 qreal SprayBrush::rotationAngle()
 {
     qreal rotation = 0.0;
-<<<<<<< HEAD
-    
+
     if ( m_shapeProperties->fixedRotation ){
         rotation = deg2rad( m_shapeProperties->fixedAngle );
     }
-    
+
     if ( m_shapeProperties->randomRotation ){
-        
-=======
-
-    if ( m_properties->fixedRotation ){
-        rotation = deg2rad( m_properties->fixedAngle );
-    }
-
-    if ( m_properties->randomRotation ){
-
->>>>>>> 98b54a4f
+
         if ( m_properties->gaussian ) {
                 rotation = linearInterpolation(rotation ,M_PI * 2.0 * qBound(0.0, m_rand->nextGaussian(0.0, 0.50) , 1.0), m_shapeProperties->randomRotationWeight );
         } else {
@@ -103,13 +93,8 @@
         m_painter->setFillStyle(KisPainter::FillStyleForegroundColor);
         m_painter->setMaskImageSize(m_shapeProperties->width, m_shapeProperties->height );
         m_pixelSize = dab->colorSpace()->pixelSize();
-<<<<<<< HEAD
-        
+
         m_brushQImage = m_shapeProperties->image;
-=======
-
-        m_brushQImage = m_properties->image;
->>>>>>> 98b54a4f
         if (!m_brushQImage.isNull()){
             m_brushQImage = m_brushQImage.scaled(m_shapeProperties->width, m_shapeProperties->height);
         }
@@ -175,8 +160,7 @@
 
         // rotation
         rotationZ = rotationAngle();
-<<<<<<< HEAD
-        
+
         if (m_shapeProperties->followCursor){
             
             rotationZ = linearInterpolation( rotationZ,angle,m_shapeProperties->followCursorWeigth );
@@ -186,11 +170,6 @@
         if (m_shapeProperties->followDrawingAngle){
             
             rotationZ = linearInterpolation( rotationZ,info.angle(),m_shapeProperties->followDrawingAngleWeight );
-=======
-
-        if (m_properties->followCursor){
-            rotationZ = linearInterpolation( rotationZ,angle,m_properties->followCursorWeigth );
->>>>>>> 98b54a4f
         }
 
         // generate polar coordinate
