from PyQt5.QtWidgets import QWidget, QVBoxLayout, QListView, QPushButton
import krita
from lastdocumentsdocker import lastdocumentslistmodel


class LastDocumentsDocker(krita.DockWidget):

    def __init__(self):
        super(LastDocumentsDocker, self).__init__()

<<<<<<< HEAD
       self.baseWidget = QWidget()
       self.layout = QVBoxLayout()
       self.listView = QListView()
       self.loadButton = QPushButton("Refresh")
       self.listModel = lastdocumentslistmodel.LastDocumentsListModel()

       self.listView.setModel(self.listModel)
       self.listView.setFlow(QListView.LeftToRight)

       self.layout.addWidget(self.listView)
       self.layout.addWidget(self.loadButton)
=======
        self.baseWidget = QWidget()
        self.layout = QVBoxLayout()
        self.listView = QListView()

        self.listView.setFlow(QListView.LeftToRight)

        self.layout.addWidget(self.listView)
>>>>>>> 86dfaf0d

        self.baseWidget.setLayout(self.layout)
        self.setWidget(self.baseWidget)

<<<<<<< HEAD
       self.loadButton.clicked.connect(self.refreshRecentDocuments)
       self.setWindowTitle("Last Documents Docker")
=======
        self.listView.setModel(lastdocumentslistmodel.LastDocumentsListModel())
        self.setWindowTitle("Last Documents Docker")
>>>>>>> 86dfaf0d

    def canvasChanged(self, canvas):
        pass

    def refreshRecentDocuments(self):
        self.listModel.loadRecentDocuments()


Application.addDockWidgetFactory(krita.DockWidgetFactory("lastdocumentsdocker", krita.DockWidgetFactoryBase.DockRight, LastDocumentsDocker))<|MERGE_RESOLUTION|>--- conflicted
+++ resolved
@@ -8,7 +8,6 @@
     def __init__(self):
         super(LastDocumentsDocker, self).__init__()
 
-<<<<<<< HEAD
        self.baseWidget = QWidget()
        self.layout = QVBoxLayout()
        self.listView = QListView()
@@ -20,26 +19,12 @@
 
        self.layout.addWidget(self.listView)
        self.layout.addWidget(self.loadButton)
-=======
-        self.baseWidget = QWidget()
-        self.layout = QVBoxLayout()
-        self.listView = QListView()
-
-        self.listView.setFlow(QListView.LeftToRight)
-
-        self.layout.addWidget(self.listView)
->>>>>>> 86dfaf0d
 
         self.baseWidget.setLayout(self.layout)
         self.setWidget(self.baseWidget)
 
-<<<<<<< HEAD
        self.loadButton.clicked.connect(self.refreshRecentDocuments)
        self.setWindowTitle("Last Documents Docker")
-=======
-        self.listView.setModel(lastdocumentslistmodel.LastDocumentsListModel())
-        self.setWindowTitle("Last Documents Docker")
->>>>>>> 86dfaf0d
 
     def canvasChanged(self, canvas):
         pass
