/*
 *  Copyright (c) 2009 Cyrille Berger <cberger@cberger.net>
 *
 *  This library is free software; you can redistribute it and/or modify
 *  it under the terms of the GNU Lesser General Public License as published by
 *  the Free Software Foundation; version 2.1 of the License.
 *
 *  This library is distributed in the hope that it will be useful,
 *  but WITHOUT ANY WARRANTY; without even the implied warranty of
 *  MERCHANTABILITY or FITNESS FOR A PARTICULAR PURPOSE.  See the
 *  GNU Lesser General Public License for more details.
 *
 *  You should have received a copy of the GNU Lesser General Public License
 *  along with this program; if not, write to the Free Software
 *  Foundation, Inc., 51 Franklin Street, Fifth Floor, Boston, MA 02110-1301, USA.
 */

#include <kis_debug.h>

#include <klocalizedstring.h>
#include <KoCanvasResourceProvider.h>
#include <KoResourceServerProvider.h>
#include <KoResourceServerObserver.h>
#include <KoResourceServerAdapter.h>
#include <KoCanvasBase.h>
#include <kis_canvas2.h>
#include <KoColor.h>
#include <resources/KoGamutMask.h>
#include <kis_icon_utils.h>
#include <KisPart.h>
#include <kis_shape_layer.h>
#include <kis_types.h>
#include <KisDocument.h>
#include <kis_node_selection_adapter.h>
#include <kis_group_layer.h>
#include <KisView.h>
#include <KoResourceItemChooser.h>
#include <kis_display_color_converter.h>

#include <QWidget>
#include <QMenu>
#include <QButtonGroup>
#include <QRegExpValidator>
#include <QRegExp>
#include <QFileInfo>

#include "artisticcolorselector_dock.h"
#include <KisViewManager.h>
#include <kis_canvas_resource_provider.h>
#include <kis_arcs_constants.h>
#include <KisGamutMaskToolbar.h>

#include "ui_wdgArtisticColorSelector.h"
#include "ui_wdgARCSSettings.h"
#include "ui_wdgWheelPreferencesPopup.h"

class KisMainWindow;

struct ArtisticColorSelectorUI: public QWidget, public Ui_wdgArtisticColorSelector
{
    ArtisticColorSelectorUI() {
        setupUi(this);
    }
};

struct ARCSSettingsUI: public QWidget, public Ui_wdgARCSSettings
{
    ARCSSettingsUI() {
        setupUi(this);
    }
};

struct WheelPreferencesPopupUI: public QWidget, public Ui_wdgWheelPreferencesPopup
{
    WheelPreferencesPopupUI() {
        setupUi(this);
    }
};


ArtisticColorSelectorDock::ArtisticColorSelectorDock()
    : QDockWidget(i18n("Artistic Color Selector"))
    , m_canvas(nullptr)
    , m_resourceProvider(0)
    , m_selectedMask(nullptr)
{
    setEnabled(false);

    m_hsxButtons    = new QButtonGroup();
    m_preferencesUI = new ARCSSettingsUI();
    m_wheelPrefsUI  = new WheelPreferencesPopupUI();
    m_selectorUI    = new ArtisticColorSelectorUI();

    QPixmap hueStepsPixmap = KisIconUtils::loadIcon("wheel-sectors").pixmap(16,16);
    QPixmap saturationStepsPixmap = KisIconUtils::loadIcon("wheel-rings").pixmap(16,16);
    QPixmap valueScaleStepsPixmap = KisIconUtils::loadIcon("wheel-light").pixmap(16,16);
    QIcon infinityIcon = KisIconUtils::loadIcon("infinity");
    m_infinityPixmap = infinityIcon.pixmap(16,16);

    m_selectorUI->colorSelector->loadSettings();

    m_selectorUI->bnWheelPrefs->setIcon(KisIconUtils::loadIcon("wheel-sectors"));
    m_selectorUI->bnWheelPrefs->setPopupWidget(m_wheelPrefsUI);

    m_selectorUI->bnDockerPrefs->setPopupWidget(m_preferencesUI);
    m_selectorUI->bnDockerPrefs->setIcon(KisIconUtils::loadIcon("configure"));

    //preferences
    m_hsxButtons->addButton(m_preferencesUI->bnHsy, KisColor::HSY);
    m_hsxButtons->addButton(m_preferencesUI->bnHsi, KisColor::HSI);
    m_hsxButtons->addButton(m_preferencesUI->bnHsl, KisColor::HSL);
    m_hsxButtons->addButton(m_preferencesUI->bnHsv, KisColor::HSV);

    m_wheelPrefsUI->bnInverseSat->setChecked(m_selectorUI->colorSelector->isSaturationInverted());

    m_wheelPrefsUI->labelHueSteps->setPixmap(hueStepsPixmap);
    m_wheelPrefsUI->labelSaturationSteps->setPixmap(saturationStepsPixmap);
    m_wheelPrefsUI->labelValueScaleSteps->setPixmap(valueScaleStepsPixmap);

    m_wheelPrefsUI->numHueSteps->setRange(MIN_NUM_UI_HUE_PIECES, MAX_NUM_HUE_PIECES);
    m_wheelPrefsUI->numSaturationSteps->setRange(MIN_NUM_SATURATION_RINGS, MAX_NUM_SATURATION_RINGS);
    m_wheelPrefsUI->numValueScaleSteps->setRange(MIN_NUM_UI_LIGHT_PIECES, MAX_NUM_LIGHT_PIECES);

    m_wheelPrefsUI->bnInfHueSteps->setIcon(infinityIcon);
    m_wheelPrefsUI->bnInfValueScaleSteps->setIcon(infinityIcon);

    m_wheelPrefsUI->bnInfHueSteps->setToolTip(i18n("Continuous Mode"));
    m_wheelPrefsUI->bnInfValueScaleSteps->setToolTip(i18n("Continuous Mode"));

    int selectorHueSteps = m_selectorUI->colorSelector->getNumPieces();
    if (selectorHueSteps == 1) {
        m_wheelPrefsUI->bnInfHueSteps->setChecked(true);
    } else {
        m_wheelPrefsUI->bnInfHueSteps->setChecked(false);
    }
    m_wheelPrefsUI->numHueSteps->setValue(selectorHueSteps);

    m_wheelPrefsUI->numSaturationSteps->setValue(m_selectorUI->colorSelector->getNumRings());

    int selectorValueScaleSteps = m_selectorUI->colorSelector->getNumLightPieces();
    if (selectorValueScaleSteps == 1) {
        m_wheelPrefsUI->bnInfValueScaleSteps->setChecked(true);
    } else {
        m_wheelPrefsUI->bnInfValueScaleSteps->setChecked(false);
    }
    m_wheelPrefsUI->numValueScaleSteps->setValue(m_selectorUI->colorSelector->getNumLightPieces());

    m_preferencesUI->bnDefInfHueSteps->setIcon(infinityIcon);
    m_preferencesUI->bnDefInfValueScaleSteps->setIcon(infinityIcon);

    m_preferencesUI->labelDefHueSteps->setPixmap(hueStepsPixmap);
    m_preferencesUI->labelDefSaturationSteps->setPixmap(saturationStepsPixmap);
    m_preferencesUI->labelDefValueScaleSteps->setPixmap(valueScaleStepsPixmap);

    m_preferencesUI->defaultHueSteps->setRange(MIN_NUM_HUE_PIECES, MAX_NUM_HUE_PIECES);
    m_preferencesUI->defaultSaturationSteps->setRange(MIN_NUM_SATURATION_RINGS, MAX_NUM_SATURATION_RINGS);
    m_preferencesUI->defaultValueScaleSteps->setRange(MIN_NUM_LIGHT_PIECES, MAX_NUM_LIGHT_PIECES);

    m_preferencesUI->defaultHueSteps->setValue(m_selectorUI->colorSelector->getDefaultHueSteps());
    m_preferencesUI->defaultSaturationSteps->setValue(m_selectorUI->colorSelector->getDefaultSaturationSteps());
    m_preferencesUI->defaultValueScaleSteps->setValue(m_selectorUI->colorSelector->getDefaultValueScaleSteps());

    m_preferencesUI->showBgColor->setChecked(m_selectorUI->colorSelector->getShowBgColor());
    m_preferencesUI->showValueScaleNumbers->setChecked(m_selectorUI->colorSelector->getShowValueScaleNumbers());

    m_preferencesUI->enforceGamutMask->setChecked(m_selectorUI->colorSelector->enforceGamutMask());
    m_preferencesUI->permissiveGamutMask->setChecked(!m_selectorUI->colorSelector->enforceGamutMask());

    m_preferencesUI->spLumaR->setValue(m_selectorUI->colorSelector->lumaR());
    m_preferencesUI->spLumaG->setValue(m_selectorUI->colorSelector->lumaG());
    m_preferencesUI->spLumaB->setValue(m_selectorUI->colorSelector->lumaB());
    m_preferencesUI->spLumaGamma->setValue(m_selectorUI->colorSelector->lumaGamma());

    switch(m_selectorUI->colorSelector->getColorSpace())
    {
        case KisColor::HSV: { m_preferencesUI->bnHsv->setChecked(true); } break;
        case KisColor::HSI: { m_preferencesUI->bnHsi->setChecked(true); } break;
        case KisColor::HSL: { m_preferencesUI->bnHsl->setChecked(true); } break;
        case KisColor::HSY: { m_preferencesUI->bnHsy->setChecked(true); } break;
    }

    if (m_selectorUI->colorSelector->getColorSpace() == KisColor::HSY) {
        m_preferencesUI->lumaCoefficientBox->show();
    } else {
        m_preferencesUI->lumaCoefficientBox->hide();
    }

    connect(m_wheelPrefsUI->numValueScaleSteps  , SIGNAL(valueChanged(int))                      , SLOT(slotPreferenceChanged()));
    connect(m_wheelPrefsUI->numHueSteps         , SIGNAL(valueChanged(int))                      , SLOT(slotPreferenceChanged()));
    connect(m_wheelPrefsUI->numSaturationSteps  , SIGNAL(valueChanged(int))                      , SLOT(slotPreferenceChanged()));
    connect(m_wheelPrefsUI->bnInverseSat        , SIGNAL(clicked(bool))                          , SLOT(slotPreferenceChanged()));
    connect(m_wheelPrefsUI->bnInfHueSteps       , SIGNAL(clicked(bool))                           , SLOT(slotPreferenceChanged()));
    connect(m_wheelPrefsUI->bnInfValueScaleSteps, SIGNAL(clicked(bool))                           , SLOT(slotPreferenceChanged()));
    connect(m_wheelPrefsUI->bnDefault           , SIGNAL(clicked(bool))                          , SLOT(slotResetDefaultSettings()));

    connect(m_preferencesUI->defaultHueSteps    , SIGNAL(valueChanged(int))                      , SLOT(slotPreferenceChanged()));
    connect(m_preferencesUI->defaultSaturationSteps, SIGNAL(valueChanged(int))                      , SLOT(slotPreferenceChanged()));
    connect(m_preferencesUI->defaultValueScaleSteps, SIGNAL(valueChanged(int))                      , SLOT(slotPreferenceChanged()));
    connect(m_preferencesUI->bnDefInfHueSteps       , SIGNAL(clicked(bool))                           , SLOT(slotPreferenceChanged()));
    connect(m_preferencesUI->bnDefInfValueScaleSteps, SIGNAL(clicked(bool))                           , SLOT(slotPreferenceChanged()));

    connect(m_preferencesUI->showBgColor        , SIGNAL(toggled(bool))                      , SLOT(slotPreferenceChanged()));
    connect(m_preferencesUI->showValueScaleNumbers, SIGNAL(toggled(bool))                      , SLOT(slotPreferenceChanged()));
    connect(m_preferencesUI->enforceGamutMask   , SIGNAL(toggled(bool))                      , SLOT(slotPreferenceChanged()));

    connect(m_preferencesUI->spLumaR   , SIGNAL(valueChanged(qreal)), SLOT(slotColorSpaceSelected()));
    connect(m_preferencesUI->spLumaG   , SIGNAL(valueChanged(qreal)), SLOT(slotColorSpaceSelected()));
    connect(m_preferencesUI->spLumaB   , SIGNAL(valueChanged(qreal)), SLOT(slotColorSpaceSelected()));
    connect(m_preferencesUI->spLumaGamma   , SIGNAL(valueChanged(qreal)), SLOT(slotColorSpaceSelected()));

    connect(m_selectorUI->colorSelector         , SIGNAL(sigFgColorChanged(KisColor))     , SLOT(slotFgColorChanged(KisColor)));
    connect(m_selectorUI->colorSelector         , SIGNAL(sigBgColorChanged(KisColor))     , SLOT(slotBgColorChanged(KisColor)));

    // gamut mask connections
    connect(m_selectorUI->gamutMaskToolbar, SIGNAL(sigGamutMaskToggle(bool)), SLOT(slotGamutMaskToggle(bool)));

    connect(m_hsxButtons                        , SIGNAL(buttonClicked(int))                     , SLOT(slotColorSpaceSelected()));

    setWidget(m_selectorUI);
}

ArtisticColorSelectorDock::~ArtisticColorSelectorDock()
{
    m_selectorUI->colorSelector->saveSettings();
    delete m_hsxButtons;
}

void ArtisticColorSelectorDock::setViewManager(KisViewManager* kisview)
{
    m_resourceProvider = kisview->resourceProvider();
    m_selectorUI->colorSelector->setFgColor(m_resourceProvider->resourceManager()->foregroundColor());
    m_selectorUI->colorSelector->setBgColor(m_resourceProvider->resourceManager()->backgroundColor());

<<<<<<< HEAD
    connect(m_resourceProvider, SIGNAL(sigGamutMaskChanged(KoGamutMaskSP)),
            this, SLOT(slotGamutMaskSet(KoGamutMaskSP)));
=======
    connect(m_resourceProvider, SIGNAL(sigGamutMaskChanged(KoGamutMask*)),
            this, SLOT(slotGamutMaskSet(KoGamutMask*)), Qt::UniqueConnection);
>>>>>>> 91c359e1

    connect(m_resourceProvider, SIGNAL(sigGamutMaskUnset()),
            this, SLOT(slotGamutMaskUnset()), Qt::UniqueConnection);

    connect(m_resourceProvider, SIGNAL(sigGamutMaskPreviewUpdate()),
            this, SLOT(slotGamutMaskPreviewUpdate()), Qt::UniqueConnection);

    m_selectorUI->gamutMaskToolbar->connectMaskSignals(m_resourceProvider);
}

void ArtisticColorSelectorDock::slotCanvasResourceChanged(int key, const QVariant& value)
{
    if(key == KoCanvasResourceProvider::ForegroundColor)
        m_selectorUI->colorSelector->setFgColor(value.value<KoColor>());

    if(key == KoCanvasResourceProvider::BackgroundColor)
        m_selectorUI->colorSelector->setBgColor(value.value<KoColor>());
}

void ArtisticColorSelectorDock::slotFgColorChanged(const KisColor& color)
{
    m_resourceProvider->resourceManager()->setForegroundColor(
        KoColor(color.toKoColor(), m_resourceProvider->resourceManager()->foregroundColor().colorSpace())
    );
}

void ArtisticColorSelectorDock::slotBgColorChanged(const KisColor& color)
{
    m_resourceProvider->resourceManager()->setBackgroundColor(
        KoColor(color.toKoColor(), m_resourceProvider->resourceManager()->backgroundColor().colorSpace())
    );
}

void ArtisticColorSelectorDock::slotColorSpaceSelected()
{
    KisColor::Type type = static_cast<KisColor::Type>(
                m_hsxButtons->id(m_hsxButtons->checkedButton()));

    m_selectorUI->colorSelector->setColorSpace(type);

    if (type == KisColor::HSY) {
        m_preferencesUI->lumaCoefficientBox->show();
    } else {
        m_preferencesUI->lumaCoefficientBox->hide();
    }

    m_selectorUI->colorSelector->setLumaCoefficients(
                m_preferencesUI->spLumaR->value(),
                m_preferencesUI->spLumaG->value(),
                m_preferencesUI->spLumaB->value(),
                m_preferencesUI->spLumaGamma->value()
                );
}

void ArtisticColorSelectorDock::slotPreferenceChanged()
{
    int hueSteps = DEFAULT_HUE_STEPS;
    if (m_wheelPrefsUI->bnInfHueSteps->isChecked()) {
        m_wheelPrefsUI->numHueSteps->setEnabled(false);
        hueSteps = 1;
    } else {
        m_wheelPrefsUI->numHueSteps->setEnabled(true);
        hueSteps = m_wheelPrefsUI->numHueSteps->value();
    }
    m_selectorUI->colorSelector->setNumPieces(hueSteps);

    m_selectorUI->colorSelector->setNumRings(m_wheelPrefsUI->numSaturationSteps->value());

    int valueScaleSteps;
    if (m_wheelPrefsUI->bnInfValueScaleSteps->isChecked()) {
        m_wheelPrefsUI->numValueScaleSteps->setEnabled(false);
        valueScaleSteps = 1;
    } else {
        valueScaleSteps = m_wheelPrefsUI->numValueScaleSteps->value();
        m_wheelPrefsUI->numValueScaleSteps->setEnabled(true);
    }
    m_selectorUI->colorSelector->setNumLightPieces(valueScaleSteps);

    int defHueSteps;
    if (m_preferencesUI->bnDefInfHueSteps->isChecked()) {
        m_preferencesUI->defaultHueSteps->setEnabled(false);
        defHueSteps = 1;
    } else {
        m_preferencesUI->defaultHueSteps->setEnabled(true);
        defHueSteps = m_preferencesUI->defaultHueSteps->value();
    }
    m_selectorUI->colorSelector->setDefaultHueSteps(defHueSteps);

    m_selectorUI->colorSelector->setDefaultSaturationSteps(m_preferencesUI->defaultSaturationSteps->value());

    int defValueScaleSteps;
    if (m_preferencesUI->bnDefInfValueScaleSteps->isChecked()) {
        m_preferencesUI->defaultValueScaleSteps->setEnabled(false);
        defValueScaleSteps = 1;
    } else {
        m_preferencesUI->defaultValueScaleSteps->setEnabled(true);
        defValueScaleSteps = m_preferencesUI->defaultValueScaleSteps->value();
    }
    m_selectorUI->colorSelector->setDefaultValueScaleSteps(defValueScaleSteps);

    m_selectorUI->colorSelector->setShowBgColor(m_preferencesUI->showBgColor->isChecked());
    m_selectorUI->colorSelector->setShowValueScaleNumbers(m_preferencesUI->showValueScaleNumbers->isChecked());
    m_selectorUI->colorSelector->setEnforceGamutMask(m_preferencesUI->enforceGamutMask->isChecked());

    m_selectorUI->colorSelector->setInverseSaturation(m_wheelPrefsUI->bnInverseSat->isChecked());
}

void ArtisticColorSelectorDock::slotResetDefaultSettings()
{
    quint32 hueSteps = m_selectorUI->colorSelector->getDefaultHueSteps();
    quint32 saturationSteps = m_selectorUI->colorSelector->getDefaultSaturationSteps();
    quint32 valueScaleSteps = m_selectorUI->colorSelector->getDefaultValueScaleSteps();

    m_selectorUI->colorSelector->setNumRings(saturationSteps);
    m_wheelPrefsUI->numSaturationSteps->blockSignals(true);
    m_wheelPrefsUI->numSaturationSteps->setValue(saturationSteps);
    m_wheelPrefsUI->numSaturationSteps->blockSignals(false);

    m_selectorUI->colorSelector->setNumPieces(hueSteps);
    m_wheelPrefsUI->numHueSteps->blockSignals(true);
    m_wheelPrefsUI->numHueSteps->setValue(hueSteps);
    m_wheelPrefsUI->numHueSteps->blockSignals(false);

    if (hueSteps == 1) {
        m_wheelPrefsUI->numHueSteps->setEnabled(false);
        m_wheelPrefsUI->bnInfHueSteps->setChecked(true);
    } else {
        m_wheelPrefsUI->numHueSteps->setEnabled(true);
        m_wheelPrefsUI->bnInfHueSteps->setChecked(false);
    }

    m_selectorUI->colorSelector->setNumLightPieces(valueScaleSteps);
    m_wheelPrefsUI->numValueScaleSteps->blockSignals(true);
    m_wheelPrefsUI->numValueScaleSteps->setValue(valueScaleSteps);
    m_wheelPrefsUI->numValueScaleSteps->blockSignals(false);

    if (valueScaleSteps == 1) {
        m_wheelPrefsUI->numValueScaleSteps->setEnabled(false);
        m_wheelPrefsUI->bnInfValueScaleSteps->setChecked(true);
    } else {
        m_wheelPrefsUI->numValueScaleSteps->setEnabled(true);
        m_wheelPrefsUI->bnInfValueScaleSteps->setChecked(false);
    }
}

void ArtisticColorSelectorDock::slotGamutMaskToggle(bool checked)
{
    bool b = (!m_selectedMask) ? false : checked;

    if (b == true) {
        m_selectorUI->colorSelector->setGamutMask(m_selectedMask);
    }

    m_selectorUI->colorSelector->setGamutMaskOn(b);
}

void ArtisticColorSelectorDock::setCanvas(KoCanvasBase *canvas)
{
    if (!canvas) {
        return;
    }

    m_canvas = dynamic_cast<KisCanvas2*>(canvas);

    if (m_canvas) {
        m_canvas->disconnectCanvasObserver(this);
    }

    if (m_canvas) {
        connect(m_canvas->resourceManager(), SIGNAL(canvasResourceChanged(int,QVariant)),
                SLOT(slotCanvasResourceChanged(int,QVariant)), Qt::UniqueConnection);

        connect(m_canvas->displayColorConverter(), SIGNAL(displayConfigurationChanged()),
                SLOT(slotSelectorSettingsChanged()), Qt::UniqueConnection);

        m_selectorUI->colorSelector->setColorConverter(m_canvas->displayColorConverter());
        setEnabled(true);
    }
}

void ArtisticColorSelectorDock::unsetCanvas()
{
    setEnabled(false);
    m_canvas = nullptr;
    m_selectorUI->colorSelector->setColorConverter(KisDisplayColorConverter::dumbConverterInstance());
}

void ArtisticColorSelectorDock::slotGamutMaskSet(KoGamutMaskSP mask)
{
    if (!mask) {
        return;
    }

    m_selectedMask = mask;

    if (m_selectedMask) {
        m_selectorUI->colorSelector->setGamutMask(m_selectedMask);
        slotGamutMaskToggle(true);
    } else {
        slotGamutMaskToggle(false);
    }
}

void ArtisticColorSelectorDock::slotGamutMaskUnset()
{
    if (!m_selectedMask) {
        return;
    }

    m_selectedMask = nullptr;

    slotGamutMaskToggle(false);
    m_selectorUI->colorSelector->setGamutMask(m_selectedMask);
}

void ArtisticColorSelectorDock::slotGamutMaskPreviewUpdate()
{
    m_selectorUI->colorSelector->setDirty();
}

void ArtisticColorSelectorDock::slotSelectorSettingsChanged()
{
    m_selectorUI->colorSelector->setDirty();
}<|MERGE_RESOLUTION|>--- conflicted
+++ resolved
@@ -231,13 +231,8 @@
     m_selectorUI->colorSelector->setFgColor(m_resourceProvider->resourceManager()->foregroundColor());
     m_selectorUI->colorSelector->setBgColor(m_resourceProvider->resourceManager()->backgroundColor());
 
-<<<<<<< HEAD
     connect(m_resourceProvider, SIGNAL(sigGamutMaskChanged(KoGamutMaskSP)),
-            this, SLOT(slotGamutMaskSet(KoGamutMaskSP)));
-=======
-    connect(m_resourceProvider, SIGNAL(sigGamutMaskChanged(KoGamutMask*)),
-            this, SLOT(slotGamutMaskSet(KoGamutMask*)), Qt::UniqueConnection);
->>>>>>> 91c359e1
+            this, SLOT(slotGamutMaskSet(KoGamutMaskSP)), Qt::UniqueConnection);
 
     connect(m_resourceProvider, SIGNAL(sigGamutMaskUnset()),
             this, SLOT(slotGamutMaskUnset()), Qt::UniqueConnection);
