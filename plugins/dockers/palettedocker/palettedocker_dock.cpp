--- conflicted
+++ resolved
@@ -202,16 +202,10 @@
     }
 
     if (m_activeDocument) {
-<<<<<<< HEAD
+        m_connections.clear();
         for (KoColorSetSP  &cs : m_activeDocument->paletteList()) {
             KoColorSetSP tmpAddr = cs;
             cs = KoColorSetSP(new KoColorSet(*cs));
-=======
-        m_connections.clear();
-        for (KoColorSet * &cs : m_activeDocument->paletteList()) {
-            KoColorSet *tmpAddr = cs;
-            cs = new KoColorSet(*cs);
->>>>>>> 598575ba
             m_rServer->removeResourceFromServer(tmpAddr);
         }
     }
