--- conflicted
+++ resolved
@@ -151,11 +151,6 @@
             SLOT(loadFromWorkspace(KisWorkspaceResourceSP)));
     connect(m_resourceProvider, SIGNAL(sigFGColorChanged(KoColor)),
             this, SLOT(slotFGColorResourceChanged(KoColor)));
-<<<<<<< HEAD
-    connect(m_resourceProvider, SIGNAL(sigFGColorChanged(KoColor)),
-            m_ui->paletteView, SLOT(trySelectClosestColor(KoColor)));
-=======
->>>>>>> 3381c656
     kisview->nodeManager()->disconnect(m_model);
 }
 
