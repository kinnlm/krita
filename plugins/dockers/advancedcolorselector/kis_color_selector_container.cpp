--- conflicted
+++ resolved
@@ -145,13 +145,8 @@
             connect(m_canvas->viewManager()->nodeManager(), SIGNAL(sigLayerActivated(KisLayerSP)), SLOT(reactOnLayerChange()), Qt::UniqueConnection);
         }
 
-<<<<<<< HEAD
-        connect(m_canvas->viewManager()->resourceProvider(), SIGNAL(sigGamutMaskChanged(KoGamutMaskSP)),
+        connect(m_canvas->viewManager()->canvasResourceProvider(), SIGNAL(sigGamutMaskChanged(KoGamutMaskSP)),
                 m_colorSelector, SLOT(slotGamutMaskSet(KoGamutMaskSP)), Qt::UniqueConnection);
-=======
-        connect(m_canvas->viewManager()->canvasResourceProvider(), SIGNAL(sigGamutMaskChanged(KoGamutMask*)),
-                m_colorSelector, SLOT(slotGamutMaskSet(KoGamutMask*)), Qt::UniqueConnection);
->>>>>>> b5464301
 
         connect(m_canvas->viewManager()->canvasResourceProvider(), SIGNAL(sigGamutMaskUnset()),
                 m_colorSelector, SLOT(slotGamutMaskUnset()), Qt::UniqueConnection);
