/*
 *  kis_layer_box.cc - part of Krita aka Krayon aka KimageShop
 *
 *  Copyright (c) 2002 Patrick Julien <freak@codepimps.org>
 *  Copyright (C) 2006 Gábor Lehel <illissius@gmail.com>
 *  Copyright (C) 2007 Thomas Zander <zander@kde.org>
 *  Copyright (C) 2007 Boudewijn Rempt <boud@valdyas.org>
 *  Copyright (c) 2011 José Luis Vergara <pentalis@gmail.com>
 *
 *  This program is free software; you can redistribute it and/or modify
 *  it under the terms of the GNU General Public License as published by
 *  the Free Software Foundation; either version 2 of the License, or
 *  (at your option) any later version.
 *
 *  This program is distributed in the hope that it will be useful,
 *  but WITHOUT ANY WARRANTY; without even the implied warranty of
 *  MERCHANTABILITY or FITNESS FOR A PARTICULAR PURPOSE.  See the
 *  GNU General Public License for more details.
 *
 *  You should have received a copy of the GNU General Public License
 *  along with this program; if not, write to the Free Software
 *  Foundation, Inc., 51 Franklin Street, Fifth Floor, Boston, MA 02110-1301, USA.
 */

#include "kis_layer_box.h"


#include <QToolButton>
#include <QLayout>
#include <QMouseEvent>
#include <QPainter>
#include <QPoint>
#include <QRect>
#include <QString>
#include <QToolTip>
#include <QWidget>
#include <QComboBox>
#include <QCheckBox>
#include <QVBoxLayout>
#include <QPixmap>
#include <QList>
#include <QVector>
#include <QLabel>
#include <QMenu>
#include <QWidgetAction>

#include <kis_debug.h>
#include <klocalizedstring.h>

#include <kis_icon.h>
#include <KisNodeView.h>
#include <KoColorSpace.h>
#include <KoCompositeOpRegistry.h>
#include <KisDocument.h>

#include <kis_types.h>
#include <kis_image.h>
#include <kis_paint_device.h>
#include <kis_layer.h>
#include <kis_group_layer.h>
#include <kis_mask.h>
#include <kis_node.h>
#include <kis_base_node.h>
#include <kis_composite_ops_model.h>

#include "kis_action.h"
#include "kis_action_manager.h"
#include "widgets/kis_cmb_composite.h"
#include "widgets/kis_slider_spin_box.h"
#include "KisViewManager.h"
#include "kis_node_manager.h"
#include "kis_node_model.h"

#include "canvas/kis_canvas2.h"
#include "KisDocument.h"
#include "kis_dummies_facade_base.h"
#include "kis_shape_controller.h"
#include "kis_selection_mask.h"
#include "kis_config.h"
#include "KisView.h"
#include "krita_utils.h"
#include "sync_button_and_action.h"
#include "kis_color_label_selector_widget.h"
#include "kis_signals_blocker.h"
#include "kis_color_filter_combo.h"
#include "kis_node_filter_proxy_model.h"

#include "kis_layer_utils.h"

#include "ui_wdglayerbox.h"

inline void KisLayerBox::connectActionToButton(KisViewManager* view, QAbstractButton *button, const QString &id)
{
    Q_ASSERT(view);
    KisAction *action = view->actionManager()->actionByName(id);

    connect(button, SIGNAL(clicked()), action, SLOT(trigger()));
    connect(action, SIGNAL(sigEnableSlaves(bool)), button, SLOT(setEnabled(bool)));
}

inline void KisLayerBox::addActionToMenu(QMenu *menu, const QString &id)
{
    if (m_canvas) {
        menu->addAction(m_canvas->viewManager()->actionManager()->actionByName(id));
    }
}

KisLayerBox::KisLayerBox()
        : QDockWidget(i18n("Layers"))
        , m_canvas(0)
        , m_wdgLayerBox(new Ui_WdgLayerBox)
        , m_thumbnailCompressor(500, KisSignalCompressor::FIRST_INACTIVE)
        , m_colorLabelCompressor(900, KisSignalCompressor::FIRST_INACTIVE)
{
    KisConfig cfg;

    QWidget* mainWidget = new QWidget(this);
    setWidget(mainWidget);
    m_opacityDelayTimer.setSingleShot(true);

    m_wdgLayerBox->setupUi(mainWidget);

    connect(m_wdgLayerBox->listLayers,
            SIGNAL(contextMenuRequested(const QPoint&, const QModelIndex&)),
            this, SLOT(slotContextMenuRequested(const QPoint&, const QModelIndex&)));
    connect(m_wdgLayerBox->listLayers,
            SIGNAL(collapsed(const QModelIndex&)), SLOT(slotCollapsed(const QModelIndex &)));
    connect(m_wdgLayerBox->listLayers,
            SIGNAL(expanded(const QModelIndex&)), SLOT(slotExpanded(const QModelIndex &)));
    connect(m_wdgLayerBox->listLayers,
            SIGNAL(selectionChanged(const QModelIndexList&)), SLOT(selectionChanged(const QModelIndexList&)));

    m_wdgLayerBox->bnAdd->setIcon(KisIconUtils::loadIcon("addlayer"));

    m_wdgLayerBox->bnDelete->setIcon(KisIconUtils::loadIcon("deletelayer"));
    m_wdgLayerBox->bnDelete->setIconSize(QSize(22, 22));

    m_wdgLayerBox->bnRaise->setEnabled(false);
    m_wdgLayerBox->bnRaise->setIcon(KisIconUtils::loadIcon("arrowupblr"));
    m_wdgLayerBox->bnRaise->setIconSize(QSize(22, 22));

    m_wdgLayerBox->bnLower->setEnabled(false);
    m_wdgLayerBox->bnLower->setIcon(KisIconUtils::loadIcon("arrowdown"));
    m_wdgLayerBox->bnLower->setIconSize(QSize(22, 22));

    m_wdgLayerBox->bnProperties->setIcon(KisIconUtils::loadIcon("properties"));
    m_wdgLayerBox->bnProperties->setIconSize(QSize(22, 22));

    m_wdgLayerBox->bnDuplicate->setIcon(KisIconUtils::loadIcon("duplicatelayer"));
    m_wdgLayerBox->bnDuplicate->setIconSize(QSize(22, 22));

    if (cfg.sliderLabels()) {
        m_wdgLayerBox->opacityLabel->hide();
        m_wdgLayerBox->doubleOpacity->setPrefix(QString("%1:  ").arg(i18n("Opacity")));
    }
    m_wdgLayerBox->doubleOpacity->setRange(0, 100, 0);
    m_wdgLayerBox->doubleOpacity->setSuffix("%");

    connect(m_wdgLayerBox->doubleOpacity, SIGNAL(valueChanged(qreal)), SLOT(slotOpacitySliderMoved(qreal)));
    connect(&m_opacityDelayTimer, SIGNAL(timeout()), SLOT(slotOpacityChanged()));

    connect(m_wdgLayerBox->cmbComposite, SIGNAL(activated(int)), SLOT(slotCompositeOpChanged(int)));

    m_selectOpaque = new KisAction(i18n("&Select Opaque"), this);
    m_selectOpaque->setActivationFlags(KisAction::ACTIVE_LAYER);
    m_selectOpaque->setActivationConditions(KisAction::SELECTION_EDITABLE);
    m_selectOpaque->setObjectName("select_opaque");
    connect(m_selectOpaque, SIGNAL(triggered(bool)), this, SLOT(slotSelectOpaque()));
    m_actions.append(m_selectOpaque);

    m_newLayerMenu = new QMenu(this);
    m_wdgLayerBox->bnAdd->setMenu(m_newLayerMenu);
    m_wdgLayerBox->bnAdd->setPopupMode(QToolButton::MenuButtonPopup);

    m_nodeModel = new KisNodeModel(this);
    m_filteringModel = new KisNodeFilterProxyModel(this);
    m_filteringModel->setNodeModel(m_nodeModel);

    /**
     * Connect model updateUI() to enable/disable controls.
     * Note: nodeActivated() is connected separately in setImage(), because
     *       it needs particular order of calls: first the connection to the
     *       node manager should be called, then updateUI()
     */
    connect(m_nodeModel, SIGNAL(rowsInserted(const QModelIndex&, int, int)), SLOT(updateUI()));
    connect(m_nodeModel, SIGNAL(rowsRemoved(const QModelIndex&, int, int)), SLOT(updateUI()));
    connect(m_nodeModel, SIGNAL(rowsMoved(const QModelIndex&, int, int, const QModelIndex&, int)), SLOT(updateUI()));
    connect(m_nodeModel, SIGNAL(dataChanged(const QModelIndex&, const QModelIndex&)), SLOT(updateUI()));
    connect(m_nodeModel, SIGNAL(modelReset()), SLOT(slotModelReset()));

    KisAction *showGlobalSelectionMask = new KisAction(i18n("&Show Global Selection Mask"), this);
    showGlobalSelectionMask->setObjectName("show-global-selection-mask");
    showGlobalSelectionMask->setToolTip(i18nc("@info:tooltip", "Shows global selection as a usual selection mask in <interface>Layers</interface> docker"));
    showGlobalSelectionMask->setCheckable(true);
    connect(showGlobalSelectionMask, SIGNAL(triggered(bool)), SLOT(slotEditGlobalSelection(bool)));
    m_actions.append(showGlobalSelectionMask);

    showGlobalSelectionMask->setChecked(cfg.showGlobalSelection());

    m_colorSelector = new KisColorLabelSelectorWidget(this);
    connect(m_colorSelector, SIGNAL(currentIndexChanged(int)), SLOT(slotColorLabelChanged(int)));
    m_colorSelectorAction = new QWidgetAction(this);
    m_colorSelectorAction->setDefaultWidget(m_colorSelector);

    connect(m_nodeModel, SIGNAL(dataChanged(const QModelIndex &, const QModelIndex &)),
            &m_colorLabelCompressor, SLOT(start()));

    m_wdgLayerBox->listLayers->setModel(m_filteringModel);
    // this connection should be done *after* the setModel() call to
    // happen later than the internal selection model
    connect(m_filteringModel.data(), &KisNodeFilterProxyModel::rowsAboutToBeRemoved,
            this, &KisLayerBox::slotAboutToRemoveRows);

    connect(m_wdgLayerBox->cmbFilter, SIGNAL(selectedColorsChanged()), SLOT(updateLayerFiltering()));

    setEnabled(false);

    connect(&m_thumbnailCompressor, SIGNAL(timeout()), SLOT(updateThumbnail()));
    connect(&m_colorLabelCompressor, SIGNAL(timeout()), SLOT(updateAvailableLabels()));
}

KisLayerBox::~KisLayerBox()
{
    delete m_wdgLayerBox;
}


void expandNodesRecursively(KisNodeSP root, QPointer<KisNodeFilterProxyModel> filteringModel, KisNodeView *nodeView)
{
    if (!root) return;
    if (filteringModel.isNull()) return;
    if (!nodeView) return;

    nodeView->blockSignals(true);

    KisNodeSP node = root->firstChild();
    while (node) {
        QModelIndex idx = filteringModel->indexFromNode(node);
        if (idx.isValid()) {
            nodeView->setExpanded(idx, !node->collapsed());
        }
        if (node->childCount() > 0) {
            expandNodesRecursively(node, filteringModel, nodeView);
        }
        node = node->nextSibling();
    }
    nodeView->blockSignals(false);
}

void KisLayerBox::setMainWindow(KisViewManager* kisview)
{
    m_nodeManager = kisview->nodeManager();

    Q_FOREACH (KisAction *action, m_actions) {
        kisview->actionManager()->
            addAction(action->objectName(),
                      action);
    }

    connectActionToButton(kisview, m_wdgLayerBox->bnAdd, "add_new_paint_layer");
    connectActionToButton(kisview, m_wdgLayerBox->bnDuplicate, "duplicatelayer");

    KisActionManager *actionManager = kisview->actionManager();

    KisAction *action = actionManager->createAction("RenameCurrentLayer");
    connect(action, SIGNAL(triggered()), this, SLOT(slotRenameCurrentNode()));

    m_propertiesAction = actionManager->createAction("layer_properties");
    new SyncButtonAndAction(m_propertiesAction, m_wdgLayerBox->bnProperties, this);
    connect(m_propertiesAction, SIGNAL(triggered()), this, SLOT(slotPropertiesClicked()));

    m_removeAction = actionManager->createAction("remove_layer");
    new SyncButtonAndAction(m_removeAction, m_wdgLayerBox->bnDelete, this);
    connect(m_removeAction, SIGNAL(triggered()), this, SLOT(slotRmClicked()));

    action = actionManager->createAction("move_layer_up");
    new SyncButtonAndAction(action, m_wdgLayerBox->bnRaise, this);
    connect(action, SIGNAL(triggered()), this, SLOT(slotRaiseClicked()));

    action = actionManager->createAction("move_layer_down");
    new SyncButtonAndAction(action, m_wdgLayerBox->bnLower, this);
    connect(action, SIGNAL(triggered()), this, SLOT(slotLowerClicked()));
}

void KisLayerBox::setCanvas(KoCanvasBase *canvas)
{
    if(m_canvas == canvas)
        return;

    setEnabled(canvas != 0);

    if (m_canvas) {
        m_canvas->disconnectCanvasObserver(this);
        m_nodeModel->setDummiesFacade(0, 0, 0, 0, 0);

        disconnect(m_image, 0, this, 0);
        disconnect(m_nodeManager, 0, this, 0);
        disconnect(m_nodeModel, 0, m_nodeManager, 0);
        m_nodeManager->slotSetSelectedNodes(KisNodeList());
    }

    m_canvas = dynamic_cast<KisCanvas2*>(canvas);

    if (m_canvas) {
        m_image = m_canvas->image();

        connect(m_image, SIGNAL(sigImageUpdated(QRect)), &m_thumbnailCompressor, SLOT(start()));

        KisDocument* doc = static_cast<KisDocument*>(m_canvas->imageView()->document());
        KisShapeController *kritaShapeController =
            dynamic_cast<KisShapeController*>(doc->shapeController());
        KisDummiesFacadeBase *kritaDummiesFacade =
            static_cast<KisDummiesFacadeBase*>(kritaShapeController);
        m_nodeModel->setDummiesFacade(kritaDummiesFacade, m_image, kritaShapeController, m_nodeManager->nodeSelectionAdapter(), m_nodeManager->nodeInsertionAdapter());

        connect(m_image, SIGNAL(sigAboutToBeDeleted()), SLOT(notifyImageDeleted()));
        connect(m_image, SIGNAL(sigNodeCollapsedChanged()), SLOT(slotNodeCollapsedChanged()));

        // cold start
        if (m_nodeManager) {
            setCurrentNode(m_nodeManager->activeNode());
        }
        else {
            setCurrentNode(m_canvas->imageView()->currentNode());
        }

        // Connection KisNodeManager -> KisLayerBox
        connect(m_nodeManager, SIGNAL(sigUiNeedChangeActiveNode(KisNodeSP)),
                this, SLOT(setCurrentNode(KisNodeSP)));

        connect(m_nodeManager,
                SIGNAL(sigUiNeedChangeSelectedNodes(const QList<KisNodeSP> &)),
                SLOT(slotNodeManagerChangedSelection(const QList<KisNodeSP> &)));

        // Connection KisLayerBox -> KisNodeManager (isolate layer)
        connect(m_nodeModel, SIGNAL(toggleIsolateActiveNode()),
                m_nodeManager, SLOT(toggleIsolateActiveNode()));

        expandNodesRecursively(m_image->rootLayer(), m_filteringModel, m_wdgLayerBox->listLayers);
        m_wdgLayerBox->listLayers->scrollTo(m_wdgLayerBox->listLayers->currentIndex());
        updateAvailableLabels();

        addActionToMenu(m_newLayerMenu, "add_new_paint_layer");
        addActionToMenu(m_newLayerMenu, "add_new_group_layer");
        addActionToMenu(m_newLayerMenu, "add_new_clone_layer");
        addActionToMenu(m_newLayerMenu, "add_new_shape_layer");
        addActionToMenu(m_newLayerMenu, "add_new_adjustment_layer");
        addActionToMenu(m_newLayerMenu, "add_new_fill_layer");
        addActionToMenu(m_newLayerMenu, "add_new_file_layer");
        m_newLayerMenu->addSeparator();
        addActionToMenu(m_newLayerMenu, "add_new_transparency_mask");
        addActionToMenu(m_newLayerMenu, "add_new_filter_mask");
        addActionToMenu(m_newLayerMenu, "add_new_colorize_mask");
        addActionToMenu(m_newLayerMenu, "add_new_transform_mask");
        addActionToMenu(m_newLayerMenu, "add_new_selection_mask");
    }

}


void KisLayerBox::unsetCanvas()
{
    setEnabled(false);
    if (m_canvas) {
        m_newLayerMenu->clear();
    }

    m_filteringModel->unsetDummiesFacade();
    disconnect(m_image, 0, this, 0);
    disconnect(m_nodeManager, 0, this, 0);
    disconnect(m_nodeModel, 0, m_nodeManager, 0);
    m_nodeManager->slotSetSelectedNodes(KisNodeList());

    m_canvas = 0;
}

void KisLayerBox::notifyImageDeleted()
{
    setCanvas(0);
}

void KisLayerBox::updateUI()
{
    if (!m_canvas) return;
    if (!m_nodeManager) return;

    KisNodeSP activeNode = m_nodeManager->activeNode();

    m_wdgLayerBox->bnRaise->setEnabled(activeNode && activeNode->isEditable(false) && (activeNode->nextSibling()
                                       || (activeNode->parent() && activeNode->parent() != m_image->root())));
    m_wdgLayerBox->bnLower->setEnabled(activeNode && activeNode->isEditable(false) && (activeNode->prevSibling()
                                       || (activeNode->parent() && activeNode->parent() != m_image->root())));

    m_wdgLayerBox->doubleOpacity->setEnabled(activeNode && activeNode->isEditable(false));

    m_wdgLayerBox->cmbComposite->setEnabled(activeNode && activeNode->isEditable(false));

    if (activeNode) {
        if (m_nodeManager->activePaintDevice()) {
            slotFillCompositeOps(m_nodeManager->activeColorSpace());
        } else {
            slotFillCompositeOps(m_image->colorSpace());
        }

        if (activeNode->inherits("KisColorizeMask") ||
            activeNode->inherits("KisLayer")) {

            m_wdgLayerBox->doubleOpacity->setEnabled(true);

            slotSetOpacity(activeNode->opacity() * 100.0 / 255);

            const KoCompositeOp* compositeOp = activeNode->compositeOp();
            if (compositeOp) {
                slotSetCompositeOp(compositeOp);
            } else {
                m_wdgLayerBox->cmbComposite->setEnabled(false);
            }

            const KisGroupLayer *group = qobject_cast<const KisGroupLayer*>(activeNode.data());
            bool compositeSelectionActive = !(group && group->passThroughMode());

            m_wdgLayerBox->cmbComposite->setEnabled(compositeSelectionActive);
        } else if (activeNode->inherits("KisMask")) {
            m_wdgLayerBox->cmbComposite->setEnabled(false);
            m_wdgLayerBox->doubleOpacity->setEnabled(false);
        }
    }
}


/**
 * This method is callen *only* when non-GUI code requested the
 * change of the current node
 */
void KisLayerBox::setCurrentNode(KisNodeSP node)
{
    m_filteringModel->setActiveNode(node);

    QModelIndex index = node ? m_filteringModel->indexFromNode(node) : QModelIndex();
    m_filteringModel->setData(index, true, KisNodeModel::ActiveRole);
    updateUI();
}

void KisLayerBox::slotModelReset()
{
    if(m_nodeModel->hasDummiesFacade()) {
        QItemSelection selection;
        Q_FOREACH (const KisNodeSP node, m_nodeManager->selectedNodes()) {
            const QModelIndex &idx = m_filteringModel->indexFromNode(node);
            if(idx.isValid()){
                QItemSelectionRange selectionRange(idx);
                selection << selectionRange;
            }
        }

        m_wdgLayerBox->listLayers->selectionModel()->select(selection, QItemSelectionModel::ClearAndSelect);
    }

    updateUI();
}

void KisLayerBox::slotSetCompositeOp(const KoCompositeOp* compositeOp)
{
    KoID opId = KoCompositeOpRegistry::instance().getKoID(compositeOp->id());

    m_wdgLayerBox->cmbComposite->blockSignals(true);
    m_wdgLayerBox->cmbComposite->selectCompositeOp(opId);
    m_wdgLayerBox->cmbComposite->blockSignals(false);
}

void KisLayerBox::slotFillCompositeOps(const KoColorSpace* colorSpace)
{
    m_wdgLayerBox->cmbComposite->validate(colorSpace);
}

// range: 0-100
void KisLayerBox::slotSetOpacity(double opacity)
{
    Q_ASSERT(opacity >= 0 && opacity <= 100);
    m_wdgLayerBox->doubleOpacity->blockSignals(true);
    m_wdgLayerBox->doubleOpacity->setValue(opacity);
    m_wdgLayerBox->doubleOpacity->blockSignals(false);
}

void KisLayerBox::slotContextMenuRequested(const QPoint &pos, const QModelIndex &index)
{
    KisNodeList nodes = m_nodeManager->selectedNodes();
    KisNodeSP activeNode = m_nodeManager->activeNode();
    if (nodes.isEmpty() || !activeNode) return;

    if (m_canvas) {
        QMenu menu;

        const bool singleLayer = nodes.size() == 1;

        if (index.isValid()) {
            menu.addAction(m_propertiesAction);

            if (singleLayer) {
                addActionToMenu(&menu, "layer_style");
            }

            {
                KisSignalsBlocker b(m_colorSelector);
                m_colorSelector->setCurrentIndex(singleLayer ? activeNode->colorLabelIndex() : -1);
            }
            menu.addAction(m_colorSelectorAction);

            menu.addSeparator();

            addActionToMenu(&menu, "cut_layer_clipboard");
            addActionToMenu(&menu, "copy_layer_clipboard");
            addActionToMenu(&menu, "paste_layer_from_clipboard");    
            menu.addAction(m_removeAction);
            addActionToMenu(&menu, "duplicatelayer");
            addActionToMenu(&menu, "merge_layer");

            if (singleLayer) {
                addActionToMenu(&menu, "flatten_image");
                addActionToMenu(&menu, "flatten_layer");         
            }

            menu.addSeparator();
            QMenu *selectMenu = menu.addMenu(i18n("&Select"));
            addActionToMenu(selectMenu, "select_all_layers");
            addActionToMenu(selectMenu, "select_visible_layers");
            addActionToMenu(selectMenu, "select_invisible_layers");
            addActionToMenu(selectMenu, "select_locked_layers");
            addActionToMenu(selectMenu, "select_unlocked_layers");
            QMenu *groupMenu = menu.addMenu(i18n("&Group"));
            addActionToMenu(groupMenu, "create_quick_group");
            addActionToMenu(groupMenu, "create_quick_clipping_group");
            addActionToMenu(groupMenu, "quick_ungroup");

            if (singleLayer) {
                QMenu *addLayerMenu = menu.addMenu(i18n("&Add"));
                addActionToMenu(addLayerMenu, "add_new_transparency_mask");
                addActionToMenu(addLayerMenu, "add_new_filter_mask");
                addActionToMenu(addLayerMenu, "add_new_transform_mask");
                addActionToMenu(addLayerMenu, "add_new_selection_mask");

                QMenu *convertToMenu = menu.addMenu(i18n("&Convert"));
                addActionToMenu(convertToMenu, "convert_to_paint_layer");
                addActionToMenu(convertToMenu, "convert_to_transparency_mask");
                addActionToMenu(convertToMenu, "convert_to_filter_mask");
                addActionToMenu(convertToMenu, "convert_to_selection_mask");

                QMenu *splitAlphaMenu = menu.addMenu(i18n("S&plit Alpha"));
                addActionToMenu(splitAlphaMenu, "split_alpha_into_mask");
                addActionToMenu(splitAlphaMenu, "split_alpha_write");
                addActionToMenu(splitAlphaMenu, "split_alpha_save_merged");
            }

            menu.addSeparator();

            if (singleLayer) {
                addActionToMenu(&menu, "show_in_timeline");

                KisNodeSP node = m_filteringModel->nodeFromIndex(index);
                if (node && !node->inherits("KisTransformMask")) {
                    addActionToMenu(&menu, "isolate_layer");
                }

<<<<<<< HEAD
        if (singleLayer) {
            menu.addSeparator();
            addActionToMenu(&menu, "add_new_transparency_mask");
            addActionToMenu(&menu, "add_new_filter_mask");
            addActionToMenu(&menu, "add_new_colorize_mask");
            addActionToMenu(&menu, "add_new_transform_mask");
            addActionToMenu(&menu, "add_new_selection_mask");
            menu.addSeparator();
            menu.addAction(m_selectOpaque);
=======
                menu.addAction(m_selectOpaque);
            }
>>>>>>> e51acee5
        }

        menu.exec(pos);
    }
}

void KisLayerBox::slotMergeLayer()
{
    if (!m_canvas) return;
    m_nodeManager->mergeLayer();
}

void KisLayerBox::slotMinimalView()
{
    m_wdgLayerBox->listLayers->setDisplayMode(KisNodeView::MinimalMode);
}

void KisLayerBox::slotDetailedView()
{
    m_wdgLayerBox->listLayers->setDisplayMode(KisNodeView::DetailedMode);
}

void KisLayerBox::slotThumbnailView()
{
    m_wdgLayerBox->listLayers->setDisplayMode(KisNodeView::ThumbnailMode);
}

void KisLayerBox::slotRmClicked()
{
    if (!m_canvas) return;
    m_nodeManager->removeNode();
}

void KisLayerBox::slotRaiseClicked()
{
    if (!m_canvas) return;
    m_nodeManager->raiseNode();
}

void KisLayerBox::slotLowerClicked()
{
    if (!m_canvas) return;
    m_nodeManager->lowerNode();
}

void KisLayerBox::slotPropertiesClicked()
{
    if (!m_canvas) return;
    if (KisNodeSP active = m_nodeManager->activeNode()) {
        m_nodeManager->nodeProperties(active);
    }
}

void KisLayerBox::slotCompositeOpChanged(int index)
{
    Q_UNUSED(index);
    if (!m_canvas) return;

    QString compositeOp = m_wdgLayerBox->cmbComposite->selectedCompositeOp().id();
    m_nodeManager->nodeCompositeOpChanged(m_nodeManager->activeColorSpace()->compositeOp(compositeOp));
}

void KisLayerBox::slotOpacityChanged()
{
    if (!m_canvas) return;
    m_nodeManager->nodeOpacityChanged(m_newOpacity, true);
}

void KisLayerBox::slotOpacitySliderMoved(qreal opacity)
{
    m_newOpacity = opacity;
    m_opacityDelayTimer.start(200);
}

void KisLayerBox::slotCollapsed(const QModelIndex &index)
{
    KisNodeSP node = m_filteringModel->nodeFromIndex(index);
    if (node) {
        node->setCollapsed(true);
    }
}

void KisLayerBox::slotExpanded(const QModelIndex &index)
{
    KisNodeSP node = m_filteringModel->nodeFromIndex(index);
    if (node) {
        node->setCollapsed(false);
    }
}

void KisLayerBox::slotSelectOpaque()
{
    if (!m_canvas) return;
    QAction *action = m_canvas->viewManager()->actionManager()->actionByName("selectopaque");
    if (action) {
        action->trigger();
    }
}

void KisLayerBox::slotNodeCollapsedChanged()
{
    expandNodesRecursively(m_image->rootLayer(), m_filteringModel, m_wdgLayerBox->listLayers);
}

inline bool isSelectionMask(KisNodeSP node)
{
    return dynamic_cast<KisSelectionMask*>(node.data());
}

KisNodeSP KisLayerBox::findNonHidableNode(KisNodeSP startNode)
{
    if (isSelectionMask(startNode) &&
        startNode->parent() &&
        !startNode->parent()->parent()) {


        KisNodeSP node = startNode->prevSibling();
        while (node && isSelectionMask(node)) {
            node = node->prevSibling();
        }

        if (!node) {
            node = startNode->nextSibling();
            while (node && isSelectionMask(node)) {
                node = node->nextSibling();
            }
        }

        if (!node) {
            node = m_image->root()->lastChild();
            while (node && isSelectionMask(node)) {
                node = node->prevSibling();
            }
        }

        KIS_ASSERT_RECOVER_NOOP(node && "cannot activate any node!");
        startNode = node;
    }

    return startNode;
}

void KisLayerBox::slotEditGlobalSelection(bool showSelections)
{
    KisNodeSP lastActiveNode = m_nodeManager->activeNode();
    KisNodeSP activateNode = lastActiveNode;

    if (!showSelections) {
        activateNode = findNonHidableNode(activateNode);
    }

    m_nodeModel->setShowGlobalSelection(showSelections);

    if (showSelections) {
        KisNodeSP newMask = m_image->rootLayer()->selectionMask();
        if (newMask) {
            activateNode = newMask;
        }
    }

    if (activateNode) {
        if (lastActiveNode != activateNode) {
            m_nodeManager->slotNonUiActivatedNode(activateNode);
        } else {
            setCurrentNode(lastActiveNode);
        }
    }
}

void KisLayerBox::selectionChanged(const QModelIndexList selection)
{
    if (!m_nodeManager) return;

    /**
     * When the user clears the extended selection by clicking on the
     * empty area of the docker, the selection should be reset on to
     * the active layer, which might be even unselected(!).
     */
    if (selection.isEmpty() && m_nodeManager->activeNode()) {
        QModelIndex selectedIndex =
            m_filteringModel->indexFromNode(m_nodeManager->activeNode());

        m_wdgLayerBox->listLayers->selectionModel()->
            setCurrentIndex(selectedIndex, QItemSelectionModel::ClearAndSelect);
        return;
    }

    QList<KisNodeSP> selectedNodes;
    Q_FOREACH (const QModelIndex &idx, selection) {
        selectedNodes << m_filteringModel->nodeFromIndex(idx);
    }

    m_nodeManager->slotSetSelectedNodes(selectedNodes);
    updateUI();
}

void KisLayerBox::slotAboutToRemoveRows(const QModelIndex &parent, int start, int end)
{
    /**
     * Qt has changed its behavior when deleting an item. Previously
     * the selection priority was on the next item in the list, and
     * now it has shanged to the previous item. Here we just adjust
     * the selected item after the node removal. Please take care that
     * this method overrides what was done by the corresponding method
     * of QItemSelectionModel, which *has already done* its work. That
     * is why we use (start - 1) and (end + 1) in the activation
     * condition.
     *
     * See bug: https://bugs.kde.org/show_bug.cgi?id=345601
     */

    QModelIndex currentIndex = m_wdgLayerBox->listLayers->currentIndex();
    QAbstractItemModel *model = m_filteringModel;

    if (currentIndex.isValid() && parent == currentIndex.parent()
        && currentIndex.row() >= start - 1 && currentIndex.row() <= end + 1) {
        QModelIndex old = currentIndex;
        if (model && end < model->rowCount(parent) - 1) // there are rows left below the change
            currentIndex = model->index(end + 1, old.column(), parent);
        else if (start > 0) // there are rows left above the change
            currentIndex = model->index(start - 1, old.column(), parent);
        else // there are no rows left in the table
            currentIndex = QModelIndex();

        if (currentIndex.isValid() && currentIndex != old) {
            m_wdgLayerBox->listLayers->setCurrentIndex(currentIndex);
        }
    }
}

void KisLayerBox::slotNodeManagerChangedSelection(const KisNodeList &nodes)
{
    if (!m_nodeManager) return;

    QModelIndexList newSelection;
    Q_FOREACH(KisNodeSP node, nodes) {
        newSelection << m_filteringModel->indexFromNode(node);
    }

    QItemSelectionModel *model = m_wdgLayerBox->listLayers->selectionModel();

    if (KritaUtils::compareListsUnordered(newSelection, model->selectedIndexes())) {
        return;
    }

    QItemSelection selection;
    Q_FOREACH(const QModelIndex &idx, newSelection) {
        selection.select(idx, idx);
    }

    model->select(selection, QItemSelectionModel::ClearAndSelect);
}

void KisLayerBox::updateThumbnail()
{
    m_wdgLayerBox->listLayers->updateNode(m_wdgLayerBox->listLayers->currentIndex());
}

void KisLayerBox::slotRenameCurrentNode()
{
    m_wdgLayerBox->listLayers->edit(m_wdgLayerBox->listLayers->currentIndex());
}

void KisLayerBox::slotColorLabelChanged(int label)
{
    KisNodeList nodes = m_nodeManager->selectedNodes();

    Q_FOREACH(KisNodeSP node, nodes) {
        auto applyLabelFunc =
            [label](KisNodeSP node) {
                node->setColorLabelIndex(label);
            };

        KisLayerUtils::recursiveApplyNodes(node, applyLabelFunc);
    }
}

void KisLayerBox::updateAvailableLabels()
{
    if (!m_image) return;
    m_wdgLayerBox->cmbFilter->updateAvailableLabels(m_image->root());
}

void KisLayerBox::updateLayerFiltering()
{
    m_filteringModel->setAcceptedLabels(m_wdgLayerBox->cmbFilter->selectedColors());
}

#include "moc_kis_layer_box.cpp"<|MERGE_RESOLUTION|>--- conflicted
+++ resolved
@@ -536,6 +536,7 @@
                 QMenu *addLayerMenu = menu.addMenu(i18n("&Add"));
                 addActionToMenu(addLayerMenu, "add_new_transparency_mask");
                 addActionToMenu(addLayerMenu, "add_new_filter_mask");
+                addActionToMenu(addLayerMenu, "add_new_colorize_mask");
                 addActionToMenu(addLayerMenu, "add_new_transform_mask");
                 addActionToMenu(addLayerMenu, "add_new_selection_mask");
 
@@ -561,22 +562,9 @@
                     addActionToMenu(&menu, "isolate_layer");
                 }
 
-<<<<<<< HEAD
-        if (singleLayer) {
-            menu.addSeparator();
-            addActionToMenu(&menu, "add_new_transparency_mask");
-            addActionToMenu(&menu, "add_new_filter_mask");
-            addActionToMenu(&menu, "add_new_colorize_mask");
-            addActionToMenu(&menu, "add_new_transform_mask");
-            addActionToMenu(&menu, "add_new_selection_mask");
-            menu.addSeparator();
-            menu.addAction(m_selectOpaque);
-=======
                 menu.addAction(m_selectOpaque);
             }
->>>>>>> e51acee5
-        }
-
+        }
         menu.exec(pos);
     }
 }
