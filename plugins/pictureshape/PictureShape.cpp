--- conflicted
+++ resolved
@@ -48,11 +48,7 @@
 #include <QPainter>
 #include <QTimer>
 #include <QPixmapCache>
-<<<<<<< HEAD
-#include <QBuffer>
-=======
 #include <QThreadPool>
->>>>>>> ad3d811b
 
 QString generate_key(qint64 key, const QSize & size)
 {
@@ -340,9 +336,6 @@
         style.addProperty("draw:color-mode", "mono");
         break;
     }
-<<<<<<< HEAD
-    
-=======
 
     QSizeF       imageSize = imageData()->imageSize();
     ClippingRect rect      = m_clippingRect;
@@ -360,7 +353,6 @@
         );
     }
 
->>>>>>> ad3d811b
     return KoShape::saveStyle(style, context);
 }
 
@@ -401,11 +393,7 @@
 {
     if (mode != m_mode) {
         filterEffectStack()->removeFilterEffect(0);
-<<<<<<< HEAD
-        
-=======
-
->>>>>>> ad3d811b
+
         switch(mode)
         {
         case Greyscale:
@@ -420,11 +408,7 @@
         default:
             break;
         }
-<<<<<<< HEAD
-        
-=======
-
->>>>>>> ad3d811b
+
         m_mode = mode;
         update();
     }
