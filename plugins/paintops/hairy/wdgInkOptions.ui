<?xml version="1.0" encoding="utf-8"?>
<ui version="4.0">
 <author>
    SPDX-FileCopyrightText: none
    SPDX-License-Identifier: GPL-3.0-or-later
  </author>
 <class>WdgInkOptions</class>
 <widget class="QWidget" name="WdgInkOptions">
  <property name="geometry">
   <rect>
    <x>0</x>
    <y>0</y>
    <width>405</width>
    <height>436</height>
   </rect>
  </property>
  <property name="sizePolicy">
   <sizepolicy hsizetype="Minimum" vsizetype="Minimum">
    <horstretch>0</horstretch>
    <verstretch>0</verstretch>
   </sizepolicy>
  </property>
  <property name="minimumSize">
   <size>
    <width>405</width>
    <height>400</height>
   </size>
  </property>
  <widget class="QWidget" name="layoutWidget">
   <property name="geometry">
    <rect>
     <x>300</x>
     <y>0</y>
     <width>113</width>
     <height>391</height>
    </rect>
   </property>
   <layout class="QVBoxLayout" name="verticalLayout">
    <property name="leftMargin">
     <number>10</number>
    </property>
    <item>
     <widget class="QLabel" name="inkLabel">
      <property name="text">
       <string>Ink Amount</string>
      </property>
     </widget>
    </item>
    <item>
     <widget class="KisIntParseSpinBox" name="inkAmountSpinBox">
      <property name="maximum">
       <number>10000</number>
      </property>
      <property name="value">
       <number>1024</number>
      </property>
     </widget>
    </item>
    <item>
     <widget class="QCheckBox" name="opacityCBox">
      <property name="text">
       <string>Opacity</string>
      </property>
      <property name="checked">
       <bool>true</bool>
      </property>
     </widget>
    </item>
    <item>
     <widget class="QCheckBox" name="saturationCBox">
      <property name="enabled">
       <bool>true</bool>
      </property>
      <property name="text">
       <string>Saturation</string>
      </property>
      <property name="checked">
       <bool>false</bool>
      </property>
     </widget>
    </item>
    <item>
     <widget class="QCheckBox" name="soakInkCBox">
      <property name="enabled">
       <bool>true</bool>
      </property>
      <property name="toolTip">
       <string>Soak ink from the initial position of the stroke</string>
      </property>
      <property name="text">
       <string>Soak ink</string>
      </property>
      <property name="checked">
       <bool>false</bool>
      </property>
     </widget>
    </item>
    <item>
     <spacer name="verticalSpacer">
      <property name="orientation">
       <enum>Qt::Vertical</enum>
      </property>
      <property name="sizeHint" stdset="0">
       <size>
        <width>20</width>
        <height>288</height>
       </size>
      </property>
     </spacer>
    </item>
   </layout>
  </widget>
  <widget class="QGroupBox" name="groupBox">
   <property name="geometry">
    <rect>
     <x>0</x>
     <y>0</y>
     <width>301</width>
     <height>270</height>
    </rect>
   </property>
   <property name="sizePolicy">
    <sizepolicy hsizetype="Preferred" vsizetype="Preferred">
     <horstretch>0</horstretch>
     <verstretch>0</verstretch>
    </sizepolicy>
   </property>
   <property name="minimumSize">
    <size>
     <width>0</width>
     <height>0</height>
    </size>
   </property>
   <property name="title">
    <string>Ink Depletion Curve</string>
   </property>
   <widget class="KisCurveWidget" name="inkCurve" native="true">
    <property name="geometry">
     <rect>
      <x>9</x>
      <y>33</y>
      <width>271</width>
      <height>228</height>
     </rect>
    </property>
   </widget>
  </widget>
  <widget class="QGroupBox" name="weightGroup">
   <property name="geometry">
    <rect>
     <x>0</x>
     <y>270</y>
     <width>281</width>
     <height>161</height>
    </rect>
   </property>
   <property name="title">
    <string>Saturation Weights</string>
   </property>
   <layout class="QGridLayout" name="gridLayout">
    <item column="0" row="0">
     <widget class="QCheckBox" name="useWeightCHBox">
      <property name="text">
       <string>weighted saturation</string>
      </property>
     </widget>
    </item>
    <item column="0" row="2">
     <widget class="QLabel" name="label_2">
      <property name="text">
       <string>Bristle Ink Weight:</string>
      </property>
     </widget>
    </item>
    <item column="0" row="1">
     <widget class="QLabel" name="label">
      <property name="text">
       <string>Pressure Weight:</string>
      </property>
     </widget>
    </item>
    <item column="2" row="2">
     <widget class="KisSliderSpinBox" name="bristleInkAmountSlider" native="true">
      <property name="sizePolicy">
       <sizepolicy hsizetype="Expanding" vsizetype="Expanding">
        <horstretch>0</horstretch>
        <verstretch>0</verstretch>
       </sizepolicy>
      </property>
     </widget>
    </item>
    <item column="0" row="3">
     <widget class="QLabel" name="label_3">
      <property name="text">
       <string>Bristle Length Weight:</string>
      </property>
     </widget>
    </item>
    <item column="2" row="3">
     <widget class="KisSliderSpinBox" name="bristleLengthSlider" native="true">
      <property name="sizePolicy">
       <sizepolicy hsizetype="Expanding" vsizetype="Expanding">
        <horstretch>0</horstretch>
        <verstretch>0</verstretch>
       </sizepolicy>
      </property>
     </widget>
    </item>
    <item column="2" row="1">
     <widget class="KisSliderSpinBox" name="pressureSlider" native="true">
      <property name="sizePolicy">
       <sizepolicy hsizetype="Expanding" vsizetype="Expanding">
        <horstretch>0</horstretch>
        <verstretch>0</verstretch>
       </sizepolicy>
      </property>
     </widget>
    </item>
    <item column="0" row="4">
     <widget class="QLabel" name="label_4">
      <property name="text">
       <string>Ink Depletion Curve Weight:</string>
      </property>
     </widget>
    </item>
    <item column="2" row="4">
     <widget class="KisSliderSpinBox" name="inkDepletionSlider" native="true">
      <property name="sizePolicy">
       <sizepolicy hsizetype="Expanding" vsizetype="Expanding">
        <horstretch>0</horstretch>
        <verstretch>0</verstretch>
       </sizepolicy>
      </property>
     </widget>
    </item>
   </layout>
  </widget>
 </widget>
 <customwidgets>
  <customwidget>
   <class>KisIntParseSpinBox</class>
   <extends>QSpinBox</extends>
   <header>kis_int_parse_spin_box.h</header>
  </customwidget>
  <customwidget>
<<<<<<< HEAD
   <class>KisDoubleSliderSpinBox</class>
   <extends>QDoubleSpinBox</extends>
=======
   <class>KisSliderSpinBox</class>
   <extends>QWidget</extends>
>>>>>>> 7bd1eefd
   <header>kis_slider_spin_box.h</header>
   <container>1</container>
  </customwidget>
  <customwidget>
   <class>KisCurveWidget</class>
   <extends>QWidget</extends>
   <header>widgets/kis_curve_widget.h</header>
   <container>1</container>
  </customwidget>
 </customwidgets>
 <resources/>
 <connections/>
</ui><|MERGE_RESOLUTION|>--- conflicted
+++ resolved
@@ -243,13 +243,8 @@
    <header>kis_int_parse_spin_box.h</header>
   </customwidget>
   <customwidget>
-<<<<<<< HEAD
-   <class>KisDoubleSliderSpinBox</class>
-   <extends>QDoubleSpinBox</extends>
-=======
    <class>KisSliderSpinBox</class>
-   <extends>QWidget</extends>
->>>>>>> 7bd1eefd
+   <extends>QSpinBox</extends>
    <header>kis_slider_spin_box.h</header>
    <container>1</container>
   </customwidget>
