/*
 *  Copyright (c) 2010 Lukáš Tvrdý <lukast.dev@gmail.com>
 *  Copyright (c) 2010 José Luis Vergara <pentalis@gmail.com>
 *
 *  This program is free software; you can redistribute it and/or modify
 *  it under the terms of the GNU General Public License as published by
 *  the Free Software Foundation; either version 2 of the License, or
 *  (at your option) any later version.
 *
 *  This program is distributed in the hope that it will be useful,
 *  but WITHOUT ANY WARRANTY; without even the implied warranty of
 *  MERCHANTABILITY or FITNESS FOR A PARTICULAR PURPOSE.  See the
 *  GNU General Public License for more details.
 *
 *  You should have received a copy of the GNU General Public License
 *  along with this program; if not, write to the Free Software
 *  Foundation, Inc., 51 Franklin Street, Fifth Floor, Boston, MA 02110-1301, USA.
 */

#ifndef KIS_HATCHING_PAINTOP_SETTINGS_H_
#define KIS_HATCHING_PAINTOP_SETTINGS_H_

#include <brushengine/kis_paintop_settings.h>
#include <kis_brush_based_paintop_settings.h>

#include "kis_hatching_paintop_settings_widget.h"

#include <QScopedPointer>


class KisHatchingPaintOpSettings : public KisBrushBasedPaintOpSettings
{

public:
    KisHatchingPaintOpSettings();
    ~KisHatchingPaintOpSettings();

    //Dialogs enabled
    bool enabledcurvecrosshatching;
    bool enabledcurveopacity;
    bool enabledcurveseparation;
    bool enabledcurvesize;
    bool enabledcurvethickness;

    //Hatching Options
    double angle;
    double separation;
    double thickness;
    double origin_x;
    double origin_y;
    bool nocrosshatching;
    bool perpendicular;
    bool minusthenplus;
    bool plusthenminus;
    bool moirepattern;
    int crosshatchingstyle;
    int separationintervals;

    //Hatching Preferences
    //bool trigonometryalgebra;
    //bool scratchoff;
    bool antialias;
    bool subpixelprecision;
    bool opaquebackground;

    //Crosshatching, Separation and Thickness curves
    double crosshatchingsensorvalue;
    double separationsensorvalue;
    double thicknesssensorvalue;

    void initializeTwin(KisPaintOpSettingsSP convenienttwin) const;
    using KisPropertiesConfiguration::fromXML;
    virtual void fromXML(const QDomElement&);
<<<<<<< HEAD
private:
    Q_DISABLE_COPY(KisHatchingPaintOpSettings)
=======

    QList<KisUniformPaintOpPropertySP> uniformProperties();

private:
    struct Private;
    const QScopedPointer<Private> m_d;
>>>>>>> 681b2c71
};

typedef KisSharedPtr<KisHatchingPaintOpSettings> KisHatchingPaintOpSettingsSP;

#endif<|MERGE_RESOLUTION|>--- conflicted
+++ resolved
@@ -71,17 +71,15 @@
     void initializeTwin(KisPaintOpSettingsSP convenienttwin) const;
     using KisPropertiesConfiguration::fromXML;
     virtual void fromXML(const QDomElement&);
-<<<<<<< HEAD
-private:
-    Q_DISABLE_COPY(KisHatchingPaintOpSettings)
-=======
 
     QList<KisUniformPaintOpPropertySP> uniformProperties();
 
 private:
+    Q_DISABLE_COPY(KisHatchingPaintOpSettings)
+
     struct Private;
     const QScopedPointer<Private> m_d;
->>>>>>> 681b2c71
+
 };
 
 typedef KisSharedPtr<KisHatchingPaintOpSettings> KisHatchingPaintOpSettingsSP;
