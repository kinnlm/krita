/*
 *  Copyright (c) 2009,2010 Lukáš Tvrdý <lukast.dev@gmail.com>
 *
 *  This program is free software; you can redistribute it and/or modify
 *  it under the terms of the GNU General Public License as published by
 *  the Free Software Foundation; either version 2 of the License, or
 *  (at your option) any later version.
 *
 *  This program is distributed in the hope that it will be useful,
 *  but WITHOUT ANY WARRANTY; without even the implied warranty of
 *  MERCHANTABILITY or FITNESS FOR A PARTICULAR PURPOSE.  See the
 *  GNU General Public License for more details.
 *
 *  You should have received a copy of the GNU General Public License
 *  along with this program; if not, write to the Free Software
 *  Foundation, Inc., 51 Franklin Street, Fifth Floor, Boston, MA 02110-1301, USA.
 */

#ifndef KIS_EXPERIMENT_PAINTOP_SETTINGS_H_
#define KIS_EXPERIMENT_PAINTOP_SETTINGS_H_

#include <brushengine/kis_paintop_settings.h>
#include <QScopedPointer>

class KisExperimentPaintOpSettings : public KisPaintOpSettings
{
public:
    KisExperimentPaintOpSettings();
    ~KisExperimentPaintOpSettings();

    bool paintIncremental();
<<<<<<< HEAD
    QPainterPath brushOutline(const KisPaintInformation &info, OutlineMode mode);
=======
    QPainterPath brushOutline(const KisPaintInformation &info, OutlineMode mode) const;

    QList<KisUniformPaintOpPropertySP> uniformProperties();

private:
    struct Private;
    const QScopedPointer<Private> m_d;
>>>>>>> 681b2c71
};

#endif<|MERGE_RESOLUTION|>--- conflicted
+++ resolved
@@ -26,20 +26,17 @@
 {
 public:
     KisExperimentPaintOpSettings();
-    ~KisExperimentPaintOpSettings();
+    virtual ~KisExperimentPaintOpSettings();
 
     bool paintIncremental();
-<<<<<<< HEAD
     QPainterPath brushOutline(const KisPaintInformation &info, OutlineMode mode);
-=======
-    QPainterPath brushOutline(const KisPaintInformation &info, OutlineMode mode) const;
 
     QList<KisUniformPaintOpPropertySP> uniformProperties();
 
 private:
+
     struct Private;
     const QScopedPointer<Private> m_d;
->>>>>>> 681b2c71
 };
 
 #endif