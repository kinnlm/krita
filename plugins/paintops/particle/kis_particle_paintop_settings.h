--- conflicted
+++ resolved
@@ -29,17 +29,11 @@
 public:
 
     KisParticlePaintOpSettings();
-    ~KisParticlePaintOpSettings() override;
+    ~KisParticlePaintOpSettings();
 
-<<<<<<< HEAD
-    bool paintIncremental();
-    bool isAirbrushing() const;
-    qreal airbrushInterval() const;
-=======
     bool paintIncremental() override;
     bool isAirbrushing() const override;
-    int rate() const override;
->>>>>>> c3aa636d
+    qreal airbrushInterval() const override;
 
     QList<KisUniformPaintOpPropertySP> uniformProperties(KisPaintOpSettingsSP settings) override;
 
