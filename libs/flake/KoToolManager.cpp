--- conflicted
+++ resolved
@@ -792,21 +792,8 @@
     // Actions available during the use of individual tools
     CanvasData *cd = d->canvasses.value(controller).first();
     foreach(KoToolBase *tool, cd->allTools) {
-<<<<<<< HEAD
-        QHash<QString, QAction *> actions = tool->actions();
-        QHash<QString, QAction *>::const_iterator it(actions.constBegin());
-        for (; it != actions.constEnd(); ++it) {
-            if (!ac->action(it.key()))
-                ac->addAction(it.key(), it.value());
-        }
-    }
-    foreach(ToolHelper * th, d->tools) {
-        ToolAction* action = new ToolAction(this, th->id(), th->toolTip(), ac);
-        action->setShortcut(th->shortcut().primary());
-        ac->addAction(th->id(), action);
-=======
-        QHash<QString, KAction*> actions = tool->actions();
-        QHash<QString, KAction*>::const_iterator action(actions.constBegin());
+        QHash<QString, QAction*> actions = tool->actions();
+        QHash<QString, QAction*>::const_iterator action(actions.constBegin());
         for (; action != actions.constEnd(); ++action) {
             if (!ac->action(action.key()))
                 ac->addAction(action.key(), action.value());
@@ -822,7 +809,6 @@
             th->setAction(action);
             connect(action, SIGNAL(changed()), th, SLOT(actionUpdated()));
         }
->>>>>>> 29bc9aac
     }
 }
 
