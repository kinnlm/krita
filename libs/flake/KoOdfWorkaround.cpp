/* This file is part of the KDE project
   Copyright (C) 2009 Thorsten Zachmann <zachmann@kde.org>
   Copyright (C) 2009 Johannes Simon <johannes.simon@gmail.com>
   Copyright (C) 2010,2011 Jan Hambrecht <jaham@gmx.net>
   Copyright 2012 Friedrich W. H. Kossebau <kossebau@kde.org>

   This library is free software; you can redistribute it and/or
   modify it under the terms of the GNU Library General Public
   License as published by the Free Software Foundation; either
   version 2 of the License, or (at your option) any later version.

   This library is distributed in the hope that it will be useful,
   but WITHOUT ANY WARRANTY; without even the implied warranty of
   MERCHANTABILITY or FITNESS FOR A PARTICULAR PURPOSE.  See the GNU
   Library General Public License for more details.

   You should have received a copy of the GNU Library General Public License
   along with this library; see the file COPYING.LIB.  If not, write to
   the Free Software Foundation, Inc., 51 Franklin Street, Fifth Floor,
 * Boston, MA 02110-1301, USA.
*/

#include "KoOdfWorkaround.h"

#include "KoShapeLoadingContext.h"
#include "KoShape.h"
#include <KoPathShape.h>
#include <KoOdfLoadingContext.h>
#include <KoOdfWorkaround.h>
#include <KoXmlReader.h>
#include <KoXmlNS.h>
#include <KoColorBackground.h>
#include <KoStyleStack.h>
#include <KoUnit.h>

#include <QPen>
#include <QColor>

#include <kdebug.h>

static bool s_workaroundPresentationPlaceholderBug = false;

void KoOdfWorkaround::fixPenWidth(QPen & pen, KoShapeLoadingContext &context)
{
    if (context.odfLoadingContext().generatorType() == KoOdfLoadingContext::OpenOffice && pen.widthF() == 0.0) {
        pen.setWidthF(0.5);
        kDebug(30003) << "Work around OO bug with pen width 0";
    }
}

void KoOdfWorkaround::fixEnhancedPath(QString & path, const KoXmlElement &element, KoShapeLoadingContext &context)
{
    if (context.odfLoadingContext().generatorType() == KoOdfLoadingContext::OpenOffice) {
        if (path.isEmpty() && element.attributeNS(KoXmlNS::draw, "type", "") == "ellipse") {
            path = "U 10800 10800 10800 10800 0 360 Z N";
        }
    }
}

void KoOdfWorkaround::fixEnhancedPathPolarHandlePosition(QString &position, const KoXmlElement &element, KoShapeLoadingContext &context)
{
    if (context.odfLoadingContext().generatorType() == KoOdfLoadingContext::OpenOffice) {
        if (element.hasAttributeNS(KoXmlNS::draw, "handle-polar")) {
            QStringList tokens = position.simplified().split(' ');
            if (tokens.count() == 2) {
                position = tokens[1] + ' ' + tokens[0];
            }
        }
    }
}

QColor KoOdfWorkaround::fixMissingFillColor(const KoXmlElement &element, KoShapeLoadingContext &context)
{
    // Default to an invalid color
    QColor color;

    if (element.prefix() == "chart") {
        KoStyleStack &styleStack = context.odfLoadingContext().styleStack();
        styleStack.save();

        bool hasStyle = element.hasAttributeNS(KoXmlNS::chart, "style-name");
        if (hasStyle) {
            context.odfLoadingContext().fillStyleStack(element, KoXmlNS::chart, "style-name", "chart");
            styleStack.setTypeProperties("graphic");
        }

        if (context.odfLoadingContext().generatorType() == KoOdfLoadingContext::OpenOffice) {
            if (hasStyle && !styleStack.hasProperty(KoXmlNS::draw, "fill") &&
                             styleStack.hasProperty(KoXmlNS::draw, "fill-color")) {
                color = QColor(styleStack.property(KoXmlNS::draw, "fill-color"));
            } else if (!hasStyle || (!styleStack.hasProperty(KoXmlNS::draw, "fill")
                                    && !styleStack.hasProperty(KoXmlNS::draw, "fill-color"))) {
                KoXmlElement plotAreaElement = element.parentNode().toElement();
                KoXmlElement chartElement = plotAreaElement.parentNode().toElement();

                if (element.tagName() == "wall") {
                    if (chartElement.hasAttributeNS(KoXmlNS::chart, "class")) {
                        QString chartType = chartElement.attributeNS(KoXmlNS::chart, "class");
                        // TODO: Check what default backgrounds for surface, stock and gantt charts are
                        if (chartType == "chart:line" ||
                             chartType == "chart:area" ||
                             chartType == "chart:bar" ||
                             chartType == "chart:scatter")
                        color = QColor(0xe0e0e0);
                    }
                } else if (element.tagName() == "series") {
                    if (chartElement.hasAttributeNS(KoXmlNS::chart, "class")) {
                        QString chartType = chartElement.attributeNS(KoXmlNS::chart, "class");
                        // TODO: Check what default backgrounds for surface, stock and gantt charts are
                        if (chartType == "chart:area" ||
                             chartType == "chart:bar")
                            color = QColor(0x99ccff);
                    }
                }
                else if (element.tagName() == "chart")
                    color = QColor(0xffffff);
            }
        }

        styleStack.restore();
    }

    return color;
}

bool KoOdfWorkaround::fixMissingStroke(QPen &pen, const KoXmlElement &element, KoShapeLoadingContext &context, const KoShape *shape)
{
    bool fixed = false;

    if (context.odfLoadingContext().generatorType() == KoOdfLoadingContext::OpenOffice) {
        KoStyleStack &styleStack = context.odfLoadingContext().styleStack();
        if (element.prefix() == "chart") {
            styleStack.save();

            bool hasStyle = element.hasAttributeNS(KoXmlNS::chart, "style-name");
            if (hasStyle) {
                context.odfLoadingContext().fillStyleStack(element, KoXmlNS::chart, "style-name", "chart");
                styleStack.setTypeProperties("graphic");
            }

            if (hasStyle && styleStack.hasProperty(KoXmlNS::draw, "stroke") &&
                            !styleStack.hasProperty(KoXmlNS::svg, "stroke-color")) {
                fixed = true;
                pen.setColor(Qt::black);
            } else if (!hasStyle) {
                KoXmlElement plotAreaElement = element.parentNode().toElement();
                KoXmlElement chartElement = plotAreaElement.parentNode().toElement();

                if (element.tagName() == "series") {
                    QString chartType = chartElement.attributeNS(KoXmlNS::chart, "class");
                    if (!chartType.isEmpty()) {
                        // TODO: Check what default backgrounds for surface, stock and gantt charts are
                        if (chartType == "chart:line" ||
                             chartType == "chart:scatter") {
                            fixed = true;
                            pen = QPen(0x99ccff);
                        }
                    }
                } else if (element.tagName() == "legend") {
                    fixed = true;
                    pen = QPen(Qt::black);
                }
            }
            styleStack.restore();
        }
        else {
            const KoPathShape *pathShape = dynamic_cast<const KoPathShape*>(shape);
            if (pathShape) {
                const QString strokeColor(styleStack.property(KoXmlNS::svg, "stroke-color"));
                if (strokeColor.isEmpty()) {
                    pen.setColor(Qt::black);
                } else {
                    pen.setColor(strokeColor);
                }
                fixed = true;
            }
        }
    }

    return fixed;
}

bool KoOdfWorkaround::fixMissingStyle_DisplayLabel(const KoXmlElement &element, KoShapeLoadingContext &context)
{
    Q_UNUSED(element);
    // If no axis style is specified, OpenOffice.org hides the axis' data labels
    if (context.odfLoadingContext().generatorType() == KoOdfLoadingContext::OpenOffice)
        return false;

    // In all other cases, they're visible
    return true;
}

void KoOdfWorkaround::setFixPresentationPlaceholder(bool fix, KoShapeLoadingContext &context)
{
    KoOdfLoadingContext::GeneratorType type(context.odfLoadingContext().generatorType());
    if (type == KoOdfLoadingContext::OpenOffice || type == KoOdfLoadingContext::MicrosoftOffice) {
        s_workaroundPresentationPlaceholderBug = fix;
    }
}

bool KoOdfWorkaround::fixPresentationPlaceholder()
{
    return s_workaroundPresentationPlaceholderBug;
}

void KoOdfWorkaround::fixPresentationPlaceholder(KoShape *shape)
{
    if (s_workaroundPresentationPlaceholderBug && !shape->hasAdditionalAttribute("presentation:placeholder")) {
        shape->setAdditionalAttribute("presentation:placeholder", "true");
    }
}

KoColorBackground *KoOdfWorkaround::fixBackgroundColor(const KoShape *shape, KoShapeLoadingContext &context)
{
    KoColorBackground *colorBackground = 0;
    KoOdfLoadingContext &odfContext = context.odfLoadingContext();
    if (odfContext.generatorType() == KoOdfLoadingContext::OpenOffice) {
        const KoPathShape *pathShape = dynamic_cast<const KoPathShape*>(shape);
        //check shape type
        if (pathShape) {
            KoStyleStack &styleStack = odfContext.styleStack();
            const QString color(styleStack.property(KoXmlNS::draw, "fill-color"));
            if (color.isEmpty()) {
                colorBackground = new KoColorBackground(QColor(153, 204, 255));
            } else {
                colorBackground = new KoColorBackground(color);
            }
        }
    }
    return colorBackground;
}

void KoOdfWorkaround::fixGluePointPosition(QString &positionString, KoShapeLoadingContext &context)
{
    KoOdfLoadingContext::GeneratorType type(context.odfLoadingContext().generatorType());
    if (type == KoOdfLoadingContext::OpenOffice && !positionString.endsWith('%')) {
        const qreal pos = KoUnit::parseValue(positionString);
        positionString = QString("%1%%").arg(KoUnit::toMillimeter(pos));
    }
}

void KoOdfWorkaround::fixMissingFillRule(Qt::FillRule& fillRule, KoShapeLoadingContext& context)
{
    if ((context.odfLoadingContext().generatorType() == KoOdfLoadingContext::OpenOffice)) {
        fillRule = Qt::OddEvenFill;
    }
}

bool KoOdfWorkaround::fixAutoGrow(KoTextShapeDataBase::ResizeMethod method, KoShapeLoadingContext &context)
{
    bool fix = false;
    if (context.odfLoadingContext().generatorType() == KoOdfLoadingContext::OpenOffice) {
        if (method == KoTextShapeDataBase::AutoGrowWidth || method == KoTextShapeDataBase::AutoGrowHeight || method == KoTextShapeDataBase::AutoGrowWidthAndHeight) {
            fix = true;
        }
    }
    return fix;
}

bool KoOdfWorkaround::fixEllipse(const QString &kind, KoShapeLoadingContext &context)
{
    bool radiusGiven = false;
    if (context.odfLoadingContext().generatorType() == KoOdfLoadingContext::OpenOffice) {
        if (kind == "section" || kind == "arc") {
            radiusGiven = true;
        }
    }
    return radiusGiven;
}

void KoOdfWorkaround::fixBadFormulaHiddenForStyleCellProtect(QString& value)
{
    if (value.endsWith(QLatin1String("Formula.hidden"))) {
        const int length = value.length();
        value[length-14] = QLatin1Char('f');
        value[length-7] = QLatin1Char('-');
    }
}

void KoOdfWorkaround::fixBadDateForTextTime(QString &value)
{
    if (value.startsWith(QLatin1String("0-00-00T"))) {
        value.remove(0, 8);
    }
<<<<<<< HEAD
=======
}

void KoOdfWorkaround::fixClipRectOffsetValuesString(QString &offsetValuesString)
{
    if (! offsetValuesString.contains(QLatin1Char(','))) {
        // assumes no spaces existing between values and units
        offsetValuesString = offsetValuesString.simplified().replace(QLatin1Char(' '), QLatin1Char(','));
    }
>>>>>>> 3a625b8a
}<|MERGE_RESOLUTION|>--- conflicted
+++ resolved
@@ -283,8 +283,6 @@
     if (value.startsWith(QLatin1String("0-00-00T"))) {
         value.remove(0, 8);
     }
-<<<<<<< HEAD
-=======
 }
 
 void KoOdfWorkaround::fixClipRectOffsetValuesString(QString &offsetValuesString)
@@ -293,5 +291,4 @@
         // assumes no spaces existing between values and units
         offsetValuesString = offsetValuesString.simplified().replace(QLatin1Char(' '), QLatin1Char(','));
     }
->>>>>>> 3a625b8a
 }