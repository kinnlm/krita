/* This file is part of the KDE project
 * Copyright (C) 2002-2005,2007 Rob Buis <buis@kde.org>
 * Copyright (C) 2002-2004 Nicolas Goutte <nicolasg@snafu.de>
 * Copyright (C) 2005-2006 Tim Beaulen <tbscope@gmail.com>
 * Copyright (C) 2005-2009 Jan Hambrecht <jaham@gmx.net>
 * Copyright (C) 2005,2007 Thomas Zander <zander@kde.org>
 * Copyright (C) 2006-2007 Inge Wallin <inge@lysator.liu.se>
 * Copyright (C) 2007-2008,2010 Thorsten Zachmann <zachmann@kde.org>

 * This library is free software; you can redistribute it and/or
 * modify it under the terms of the GNU Library General Public
 * License as published by the Free Software Foundation; either
 * version 2 of the License, or (at your option) any later version.
 *
 * This library is distributed in the hope that it will be useful,
 * but WITHOUT ANY WARRANTY; without even the implied warranty of
 * MERCHANTABILITY or FITNESS FOR A PARTICULAR PURPOSE.  See the GNU
 * Library General Public License for more details.
 *
 * You should have received a copy of the GNU Library General Public License
 * along with this library; see the file COPYING.LIB.  If not, write to
 * the Free Software Foundation, Inc., 51 Franklin Street, Fifth Floor,
 * Boston, MA 02110-1301, USA.
 */

#include "SvgParser.h"

#include <cmath>

#include <FlakeDebug.h>

#include <QColor>
#include <QPainter>
#include <QDir>

#include <KoShape.h>
#include <KoShapeRegistry.h>
#include <KoShapeFactoryBase.h>
#include <KoShapeGroup.h>
#include <KoPathShape.h>
#include <KoDocumentResourceManager.h>
#include <KoPathShapeLoader.h>
#include <commands/KoShapeGroupCommand.h>
#include <commands/KoShapeUngroupCommand.h>
#include <KoXmlReader.h>
#include <KoImageCollection.h>
#include <KoColorBackground.h>
#include <KoGradientBackground.h>
#include <KoPatternBackground.h>
#include <KoFilterEffectRegistry.h>
#include <KoFilterEffect.h>
#include "KoFilterEffectStack.h"
#include "KoFilterEffectLoadingContext.h"
#include <KoClipPath.h>
#include <KoClipMask.h>
#include <KoXmlNS.h>

#include "SvgUtil.h"
#include "SvgShape.h"
#include "SvgGraphicContext.h"
#include "SvgFilterHelper.h"
#include "SvgGradientHelper.h"
#include "SvgClipPathHelper.h"
#include "parsers/SvgTransformParser.h"
#include "kis_pointer_utils.h"
#include <KoVectorPatternBackground.h>
#include <KoMarker.h>

#include <text/KoSvgTextShape.h>
#include <text/KoSvgTextChunkShape.h>

#include "kis_dom_utils.h"

#include "kis_debug.h"
#include "kis_global.h"
#include <algorithm>


struct SvgParser::DeferredUseStore {
    struct El {
        El(const KoXmlElement* ue, const QString& key) :
            m_useElement(ue), m_key(key) {
        }
        const KoXmlElement* m_useElement;
        QString m_key;
    };
    DeferredUseStore(SvgParser* p) :
        m_parse(p) {
    }

    void add(const KoXmlElement* useE, const QString& key) {
        m_uses.push_back(El(useE, key));
    }
    bool empty() const {
        return m_uses.empty();
    }

    void checkPendingUse(const KoXmlElement &b, QList<KoShape*>& shapes) {
        KoShape* shape = 0;
        const QString id = b.attribute("id");

        if (id.isEmpty())
            return;

        // qDebug() << "Checking id: " << id;
        auto i = std::partition(m_uses.begin(), m_uses.end(),
                                [&](const El& e) -> bool {return e.m_key != id;});

        while (i != m_uses.end()) {
            const El& el = m_uses.back();
            if (m_parse->m_context.hasDefinition(el.m_key)) {
                // qDebug() << "Found pending use for id: " << el.m_key;
                shape = m_parse->resolveUse(*(el.m_useElement), el.m_key);
                if (shape) {
                    shapes.append(shape);
                }
            }
            m_uses.pop_back();
        }
    }

    ~DeferredUseStore() {
        while (!m_uses.empty()) {
            const El& el = m_uses.back();
            qDebug()
                    << "WARNING: could not find path in <use xlink:href=\"#xxxxx\" expression. Losing data here. Key:"
                    << el.m_key;
            m_uses.pop_back();
        }
    }
    SvgParser* m_parse;
    std::vector<El> m_uses;
};


SvgParser::SvgParser(KoDocumentResourceManager *documentResourceManager)
    : m_context(documentResourceManager)
    , m_documentResourceManager(documentResourceManager)
{
}

SvgParser::~SvgParser()
{
    qDeleteAll(m_symbols);
}

void SvgParser::setXmlBaseDir(const QString &baseDir)
{
    m_context.setInitialXmlBaseDir(baseDir);

    setFileFetcher(
        [this](const QString &name) {
            const QString fileName = m_context.xmlBaseDir() + QDir::separator() + name;
            QFile file(fileName);
            KIS_SAFE_ASSERT_RECOVER_RETURN_VALUE(file.exists(), QByteArray());
            file.open(QIODevice::ReadOnly);
            return file.readAll();
        });
}

void SvgParser::setResolution(const QRectF boundsInPixels, qreal pixelsPerInch)
{
    KIS_ASSERT(!m_context.currentGC());
    m_context.pushGraphicsContext();
    m_context.currentGC()->isResolutionFrame = true;
    m_context.currentGC()->pixelsPerInch = pixelsPerInch;

    const qreal scale = 72.0 / pixelsPerInch;
    const QTransform t = QTransform::fromScale(scale, scale);
    m_context.currentGC()->currentBoundingBox = boundsInPixels;
    m_context.currentGC()->matrix = t;
}

QList<KoShape*> SvgParser::shapes() const
{
    return m_shapes;
}

QVector<KoSvgSymbol *> SvgParser::takeSymbols()
{
    QVector<KoSvgSymbol*> symbols = m_symbols;
    m_symbols.clear();
    return symbols;
}

// Helper functions
// ---------------------------------------------------------------------------------------

SvgGradientHelper* SvgParser::findGradient(const QString &id)
{
    SvgGradientHelper *result = 0;

    // check if gradient was already parsed, and return it
    if (m_gradients.contains(id)) {
        result = &m_gradients[ id ];
    }

    // check if gradient was stored for later parsing
    if (!result && m_context.hasDefinition(id)) {
        const KoXmlElement &e = m_context.definition(id);
        if (e.tagName().contains("Gradient")) {
            result = parseGradient(m_context.definition(id));
        }
    }

    return result;
}

QSharedPointer<KoVectorPatternBackground> SvgParser::findPattern(const QString &id, const KoShape *shape)
{
    QSharedPointer<KoVectorPatternBackground> result;

    // check if gradient was stored for later parsing
    if (m_context.hasDefinition(id)) {
        const KoXmlElement &e = m_context.definition(id);
        if (e.tagName() == "pattern") {
            result = parsePattern(m_context.definition(id), shape);
        }
    }

    return result;
}

SvgFilterHelper* SvgParser::findFilter(const QString &id, const QString &href)
{
    // check if filter was already parsed, and return it
    if (m_filters.contains(id))
        return &m_filters[ id ];

    // check if filter was stored for later parsing
    if (!m_context.hasDefinition(id))
        return 0;

    const KoXmlElement &e = m_context.definition(id);
    if (KoXml::childNodesCount(e) == 0) {
        QString mhref = e.attribute("xlink:href").mid(1);

        if (m_context.hasDefinition(mhref))
            return findFilter(mhref, id);
        else
            return 0;
    } else {
        // ok parse filter now
        if (! parseFilter(m_context.definition(id), m_context.definition(href)))
            return 0;
    }

    // return successfully parsed filter or 0
    QString n;
    if (href.isEmpty())
        n = id;
    else
        n = href;

    if (m_filters.contains(n))
        return &m_filters[ n ];
    else
        return 0;
}

SvgClipPathHelper* SvgParser::findClipPath(const QString &id)
{
    return m_clipPaths.contains(id) ? &m_clipPaths[id] : 0;
}

// Parsing functions
// ---------------------------------------------------------------------------------------

qreal SvgParser::parseUnit(const QString &unit, bool horiz, bool vert, const QRectF &bbox)
{
    return SvgUtil::parseUnit(m_context.currentGC(), unit, horiz, vert, bbox);
}

qreal SvgParser::parseUnitX(const QString &unit)
{
    return SvgUtil::parseUnitX(m_context.currentGC(), unit);
}

qreal SvgParser::parseUnitY(const QString &unit)
{
    return SvgUtil::parseUnitY(m_context.currentGC(), unit);
}

qreal SvgParser::parseUnitXY(const QString &unit)
{
    return SvgUtil::parseUnitXY(m_context.currentGC(), unit);
}

qreal SvgParser::parseAngular(const QString &unit)
{
    return SvgUtil::parseUnitAngular(m_context.currentGC(), unit);
}


SvgGradientHelper* SvgParser::parseGradient(const KoXmlElement &e)
{
    // IMPROVEMENTS:
    // - Store the parsed colorstops in some sort of a cache so they don't need to be parsed again.
    // - A gradient inherits attributes it does not have from the referencing gradient.
    // - Gradients with no color stops have no fill or stroke.
    // - Gradients with one color stop have a solid color.

    SvgGraphicsContext *gc = m_context.currentGC();
    if (!gc) return 0;

    SvgGradientHelper gradHelper;

    QString gradientId = e.attribute("id");
    if (gradientId.isEmpty()) return 0;

    // check if we have this gradient already parsed
    // copy existing gradient if it exists
    if (m_gradients.contains(gradientId)) {
        return &m_gradients[gradientId];
    }

    if (e.hasAttribute("xlink:href")) {
        // strip the '#' symbol
        QString href = e.attribute("xlink:href").mid(1);

        if (!href.isEmpty()) {
            // copy the referenced gradient if found
            SvgGradientHelper *pGrad = findGradient(href);
            if (pGrad) {
                gradHelper = *pGrad;
            }
        }
    }

    const QGradientStops defaultStops = gradHelper.gradient()->stops();

    if (e.attribute("gradientUnits") == "userSpaceOnUse") {
        gradHelper.setGradientUnits(KoFlake::UserSpaceOnUse);
    }

    m_context.pushGraphicsContext(e);
    uploadStyleToContext(e);

    if (e.tagName() == "linearGradient") {
        QLinearGradient *g = new QLinearGradient();
        if (gradHelper.gradientUnits() == KoFlake::ObjectBoundingBox) {
            g->setCoordinateMode(QGradient::ObjectBoundingMode);
            g->setStart(QPointF(SvgUtil::fromPercentage(e.attribute("x1", "0%")),
                                SvgUtil::fromPercentage(e.attribute("y1", "0%"))));
            g->setFinalStop(QPointF(SvgUtil::fromPercentage(e.attribute("x2", "100%")),
                                    SvgUtil::fromPercentage(e.attribute("y2", "0%"))));
        } else {
            g->setStart(QPointF(parseUnitX(e.attribute("x1")),
                                parseUnitY(e.attribute("y1"))));
            g->setFinalStop(QPointF(parseUnitX(e.attribute("x2")),
                                    parseUnitY(e.attribute("y2"))));
        }
        gradHelper.setGradient(g);

    } else if (e.tagName() == "radialGradient") {
        QRadialGradient *g = new QRadialGradient();
        if (gradHelper.gradientUnits() == KoFlake::ObjectBoundingBox) {
            g->setCoordinateMode(QGradient::ObjectBoundingMode);
            g->setCenter(QPointF(SvgUtil::fromPercentage(e.attribute("cx", "50%")),
                                 SvgUtil::fromPercentage(e.attribute("cy", "50%"))));
            g->setRadius(SvgUtil::fromPercentage(e.attribute("r", "50%")));
            g->setFocalPoint(QPointF(SvgUtil::fromPercentage(e.attribute("fx", "50%")),
                                     SvgUtil::fromPercentage(e.attribute("fy", "50%"))));
        } else {
            g->setCenter(QPointF(parseUnitX(e.attribute("cx")),
                                 parseUnitY(e.attribute("cy"))));
            g->setFocalPoint(QPointF(parseUnitX(e.attribute("fx")),
                                     parseUnitY(e.attribute("fy"))));
            g->setRadius(parseUnitXY(e.attribute("r")));
        }
        gradHelper.setGradient(g);
    } else {
        qDebug() << "WARNING: Failed to parse gradient with tag" << e.tagName();
    }

    // handle spread method
    QGradient::Spread spreadMethod = QGradient::PadSpread;
    QString spreadMethodStr = e.attribute("spreadMethod");
    if (!spreadMethodStr.isEmpty()) {
        if (spreadMethodStr == "reflect") {
            spreadMethod = QGradient::ReflectSpread;
        } else if (spreadMethodStr == "repeat") {
            spreadMethod = QGradient::RepeatSpread;
        }
    }

    gradHelper.setSpreadMode(spreadMethod);

    // Parse the color stops.
    m_context.styleParser().parseColorStops(gradHelper.gradient(), e, gc, defaultStops);

    if (e.hasAttribute("gradientTransform")) {
        SvgTransformParser p(e.attribute("gradientTransform"));
        if (p.isValid()) {
            gradHelper.setTransform(p.transform());
        }
    }

    m_context.popGraphicsContext();

    m_gradients.insert(gradientId, gradHelper);

    return &m_gradients[gradientId];
}

inline QPointF bakeShapeOffset(const QTransform &patternTransform, const QPointF &shapeOffset)
{
    QTransform result =
            patternTransform *
            QTransform::fromTranslate(-shapeOffset.x(), -shapeOffset.y()) *
            patternTransform.inverted();
    KIS_ASSERT_RECOVER_NOOP(result.type() <= QTransform::TxTranslate);

    return QPointF(result.dx(), result.dy());
}

QSharedPointer<KoVectorPatternBackground> SvgParser::parsePattern(const KoXmlElement &e, const KoShape *shape)
{
    /**
     * Unlike the gradient parsing function, this method is called every time we
     * *reference* the pattern, not when we define it. Therefore we can already
     * use the coordinate system of the destination.
     */

    QSharedPointer<KoVectorPatternBackground> pattHelper;

    SvgGraphicsContext *gc = m_context.currentGC();
    if (!gc) return pattHelper;

    const QString patternId = e.attribute("id");
    if (patternId.isEmpty()) return pattHelper;

    pattHelper = toQShared(new KoVectorPatternBackground);

    if (e.hasAttribute("xlink:href")) {
        // strip the '#' symbol
        QString href = e.attribute("xlink:href").mid(1);

        if (!href.isEmpty() &&href != patternId) {
            // copy the referenced pattern if found
            QSharedPointer<KoVectorPatternBackground> pPatt = findPattern(href, shape);
            if (pPatt) {
                pattHelper = pPatt;
            }
        }
    }

    pattHelper->setReferenceCoordinates(
                KoFlake::coordinatesFromString(e.attribute("patternUnits"),
                                               pattHelper->referenceCoordinates()));

    pattHelper->setContentCoordinates(
                KoFlake::coordinatesFromString(e.attribute("patternContentUnits"),
                                               pattHelper->contentCoordinates()));

    if (e.hasAttribute("patternTransform")) {
        SvgTransformParser p(e.attribute("patternTransform"));
        if (p.isValid()) {
            pattHelper->setPatternTransform(p.transform());
        }
    }

    if (pattHelper->referenceCoordinates() == KoFlake::ObjectBoundingBox) {
        QRectF referenceRect(
            SvgUtil::fromPercentage(e.attribute("x", "0%")),
            SvgUtil::fromPercentage(e.attribute("y", "0%")),
            SvgUtil::fromPercentage(e.attribute("width", "0%")), // 0% is according to SVG 1.1, don't ask me why!
            SvgUtil::fromPercentage(e.attribute("height", "0%"))); // 0% is according to SVG 1.1, don't ask me why!

        pattHelper->setReferenceRect(referenceRect);
    } else {
        QRectF referenceRect(
            parseUnitX(e.attribute("x", "0")),
            parseUnitY(e.attribute("y", "0")),
            parseUnitX(e.attribute("width", "0")), // 0 is according to SVG 1.1, don't ask me why!
            parseUnitY(e.attribute("height", "0"))); // 0 is according to SVG 1.1, don't ask me why!

        pattHelper->setReferenceRect(referenceRect);
    }

    /**
     * In Krita shapes X,Y coordinates are baked into the the shape global transform, but
     * the pattern should be painted in "user" coordinates. Therefore, we should handle
     * this offfset separately.
     *
     * TODO: Please also note that this offset is different from extraShapeOffset(),
     * because A.inverted() * B != A * B.inverted(). I'm not sure which variant is
     * correct (DK)
     */

   const QTransform dstShapeTransform = shape->absoluteTransformation(0);
   const QTransform shapeOffsetTransform = dstShapeTransform * gc->matrix.inverted();
   KIS_SAFE_ASSERT_RECOVER_NOOP(shapeOffsetTransform.type() <= QTransform::TxTranslate);
   const QPointF extraShapeOffset(shapeOffsetTransform.dx(), shapeOffsetTransform.dy());

   m_context.pushGraphicsContext(e);
   gc = m_context.currentGC();
   gc->workaroundClearInheritedFillProperties(); // HACK!

   // start building shape tree from scratch
   gc->matrix = QTransform();

   const QRectF boundingRect = shape->outline().boundingRect()/*.translated(extraShapeOffset)*/;
   const QTransform relativeToShape(boundingRect.width(), 0, 0, boundingRect.height(),
                                    boundingRect.x(), boundingRect.y());



   // WARNING1: OBB and ViewBox transformations are *baked* into the pattern shapes!
   //          although we expect the pattern be reusable, but it is not so!
   // WARNING2: the pattern shapes are stored in *User* coordinate system, although
   //           the "official" content system might be either OBB or User. It means that
   //           this baked transform should be stripped before writing the shapes back
   //           into SVG
   if (e.hasAttribute("viewBox")) {
        gc->currentBoundingBox =
            pattHelper->referenceCoordinates() == KoFlake::ObjectBoundingBox ?
            relativeToShape.mapRect(pattHelper->referenceRect()) :
            pattHelper->referenceRect();

        applyViewBoxTransform(e);
        pattHelper->setContentCoordinates(pattHelper->referenceCoordinates());

    } else if (pattHelper->contentCoordinates() == KoFlake::ObjectBoundingBox) {
        gc->matrix = relativeToShape * gc->matrix;
    }

    // We do *not* apply patternTransform here! Here we only bake the untransformed
    // version of the shape. The transformed one will be done in the very end while rendering.

    QList<KoShape*> patternShapes = parseContainer(e);

    if (pattHelper->contentCoordinates() == KoFlake::UserSpaceOnUse) {
        // In Krita we normalize the shapes, bake this transform into the pattern shapes

        const QPointF offset = bakeShapeOffset(pattHelper->patternTransform(), extraShapeOffset);

        Q_FOREACH (KoShape *shape, patternShapes) {
            shape->applyAbsoluteTransformation(QTransform::fromTranslate(offset.x(), offset.y()));
        }
    }

    if (pattHelper->referenceCoordinates() == KoFlake::UserSpaceOnUse) {
        // In Krita we normalize the shapes, bake this transform into reference rect
        // NOTE: this is possible *only* when pattern transform is not perspective
        //       (which is always true for SVG)

        const QPointF offset = bakeShapeOffset(pattHelper->patternTransform(), extraShapeOffset);

        QRectF ref = pattHelper->referenceRect();
        ref.translate(offset);
        pattHelper->setReferenceRect(ref);
    }

    m_context.popGraphicsContext();
    gc = m_context.currentGC();

    if (!patternShapes.isEmpty()) {
        pattHelper->setShapes(patternShapes);
    }

    return pattHelper;
}

bool SvgParser::parseFilter(const KoXmlElement &e, const KoXmlElement &referencedBy)
{
    SvgFilterHelper filter;

    // Use the filter that is referencing, or if there isn't one, the original filter
    KoXmlElement b;
    if (!referencedBy.isNull())
        b = referencedBy;
    else
        b = e;

    // check if we are referencing another filter
    if (e.hasAttribute("xlink:href")) {
        QString href = e.attribute("xlink:href").mid(1);
        if (! href.isEmpty()) {
            // copy the referenced filter if found
            SvgFilterHelper *refFilter = findFilter(href);
            if (refFilter)
                filter = *refFilter;
        }
    } else {
        filter.setContent(b);
    }

    if (b.attribute("filterUnits") == "userSpaceOnUse")
        filter.setFilterUnits(KoFlake::UserSpaceOnUse);
    if (b.attribute("primitiveUnits") == "objectBoundingBox")
        filter.setPrimitiveUnits(KoFlake::ObjectBoundingBox);

    // parse filter region rectangle
    if (filter.filterUnits() == KoFlake::UserSpaceOnUse) {
        filter.setPosition(QPointF(parseUnitX(b.attribute("x")),
                                   parseUnitY(b.attribute("y"))));
        filter.setSize(QSizeF(parseUnitX(b.attribute("width")),
                              parseUnitY(b.attribute("height"))));
    } else {
        // x, y, width, height are in percentages of the object referencing the filter
        // so we just parse the percentages
        filter.setPosition(QPointF(SvgUtil::fromPercentage(b.attribute("x", "-0.1")),
                                   SvgUtil::fromPercentage(b.attribute("y", "-0.1"))));
        filter.setSize(QSizeF(SvgUtil::fromPercentage(b.attribute("width", "1.2")),
                              SvgUtil::fromPercentage(b.attribute("height", "1.2"))));
    }

    m_filters.insert(b.attribute("id"), filter);

    return true;
}

bool SvgParser::parseMarker(const KoXmlElement &e)
{
    const QString id = e.attribute("id");
    if (id.isEmpty()) return false;

    QScopedPointer<KoMarker> marker(new KoMarker());
    marker->setCoordinateSystem(
        KoMarker::coordinateSystemFromString(e.attribute("markerUnits", "strokeWidth")));

    marker->setReferencePoint(QPointF(parseUnitX(e.attribute("refX")),
                                      parseUnitY(e.attribute("refY"))));

    marker->setReferenceSize(QSizeF(parseUnitX(e.attribute("markerWidth", "3")),
                                     parseUnitY(e.attribute("markerHeight", "3"))));

    const QString orientation = e.attribute("orient", "0");

    if (orientation == "auto") {
        marker->setAutoOrientation(true);
    } else {
        marker->setExplicitOrientation(parseAngular(orientation));
    }

    // ensure that the clip path is loaded in local coordinates system
    m_context.pushGraphicsContext(e, false);
    m_context.currentGC()->matrix = QTransform();
    m_context.currentGC()->currentBoundingBox = QRectF(QPointF(0, 0), marker->referenceSize());

    KoShape *markerShape = parseGroup(e);

    m_context.popGraphicsContext();

    if (!markerShape) return false;

    marker->setShapes({markerShape});

    m_markers.insert(id, QExplicitlySharedDataPointer<KoMarker>(marker.take()));

    return true;
}

bool SvgParser::parseSymbol(const KoXmlElement &e)
{
    const QString id = e.attribute("id");

    if (id.isEmpty()) return false;

    KoSvgSymbol *svgSymbol = new KoSvgSymbol();

    // ensure that the clip path is loaded in local coordinates system
    m_context.pushGraphicsContext(e, false);
    m_context.currentGC()->matrix = QTransform();
    m_context.currentGC()->currentBoundingBox = QRectF(0.0, 0.0, 1.0, 1.0);

    QString title = e.firstChildElement("title").toElement().text();

    KoShape *symbolShape = parseGroup(e);

    m_context.popGraphicsContext();

    if (!symbolShape) return false;

    svgSymbol->shape = symbolShape;
    svgSymbol->title = title;
    svgSymbol->id = id;
    if (title.isEmpty()) svgSymbol->title = id;

    if (svgSymbol->shape->boundingRect() == QRectF(0.0, 0.0, 0.0, 0.0)) {
        warnFlake << "Symbol" << id << "seems to be empty, discarding";
        delete svgSymbol;
        return false;
    }

    m_symbols << svgSymbol;

    return true;
}

bool SvgParser::parseClipPath(const KoXmlElement &e)
{
    SvgClipPathHelper clipPath;

    const QString id = e.attribute("id");
    if (id.isEmpty()) return false;

    clipPath.setClipPathUnits(
                KoFlake::coordinatesFromString(e.attribute("clipPathUnits"), KoFlake::UserSpaceOnUse));

    // ensure that the clip path is loaded in local coordinates system
    m_context.pushGraphicsContext(e);
    m_context.currentGC()->matrix = QTransform();
    m_context.currentGC()->workaroundClearInheritedFillProperties(); // HACK!

    KoShape *clipShape = parseGroup(e);

    m_context.popGraphicsContext();

    if (!clipShape) return false;

    clipPath.setShapes({clipShape});
    m_clipPaths.insert(id, clipPath);

    return true;
}

bool SvgParser::parseClipMask(const KoXmlElement &e)
{
    QSharedPointer<KoClipMask> clipMask(new KoClipMask);

    const QString id = e.attribute("id");
    if (id.isEmpty()) return false;

    clipMask->setCoordinates(KoFlake::coordinatesFromString(e.attribute("maskUnits"), KoFlake::ObjectBoundingBox));
    clipMask->setContentCoordinates(KoFlake::coordinatesFromString(e.attribute("maskContentUnits"), KoFlake::UserSpaceOnUse));

    QRectF maskRect;

    if (clipMask->coordinates() == KoFlake::ObjectBoundingBox) {
        maskRect.setRect(
            SvgUtil::fromPercentage(e.attribute("x", "-10%")),
            SvgUtil::fromPercentage(e.attribute("y", "-10%")),
            SvgUtil::fromPercentage(e.attribute("width", "120%")),
            SvgUtil::fromPercentage(e.attribute("height", "120%")));
    } else {
        maskRect.setRect(
            parseUnitX(e.attribute("x", "-10%")), // yes, percents are insane in this case,
            parseUnitY(e.attribute("y", "-10%")), // but this is what SVG 1.1 tells us...
            parseUnitX(e.attribute("width", "120%")),
            parseUnitY(e.attribute("height", "120%")));
    }

    clipMask->setMaskRect(maskRect);


    // ensure that the clip mask is loaded in local coordinates system
    m_context.pushGraphicsContext(e);
    m_context.currentGC()->matrix = QTransform();
    m_context.currentGC()->workaroundClearInheritedFillProperties(); // HACK!

    KoShape *clipShape = parseGroup(e);

    m_context.popGraphicsContext();

    if (!clipShape) return false;
    clipMask->setShapes({clipShape});

    m_clipMasks.insert(id, clipMask);
    return true;
}

void SvgParser::uploadStyleToContext(const KoXmlElement &e)
{
    SvgStyles styles = m_context.styleParser().collectStyles(e);
    m_context.styleParser().parseFont(styles);
    m_context.styleParser().parseStyle(styles);
}

void SvgParser::applyCurrentStyle(KoShape *shape, const QPointF &shapeToOriginalUserCoordinates)
{
    if (!shape) return;

    applyCurrentBasicStyle(shape);

    if (KoPathShape *pathShape = dynamic_cast<KoPathShape*>(shape)) {
        applyMarkers(pathShape);
    }

    applyFilter(shape);
    applyClipping(shape, shapeToOriginalUserCoordinates);
    applyMaskClipping(shape, shapeToOriginalUserCoordinates);

}

void SvgParser::applyCurrentBasicStyle(KoShape *shape)
{
    if (!shape) return;

    SvgGraphicsContext *gc = m_context.currentGC();
    KIS_ASSERT(gc);

    if (!dynamic_cast<KoShapeGroup*>(shape)) {
        applyFillStyle(shape);
        applyStrokeStyle(shape);
    }

    if (!gc->display || !gc->visible) {
        /**
         * WARNING: here is a small inconsistency with the standard:
         *          in the standard, 'display' is not inherited, but in
         *          flake it is!
         *
         * NOTE: though the standard says: "A value of 'display:none' indicates
         *       that the given element and ***its children*** shall not be
         *       rendered directly". Therefore, using setVisible(false) is fully
         *       legitimate here (DK 29.11.16).
         */
        shape->setVisible(false);
    }
    shape->setTransparency(1.0 - gc->opacity);
}


void SvgParser::applyStyle(KoShape *obj, const KoXmlElement &e, const QPointF &shapeToOriginalUserCoordinates)
{
    applyStyle(obj, m_context.styleParser().collectStyles(e), shapeToOriginalUserCoordinates);
}

void SvgParser::applyStyle(KoShape *obj, const SvgStyles &styles, const QPointF &shapeToOriginalUserCoordinates)
{
    SvgGraphicsContext *gc = m_context.currentGC();
    if (!gc)
        return;

    m_context.styleParser().parseStyle(styles);

    if (!obj)
        return;

    if (!dynamic_cast<KoShapeGroup*>(obj)) {
        applyFillStyle(obj);
        applyStrokeStyle(obj);
    }

    if (KoPathShape *pathShape = dynamic_cast<KoPathShape*>(obj)) {
        applyMarkers(pathShape);
    }

    applyFilter(obj);
    applyClipping(obj, shapeToOriginalUserCoordinates);
    applyMaskClipping(obj, shapeToOriginalUserCoordinates);

    if (!gc->display || !gc->visible) {
        obj->setVisible(false);
    }
    obj->setTransparency(1.0 - gc->opacity);
}

QGradient* prepareGradientForShape(const SvgGradientHelper *gradient,
                                   const KoShape *shape,
                                   const SvgGraphicsContext *gc,
                                   QTransform *transform)
{
    QGradient *resultGradient = 0;
    KIS_ASSERT(transform);

    if (gradient->gradientUnits() == KoFlake::ObjectBoundingBox) {
        resultGradient = KoFlake::cloneGradient(gradient->gradient());
        *transform = gradient->transform();
    } else {
        if (gradient->gradient()->type() == QGradient::LinearGradient) {
            /**
             * Create a converted gradient that looks the same, but linked to the
             * bounding rect of the shape, so it would be transformed with the shape
             */

            const QRectF boundingRect = shape->outline().boundingRect();
            const QTransform relativeToShape(boundingRect.width(), 0, 0, boundingRect.height(),
                                             boundingRect.x(), boundingRect.y());

            const QTransform relativeToUser =
                    relativeToShape * shape->transformation() * gc->matrix.inverted();

            const QTransform userToRelative = relativeToUser.inverted();

            const QLinearGradient *o = static_cast<const QLinearGradient*>(gradient->gradient());
            QLinearGradient *g = new QLinearGradient();
            g->setStart(userToRelative.map(o->start()));
            g->setFinalStop(userToRelative.map(o->finalStop()));
            g->setCoordinateMode(QGradient::ObjectBoundingMode);
            g->setStops(o->stops());
            g->setSpread(o->spread());

            resultGradient = g;
            *transform = relativeToUser * gradient->transform() * userToRelative;

        } else if (gradient->gradient()->type() == QGradient::RadialGradient) {
            // For radial and conical gradients such conversion is not possible

            resultGradient = KoFlake::cloneGradient(gradient->gradient());
            *transform = gradient->transform() * gc->matrix * shape->transformation().inverted();
        }
    }

    return resultGradient;
}

void SvgParser::applyFillStyle(KoShape *shape)
{
    SvgGraphicsContext *gc = m_context.currentGC();
    if (! gc)
        return;

    if (gc->fillType == SvgGraphicsContext::None) {
        shape->setBackground(QSharedPointer<KoShapeBackground>(0));
    } else if (gc->fillType == SvgGraphicsContext::Solid) {
        shape->setBackground(QSharedPointer<KoColorBackground>(new KoColorBackground(gc->fillColor)));
    } else if (gc->fillType == SvgGraphicsContext::Complex) {
        // try to find referenced gradient
        SvgGradientHelper *gradient = findGradient(gc->fillId);
        if (gradient) {
            QTransform transform;
            QGradient *result = prepareGradientForShape(gradient, shape, gc, &transform);
            if (result) {
                QSharedPointer<KoGradientBackground> bg;
                bg = toQShared(new KoGradientBackground(result));
                bg->setTransform(transform);
                shape->setBackground(bg);
            }
        } else {
            QSharedPointer<KoVectorPatternBackground> pattern =
                findPattern(gc->fillId, shape);

            if (pattern) {
                shape->setBackground(pattern);
            } else {
                // no referenced fill found, use fallback color
                shape->setBackground(QSharedPointer<KoColorBackground>(new KoColorBackground(gc->fillColor)));
            }
        }
    }

    KoPathShape *path = dynamic_cast<KoPathShape*>(shape);
    if (path)
        path->setFillRule(gc->fillRule);
}

void applyDashes(const KoShapeStrokeSP srcStroke, KoShapeStrokeSP dstStroke)
{
    const double lineWidth = srcStroke->lineWidth();
    QVector<qreal> dashes = srcStroke->lineDashes();

    // apply line width to dashes and dash offset
    if (dashes.count() && lineWidth > 0.0) {
        const double dashOffset = srcStroke->dashOffset();
        QVector<qreal> dashes = srcStroke->lineDashes();

        for (int i = 0; i < dashes.count(); ++i) {
            dashes[i] /= lineWidth;
        }

        dstStroke->setLineStyle(Qt::CustomDashLine, dashes);
        dstStroke->setDashOffset(dashOffset / lineWidth);
    } else {
        dstStroke->setLineStyle(Qt::SolidLine, QVector<qreal>());
    }
}

void SvgParser::applyStrokeStyle(KoShape *shape)
{
    SvgGraphicsContext *gc = m_context.currentGC();
    if (! gc)
        return;

    if (gc->strokeType == SvgGraphicsContext::None) {
        shape->setStroke(KoShapeStrokeModelSP());
    } else if (gc->strokeType == SvgGraphicsContext::Solid) {
        KoShapeStrokeSP stroke(new KoShapeStroke(*gc->stroke));
        applyDashes(gc->stroke, stroke);
        shape->setStroke(stroke);
    } else if (gc->strokeType == SvgGraphicsContext::Complex) {
        // try to find referenced gradient
        SvgGradientHelper *gradient = findGradient(gc->strokeId);
        if (gradient) {
            QTransform transform;
            QGradient *result = prepareGradientForShape(gradient, shape, gc, &transform);
            if (result) {
                QBrush brush = *result;
                delete result;
                brush.setTransform(transform);

                KoShapeStrokeSP stroke(new KoShapeStroke(*gc->stroke));
                stroke->setLineBrush(brush);
                applyDashes(gc->stroke, stroke);
                shape->setStroke(stroke);
            }
        } else {
            // no referenced stroke found, use fallback color
            KoShapeStrokeSP stroke(new KoShapeStroke(*gc->stroke));
            applyDashes(gc->stroke, stroke);
            shape->setStroke(stroke);
        }
    }
}

void SvgParser::applyFilter(KoShape *shape)
{
    SvgGraphicsContext *gc = m_context.currentGC();
    if (! gc)
        return;

    if (gc->filterId.isEmpty())
        return;

    SvgFilterHelper *filter = findFilter(gc->filterId);
    if (! filter)
        return;

    KoXmlElement content = filter->content();

    // parse filter region
    QRectF bound(shape->position(), shape->size());
    // work on bounding box without viewbox transformation applied
    // so user space coordinates of bounding box and filter region match up
    bound = gc->viewboxTransform.inverted().mapRect(bound);

    QRectF filterRegion(filter->position(bound), filter->size(bound));

    // convert filter region to boundingbox units
    QRectF objectFilterRegion;
    objectFilterRegion.setTopLeft(SvgUtil::userSpaceToObject(filterRegion.topLeft(), bound));
    objectFilterRegion.setSize(SvgUtil::userSpaceToObject(filterRegion.size(), bound));

    KoFilterEffectLoadingContext context(m_context.xmlBaseDir());
    context.setShapeBoundingBox(bound);
    // enable units conversion
    context.enableFilterUnitsConversion(filter->filterUnits() == KoFlake::UserSpaceOnUse);
    context.enableFilterPrimitiveUnitsConversion(filter->primitiveUnits() == KoFlake::UserSpaceOnUse);

    KoFilterEffectRegistry *registry = KoFilterEffectRegistry::instance();

    KoFilterEffectStack *filterStack = 0;

    QSet<QString> stdInputs;
    stdInputs << "SourceGraphic" << "SourceAlpha";
    stdInputs << "BackgroundImage" << "BackgroundAlpha";
    stdInputs << "FillPaint" << "StrokePaint";

    QMap<QString, KoFilterEffect*> inputs;

    // create the filter effects and add them to the shape
    for (KoXmlNode n = content.firstChild(); !n.isNull(); n = n.nextSibling()) {
        KoXmlElement primitive = n.toElement();
        KoFilterEffect *filterEffect = registry->createFilterEffectFromXml(primitive, context);
        if (!filterEffect) {
            debugFlake << "filter effect" << primitive.tagName() << "is not implemented yet";
            continue;
        }

        const QString input = primitive.attribute("in");
        if (!input.isEmpty()) {
            filterEffect->setInput(0, input);
        }
        const QString output = primitive.attribute("result");
        if (!output.isEmpty()) {
            filterEffect->setOutput(output);
        }

        QRectF subRegion;
        // parse subregion
        if (filter->primitiveUnits() == KoFlake::UserSpaceOnUse) {
            const QString xa = primitive.attribute("x");
            const QString ya = primitive.attribute("y");
            const QString wa = primitive.attribute("width");
            const QString ha = primitive.attribute("height");

            if (xa.isEmpty() || ya.isEmpty() || wa.isEmpty() || ha.isEmpty()) {
                bool hasStdInput = false;
                bool isFirstEffect = filterStack == 0;
                // check if one of the inputs is a standard input
                Q_FOREACH (const QString &input, filterEffect->inputs()) {
                    if ((isFirstEffect && input.isEmpty()) || stdInputs.contains(input)) {
                        hasStdInput = true;
                        break;
                    }
                }
                if (hasStdInput || primitive.tagName() == "feImage") {
                    // default to 0%, 0%, 100%, 100%
                    subRegion.setTopLeft(QPointF(0, 0));
                    subRegion.setSize(QSizeF(1, 1));
                } else {
                    // defaults to bounding rect of all referenced nodes
                    Q_FOREACH (const QString &input, filterEffect->inputs()) {
                        if (!inputs.contains(input))
                            continue;

                        KoFilterEffect *inputFilter = inputs[input];
                        if (inputFilter)
                            subRegion |= inputFilter->filterRect();
                    }
                }
            } else {
                const qreal x = parseUnitX(xa);
                const qreal y = parseUnitY(ya);
                const qreal w = parseUnitX(wa);
                const qreal h = parseUnitY(ha);
                subRegion.setTopLeft(SvgUtil::userSpaceToObject(QPointF(x, y), bound));
                subRegion.setSize(SvgUtil::userSpaceToObject(QSizeF(w, h), bound));
            }
        } else {
            // x, y, width, height are in percentages of the object referencing the filter
            // so we just parse the percentages
            const qreal x = SvgUtil::fromPercentage(primitive.attribute("x", "0"));
            const qreal y = SvgUtil::fromPercentage(primitive.attribute("y", "0"));
            const qreal w = SvgUtil::fromPercentage(primitive.attribute("width", "1"));
            const qreal h = SvgUtil::fromPercentage(primitive.attribute("height", "1"));
            subRegion = QRectF(QPointF(x, y), QSizeF(w, h));
        }

        filterEffect->setFilterRect(subRegion);

        if (!filterStack)
            filterStack = new KoFilterEffectStack();

        filterStack->appendFilterEffect(filterEffect);
        inputs[filterEffect->output()] = filterEffect;
    }
    if (filterStack) {
        filterStack->setClipRect(objectFilterRegion);
        shape->setFilterEffectStack(filterStack);
    }
}

void SvgParser::applyMarkers(KoPathShape *shape)
{
    SvgGraphicsContext *gc = m_context.currentGC();
    if (!gc)
        return;

    if (!gc->markerStartId.isEmpty() && m_markers.contains(gc->markerStartId)) {
        shape->setMarker(m_markers[gc->markerStartId].data(), KoFlake::StartMarker);
    }

    if (!gc->markerMidId.isEmpty() && m_markers.contains(gc->markerMidId)) {
        shape->setMarker(m_markers[gc->markerMidId].data(), KoFlake::MidMarker);
    }

    if (!gc->markerEndId.isEmpty() && m_markers.contains(gc->markerEndId)) {
        shape->setMarker(m_markers[gc->markerEndId].data(), KoFlake::EndMarker);
    }

    shape->setAutoFillMarkers(gc->autoFillMarkers);
}

void SvgParser::applyClipping(KoShape *shape, const QPointF &shapeToOriginalUserCoordinates)
{
    SvgGraphicsContext *gc = m_context.currentGC();
    if (! gc)
        return;

    if (gc->clipPathId.isEmpty())
        return;

    SvgClipPathHelper *clipPath = findClipPath(gc->clipPathId);
    if (!clipPath || clipPath->isEmpty())
        return;

    QList<KoShape*> shapes;

    Q_FOREACH (KoShape *item, clipPath->shapes()) {
        KoShape *clonedShape = item->cloneShape();
        KIS_ASSERT_RECOVER(clonedShape) { continue; }

        shapes.append(clonedShape);
    }

    if (!shapeToOriginalUserCoordinates.isNull()) {
        const QTransform t =
            QTransform::fromTranslate(shapeToOriginalUserCoordinates.x(),
                                      shapeToOriginalUserCoordinates.y());

        Q_FOREACH(KoShape *s, shapes) {
            s->applyAbsoluteTransformation(t);
        }
    }

    KoClipPath *clipPathObject = new KoClipPath(shapes,
                                                clipPath->clipPathUnits() == KoFlake::ObjectBoundingBox ?
                                                KoFlake::ObjectBoundingBox : KoFlake::UserSpaceOnUse);
    shape->setClipPath(clipPathObject);
}

void SvgParser::applyMaskClipping(KoShape *shape, const QPointF &shapeToOriginalUserCoordinates)
{
    SvgGraphicsContext *gc = m_context.currentGC();
    if (!gc)
        return;

    if (gc->clipMaskId.isEmpty())
        return;


    QSharedPointer<KoClipMask> originalClipMask = m_clipMasks.value(gc->clipMaskId);
    if (!originalClipMask || originalClipMask->isEmpty()) return;

    KoClipMask *clipMask = originalClipMask->clone();

    clipMask->setExtraShapeOffset(shapeToOriginalUserCoordinates);

    shape->setClipMask(clipMask);
}

KoShape* SvgParser::parseUse(const KoXmlElement &e, DeferredUseStore* deferredUseStore)
{
    QString href = e.attribute("xlink:href");
    if (href.isEmpty())
        return 0;

    QString key = href.mid(1);
    const bool gotDef = m_context.hasDefinition(key);
    if (gotDef) {
        return resolveUse(e, key);
    }
    if (!gotDef && deferredUseStore) {
        deferredUseStore->add(&e, key);
        return 0;
    }
    qDebug() << "WARNING: Did not find reference for svg 'use' element. Skipping. Id: "
             << key;
    return 0;
}

KoShape* SvgParser::resolveUse(const KoXmlElement &e, const QString& key)
{
    KoShape *result = 0;

    SvgGraphicsContext *gc = m_context.pushGraphicsContext(e);

    // TODO: parse 'width' and 'height' as well
    gc->matrix.translate(parseUnitX(e.attribute("x", "0")), parseUnitY(e.attribute("y", "0")));

    const KoXmlElement &referencedElement = m_context.definition(key);
    result = parseGroup(e, referencedElement);

    m_context.popGraphicsContext();
    return result;
}

void SvgParser::addToGroup(QList<KoShape*> shapes, KoShapeContainer *group)
{
    m_shapes += shapes;

    if (!group || shapes.isEmpty())
        return;

    // not clipped, but inherit transform
    KoShapeGroupCommand cmd(group, shapes, false, true, false);
    cmd.redo();
}

QList<KoShape*> SvgParser::parseSvg(const KoXmlElement &e, QSizeF *fragmentSize)
{
    // check if we are the root svg element
    const bool isRootSvg = m_context.isRootContext();

    // parse 'transform' field if preset
    SvgGraphicsContext *gc = m_context.pushGraphicsContext(e);

    applyStyle(0, e, QPointF());

    const QString w = e.attribute("width");
    const QString h = e.attribute("height");
    const qreal width = w.isEmpty() ? 666.0 : parseUnitX(w);
    const qreal height = h.isEmpty() ? 555.0 : parseUnitY(h);

    QSizeF svgFragmentSize(QSizeF(width, height));

    if (fragmentSize) {
        *fragmentSize = svgFragmentSize;
    }

    gc->currentBoundingBox = QRectF(QPointF(0, 0), svgFragmentSize);

    if (!isRootSvg) {
        // x and y attribute has no meaning for outermost svg elements
        const qreal x = parseUnit(e.attribute("x", "0"));
        const qreal y = parseUnit(e.attribute("y", "0"));

        QTransform move = QTransform::fromTranslate(x, y);
        gc->matrix = move * gc->matrix;
    }

    applyViewBoxTransform(e);

    QList<KoShape*> shapes;

    // First find the metadata
    for (KoXmlNode n = e.firstChild(); !n.isNull(); n = n.nextSibling()) {
        KoXmlElement b = n.toElement();
        if (b.isNull())
            continue;

        if (b.tagName() == "title") {
            m_documentTitle = b.text().trimmed();
        }
        else if (b.tagName() == "desc") {
            m_documentDescription = b.text().trimmed();
        }
        else if (b.tagName() == "metadata") {
            // TODO: parse the metadata
        }
    }


    // SVG 1.1: skip the rendering of the element if it has null viewBox; however an inverted viewbox is just peachy
    // and as mother makes them -- if mother is inkscape.
    if (gc->currentBoundingBox.normalized().isValid()) {
        shapes = parseContainer(e);
    }

    m_context.popGraphicsContext();

    return shapes;
}

void SvgParser::applyViewBoxTransform(const KoXmlElement &element)
{
    SvgGraphicsContext *gc = m_context.currentGC();

    QRectF viewRect = gc->currentBoundingBox;
    QTransform viewTransform;

    if (SvgUtil::parseViewBox(gc, element, gc->currentBoundingBox,
                              &viewRect, &viewTransform)) {

        gc->matrix = viewTransform * gc->matrix;
        gc->currentBoundingBox = viewRect;
    }
}

QList<QExplicitlySharedDataPointer<KoMarker> > SvgParser::knownMarkers() const
{
    return m_markers.values();
}

QString SvgParser::documentTitle() const
{
    return m_documentTitle;
}

QString SvgParser::documentDescription() const
{
    return m_documentDescription;
}

void SvgParser::setFileFetcher(SvgParser::FileFetcherFunc func)
{
    m_context.setFileFetcher(func);
}

inline QPointF extraShapeOffset(const KoShape *shape, const QTransform coordinateSystemOnLoading)
{
    const QTransform shapeToOriginalUserCoordinates =
        shape->absoluteTransformation(0).inverted() *
        coordinateSystemOnLoading;

    KIS_SAFE_ASSERT_RECOVER_NOOP(shapeToOriginalUserCoordinates.type() <= QTransform::TxTranslate);
    return QPointF(shapeToOriginalUserCoordinates.dx(), shapeToOriginalUserCoordinates.dy());
}

KoShape* SvgParser::parseGroup(const KoXmlElement &b, const KoXmlElement &overrideChildrenFrom)
{
    m_context.pushGraphicsContext(b);

    KoShapeGroup *group = new KoShapeGroup();
    group->setZIndex(m_context.nextZIndex());

    // groups should also have their own coordinate system!
    group->applyAbsoluteTransformation(m_context.currentGC()->matrix);
    const QPointF extraOffset = extraShapeOffset(group, m_context.currentGC()->matrix);

    uploadStyleToContext(b);

    QList<KoShape*> childShapes;

    if (!overrideChildrenFrom.isNull()) {
        // we upload styles from both: <use> and <defs>
        uploadStyleToContext(overrideChildrenFrom);
        childShapes = parseSingleElement(overrideChildrenFrom, 0);
    } else {
        childShapes = parseContainer(b);
    }

    // handle id
    applyId(b.attribute("id"), group);

    addToGroup(childShapes, group);

    applyCurrentStyle(group, extraOffset); // apply style to this group after size is set

    m_context.popGraphicsContext();

    return group;
}

KoShape* SvgParser::parseTextNode(const KoXmlText &e)
{
    QScopedPointer<KoSvgTextChunkShape> textChunk(new KoSvgTextChunkShape());
    textChunk->setZIndex(m_context.nextZIndex());

    if (!textChunk->loadSvgTextNode(e, m_context)) {
        return 0;
    }

    applyCurrentBasicStyle(textChunk.data()); // apply style to this group after size is set

    return textChunk.take();
}

KoXmlText getTheOnlyTextChild(const KoXmlElement &e)
{
    KoXmlNode firstChild = e.firstChild();
    return !firstChild.isNull() && firstChild == e.lastChild() && firstChild.isText() ?
                firstChild.toText() : KoXmlText();
}

KoShape *SvgParser::parseTextElement(const KoXmlElement &e, KoSvgTextShape *mergeIntoShape)
{
    KIS_SAFE_ASSERT_RECOVER_RETURN_VALUE(e.tagName() == "text" || e.tagName() == "tspan", 0);
    KIS_SAFE_ASSERT_RECOVER_RETURN_VALUE(m_isInsideTextSubtree || e.tagName() == "text", 0);
    KIS_SAFE_ASSERT_RECOVER_RETURN_VALUE(e.tagName() == "text" || !mergeIntoShape, 0);

    KoSvgTextShape *rootTextShape  = 0;

    if (e.tagName() == "text") {
        // XXX: Shapes need to be created by their factories
        rootTextShape = mergeIntoShape ? mergeIntoShape : new KoSvgTextShape();
    }

    if (rootTextShape) {
        m_isInsideTextSubtree = true;
    }

    m_context.pushGraphicsContext(e);
    uploadStyleToContext(e);

    KoSvgTextChunkShape *textChunk = rootTextShape ? rootTextShape : new KoSvgTextChunkShape();
    textChunk->setZIndex(m_context.nextZIndex());

    textChunk->loadSvg(e, m_context);

    // 1) apply transformation only in case we are not overriding the shape!
    // 2) the transformation should be applied *before* the shape is added to the group!
    if (!mergeIntoShape) {
        // groups should also have their own coordinate system!
        textChunk->applyAbsoluteTransformation(m_context.currentGC()->matrix);
        const QPointF extraOffset = extraShapeOffset(textChunk, m_context.currentGC()->matrix);

        // handle id
        applyId(e.attribute("id"), textChunk);
        applyCurrentStyle(textChunk, extraOffset); // apply style to this group after size is set
    } else {
        applyCurrentBasicStyle(textChunk);
    }

    KoXmlText onlyTextChild = getTheOnlyTextChild(e);
    if (!onlyTextChild.isNull()) {
        textChunk->loadSvgTextNode(onlyTextChild, m_context);
    } else {
        QList<KoShape*> childShapes = parseContainer(e, true);
        addToGroup(childShapes, textChunk);
    }

    m_context.popGraphicsContext();

    textChunk->normalizeCharTransformations();

    if (rootTextShape) {
        textChunk->simplifyFillStrokeInheritance();

        m_isInsideTextSubtree = false;
        rootTextShape->relayout();
    }

    return textChunk;
}

QList<KoShape*> SvgParser::parseContainer(const KoXmlElement &e, bool parseTextNodes)
{
    QList<KoShape*> shapes;

    // are we parsing a switch container
    bool isSwitch = e.tagName() == "switch";

    DeferredUseStore deferredUseStore(this);

    for (KoXmlNode n = e.firstChild(); !n.isNull(); n = n.nextSibling()) {
        KoXmlElement b = n.toElement();
        if (b.isNull()) {
            if (parseTextNodes && n.isText()) {
                KoShape *shape = parseTextNode(n.toText());

                if (shape) {
                    shapes += shape;
                }
            }

            continue;
        }

        if (isSwitch) {
            // if we are parsing a switch check the requiredFeatures, requiredExtensions
            // and systemLanguage attributes
            // TODO: evaluate feature list
            if (b.hasAttribute("requiredFeatures")) {
                continue;
            }
            if (b.hasAttribute("requiredExtensions")) {
                // we do not support any extensions
                continue;
            }
            if (b.hasAttribute("systemLanguage")) {
                // not implemeted yet
            }
        }

        QList<KoShape*> currentShapes = parseSingleElement(b, &deferredUseStore);
        shapes.append(currentShapes);

        // if we are parsing a switch, stop after the first supported element
        if (isSwitch && !currentShapes.isEmpty())
            break;
    }
    return shapes;
}

<<<<<<< HEAD
void SvgParser::parseDefsElement(const KoXmlElement &e)
{
    KIS_SAFE_ASSERT_RECOVER_RETURN(e.tagName() == "defs");
    parseSingleElement(e);
}

QList<KoShape*> SvgParser::parseSingleElement(const KoXmlElement &b)
=======
QList<KoShape*> SvgParser::parseSingleElement(const KoXmlElement &b, DeferredUseStore* deferredUseStore)
>>>>>>> 3a0a518f
{
    QList<KoShape*> shapes;

    // save definition for later instantiation with 'use'
    m_context.addDefinition(b);
    if (deferredUseStore) {
        deferredUseStore->checkPendingUse(b, shapes);
    }

    if (b.tagName() == "svg") {
        shapes += parseSvg(b);
    } else if (b.tagName() == "g" || b.tagName() == "a") {
        // treat svg link <a> as group so we don't miss its child elements
        shapes += parseGroup(b);
    } else if (b.tagName() == "switch") {
        m_context.pushGraphicsContext(b);
        shapes += parseContainer(b);
        m_context.popGraphicsContext();
    } else if (b.tagName() == "defs") {
        if (KoXml::childNodesCount(b) > 0) {
            /**
             * WARNING: 'defs' are basically 'display:none' style, therefore they should not play
             *          any role in shapes outline calculation. But setVisible(false) shapes do!
             *          Should be fixed in the future!
             */
            KoShape *defsShape = parseGroup(b);
            defsShape->setVisible(false);
            m_defsShapes << defsShape; // TODO: where to delete the shape!?

        }
    } else if (b.tagName() == "linearGradient" || b.tagName() == "radialGradient") {
    } else if (b.tagName() == "pattern") {
    } else if (b.tagName() == "filter") {
        parseFilter(b);
    } else if (b.tagName() == "clipPath") {
        parseClipPath(b);
    } else if (b.tagName() == "mask") {
        parseClipMask(b);
    } else if (b.tagName() == "marker") {
        parseMarker(b);
    } else if (b.tagName() == "symbol") {
        parseSymbol(b);
    } else if (b.tagName() == "style") {
        m_context.addStyleSheet(b);
    } else if (b.tagName() == "text" ||
               b.tagName() == "tspan") {

        shapes += parseTextElement(b);
    } else if (b.tagName() == "rect" ||
               b.tagName() == "ellipse" ||
               b.tagName() == "circle" ||
               b.tagName() == "line" ||
               b.tagName() == "polyline" ||
               b.tagName() == "polygon" ||
               b.tagName() == "path" ||
               b.tagName() == "image") {
        KoShape *shape = createObjectDirect(b);
        if (shape)
            shapes.append(shape);
    } else if (b.tagName() == "use") {
        KoShape* s = parseUse(b, deferredUseStore);
        if (s) {
            shapes += s;
        }
    } else if (b.tagName() == "color-profile") {
        m_context.parseProfile(b);
    } else {
        // this is an unknown element, so try to load it anyway
        // there might be a shape that handles that element
        KoShape *shape = createObject(b);
        if (shape) {
            shapes.append(shape);
        }
    }

    return shapes;
}

// Creating functions
// ---------------------------------------------------------------------------------------

KoShape * SvgParser::createPath(const KoXmlElement &element)
{
    KoShape *obj = 0;
    if (element.tagName() == "line") {
        KoPathShape *path = static_cast<KoPathShape*>(createShape(KoPathShapeId));
        if (path) {
            double x1 = element.attribute("x1").isEmpty() ? 0.0 : parseUnitX(element.attribute("x1"));
            double y1 = element.attribute("y1").isEmpty() ? 0.0 : parseUnitY(element.attribute("y1"));
            double x2 = element.attribute("x2").isEmpty() ? 0.0 : parseUnitX(element.attribute("x2"));
            double y2 = element.attribute("y2").isEmpty() ? 0.0 : parseUnitY(element.attribute("y2"));
            path->clear();
            path->moveTo(QPointF(x1, y1));
            path->lineTo(QPointF(x2, y2));
            path->normalize();
            obj = path;
        }
    } else if (element.tagName() == "polyline" || element.tagName() == "polygon") {
        KoPathShape *path = static_cast<KoPathShape*>(createShape(KoPathShapeId));
        if (path) {
            path->clear();

            bool bFirst = true;
            QStringList pointList = SvgUtil::simplifyList(element.attribute("points"));
            for (QStringList::Iterator it = pointList.begin(); it != pointList.end(); ++it) {
                QPointF point;
                point.setX(SvgUtil::fromUserSpace(KisDomUtils::toDouble(*it)));
                ++it;
                if (it == pointList.end())
                    break;
                point.setY(SvgUtil::fromUserSpace(KisDomUtils::toDouble(*it)));
                if (bFirst) {
                    path->moveTo(point);
                    bFirst = false;
                } else
                    path->lineTo(point);
            }
            if (element.tagName() == "polygon")
                path->close();

            path->setPosition(path->normalize());

            obj = path;
        }
    } else if (element.tagName() == "path") {
        KoPathShape *path = static_cast<KoPathShape*>(createShape(KoPathShapeId));
        if (path) {
            path->clear();

            KoPathShapeLoader loader(path);
            loader.parseSvg(element.attribute("d"), true);
            path->setPosition(path->normalize());

            QPointF newPosition = QPointF(SvgUtil::fromUserSpace(path->position().x()),
                                          SvgUtil::fromUserSpace(path->position().y()));
            QSizeF newSize = QSizeF(SvgUtil::fromUserSpace(path->size().width()),
                                    SvgUtil::fromUserSpace(path->size().height()));

            path->setSize(newSize);
            path->setPosition(newPosition);

            obj = path;
        }
    }

    return obj;
}

KoShape * SvgParser::createObjectDirect(const KoXmlElement &b)
{
    m_context.pushGraphicsContext(b);
    uploadStyleToContext(b);

    KoShape *obj = createShapeFromElement(b, m_context);
    if (obj) {
        obj->applyAbsoluteTransformation(m_context.currentGC()->matrix);
        const QPointF extraOffset = extraShapeOffset(obj, m_context.currentGC()->matrix);

        applyCurrentStyle(obj, extraOffset);

        // handle id
        applyId(b.attribute("id"), obj);
        obj->setZIndex(m_context.nextZIndex());
    }

    m_context.popGraphicsContext();

    return obj;
}

KoShape * SvgParser::createObject(const KoXmlElement &b, const SvgStyles &style)
{
    m_context.pushGraphicsContext(b);

    KoShape *obj = createShapeFromElement(b, m_context);
    if (obj) {
        obj->applyAbsoluteTransformation(m_context.currentGC()->matrix);
        const QPointF extraOffset = extraShapeOffset(obj, m_context.currentGC()->matrix);

        SvgStyles objStyle = style.isEmpty() ? m_context.styleParser().collectStyles(b) : style;
        m_context.styleParser().parseFont(objStyle);
        applyStyle(obj, objStyle, extraOffset);

        // handle id
        applyId(b.attribute("id"), obj);
        obj->setZIndex(m_context.nextZIndex());
    }

    m_context.popGraphicsContext();

    return obj;
}

KoShape * SvgParser::createShapeFromElement(const KoXmlElement &element, SvgLoadingContext &context)
{
    KoShape *object = 0;


    const QString tagName = SvgUtil::mapExtendedShapeTag(element.tagName(), element);
    QList<KoShapeFactoryBase*> factories = KoShapeRegistry::instance()->factoriesForElement(KoXmlNS::svg, tagName);

    foreach (KoShapeFactoryBase *f, factories) {
        KoShape *shape = f->createDefaultShape(m_documentResourceManager);
        if (!shape)
            continue;

        SvgShape *svgShape = dynamic_cast<SvgShape*>(shape);
        if (!svgShape) {
            delete shape;
            continue;
        }

        // reset transformation that might come from the default shape
        shape->setTransformation(QTransform());

        // reset border
        KoShapeStrokeModelSP oldStroke = shape->stroke();
        shape->setStroke(KoShapeStrokeModelSP());

        // reset fill
        shape->setBackground(QSharedPointer<KoShapeBackground>(0));

        if (!svgShape->loadSvg(element, context)) {
            delete shape;
            continue;
        }

        object = shape;
        break;
    }

    if (!object) {
        object = createPath(element);
    }

    return object;
}

KoShape *SvgParser::createShape(const QString &shapeID)
{
    KoShapeFactoryBase *factory = KoShapeRegistry::instance()->get(shapeID);
    if (!factory) {
        debugFlake << "Could not find factory for shape id" << shapeID;
        return 0;
    }

    KoShape *shape = factory->createDefaultShape(m_documentResourceManager);
    if (!shape) {
        debugFlake << "Could not create Default shape for shape id" << shapeID;
        return 0;
    }
    if (shape->shapeId().isEmpty()) {
        shape->setShapeId(factory->id());
    }

    // reset transformation that might come from the default shape
    shape->setTransformation(QTransform());

    // reset border
    // ??? KoShapeStrokeModelSP oldStroke = shape->stroke();
    shape->setStroke(KoShapeStrokeModelSP());

    // reset fill
    shape->setBackground(QSharedPointer<KoShapeBackground>(0));

    return shape;
}

void SvgParser::applyId(const QString &id, KoShape *shape)
{
    if (id.isEmpty())
        return;

    shape->setName(id);
    m_context.registerShape(id, shape);
}<|MERGE_RESOLUTION|>--- conflicted
+++ resolved
@@ -1526,17 +1526,13 @@
     return shapes;
 }
 
-<<<<<<< HEAD
 void SvgParser::parseDefsElement(const KoXmlElement &e)
 {
     KIS_SAFE_ASSERT_RECOVER_RETURN(e.tagName() == "defs");
     parseSingleElement(e);
 }
 
-QList<KoShape*> SvgParser::parseSingleElement(const KoXmlElement &b)
-=======
 QList<KoShape*> SvgParser::parseSingleElement(const KoXmlElement &b, DeferredUseStore* deferredUseStore)
->>>>>>> 3a0a518f
 {
     QList<KoShape*> shapes;
 
