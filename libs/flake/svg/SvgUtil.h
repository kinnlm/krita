/* This file is part of the KDE project
 * Copyright (C) 2009 Jan Hambrecht <jaham@gmx.net>
 *
 * This library is free software; you can redistribute it and/or
 * modify it under the terms of the GNU Library General Public
 * License as published by the Free Software Foundation; either
 * version 2 of the License, or (at your option) any later version.
 *
 * This library is distributed in the hope that it will be useful,
 * but WITHOUT ANY WARRANTY; without even the implied warranty of
 * MERCHANTABILITY or FITNESS FOR A PARTICULAR PURPOSE.  See the GNU
 * Library General Public License for more details.
 *
 * You should have received a copy of the GNU Library General Public License
 * along with this library; see the file COPYING.LIB.  If not, write to
 * the Free Software Foundation, Inc., 51 Franklin Street, Fifth Floor,
 * Boston, MA 02110-1301, USA.
 */

#ifndef SVGUTIL_H
#define SVGUTIL_H

#include "kritaflake_export.h"
#include <QRectF>

class QString;
class SvgGraphicsContext;
class QTransform;
<<<<<<< HEAD
class KoXmlElement;
class KoXmlWriter;
class QStringList;
=======
#include <KoXmlReaderForward.h>
>>>>>>> 7bc865e5

class KRITAFLAKE_EXPORT SvgUtil
{
public:

    // remove later! pixels *are* user coordinates
    static double fromUserSpace(double value);
    static double toUserSpace(double value);

    static double ptToPx(SvgGraphicsContext *gc, double value);

    /// Converts given point from points to userspace units.
    static QPointF toUserSpace(const QPointF &point);

    /// Converts given rectangle from points to userspace units.
    static QRectF toUserSpace(const QRectF &rect);

    /// Converts given rectangle from points to userspace units.
    static QSizeF toUserSpace(const QSizeF &size);

    /**
     * Parses the given string containing a percentage number.
     * @param s the input string containing the percentage
     * @return the percentage number normalized to 0..100
     */
    static QString toPercentage(qreal value);

    /**
     * Parses the given string containing a percentage number.
     * @param s the input string containing the percentage
     * @return the percentage number normalized to 0..1
     */
    static double fromPercentage(QString s);

    /**
     * Converts position from objectBoundingBox units to userSpace units.
     */
    static QPointF objectToUserSpace(const QPointF &position, const QRectF &objectBound);

    /**
     * Converts size from objectBoundingBox units to userSpace units.
     */
    static QSizeF objectToUserSpace(const QSizeF &size, const QRectF &objectBound);

    /**
     * Converts position from userSpace units to objectBoundingBox units.
     */
    static QPointF userSpaceToObject(const QPointF &position, const QRectF &objectBound);

    /**
     * Converts size from userSpace units to objectBoundingBox units.
     */
    static QSizeF userSpaceToObject(const QSizeF &size, const QRectF &objectBound);

    /// Converts specified transformation to a string
    static QString transformToString(const QTransform &transform);

    /// Writes a \p transform as an attribute \p name iff the transform is not empty
    static void writeTransformAttributeLazy(const QString &name, const QTransform &transform, KoXmlWriter &shapeWriter);

    /// Parses a viewbox attribute into an rectangle
    static bool parseViewBox(SvgGraphicsContext *gc, const KoXmlElement &e, const QRectF &elementBounds, QRectF *_viewRect, QTransform *_viewTransform);

    struct PreserveAspectRatioParser;
    static void parseAspectRatio(const PreserveAspectRatioParser &p, const QRectF &elementBounds, const QRectF &viewRect, QTransform *_viewTransform);

    /// Parses a length attribute
    static qreal parseUnit(SvgGraphicsContext *gc, const QString &, bool horiz = false, bool vert = false, const QRectF &bbox = QRectF());

    /// parses a length attribute in x-direction
    static qreal parseUnitX(SvgGraphicsContext *gc, const QString &unit);

    /// parses a length attribute in y-direction
    static qreal parseUnitY(SvgGraphicsContext *gc, const QString &unit);

    /// parses a length attribute in xy-direction
    static qreal parseUnitXY(SvgGraphicsContext *gc, const QString &unit);

    /// parses angle, result in *radians*!
    static qreal parseUnitAngular(SvgGraphicsContext *gc, const QString &unit);

    /// parses the number into parameter number
    static const char * parseNumber(const char *ptr, qreal &number);

    static qreal parseNumber(const QString &string);

    static QString mapExtendedShapeTag(const QString &tagName, const KoXmlElement &element);

    static QStringList simplifyList(const QString &str);

    struct PreserveAspectRatioParser
    {
        PreserveAspectRatioParser(const QString &str);

        enum Alignment {
            Min,
            Middle,
            Max
        };

        bool defer = false;
        Qt::AspectRatioMode mode = Qt::IgnoreAspectRatio;
        Alignment xAlignment = Min;
        Alignment yAlignment = Min;

        QPointF rectAnchorPoint(const QRectF &rc) const;

        QString toString() const;

    private:
        Alignment alignmentFromString(const QString &str) const;
        QString alignmentToString(Alignment alignment) const;
        static qreal alignedValue(qreal min, qreal max, Alignment alignment);
    };
};

#endif // SVGUTIL_H<|MERGE_RESOLUTION|>--- conflicted
+++ resolved
@@ -24,15 +24,11 @@
 #include <QRectF>
 
 class QString;
+class QTransform;
+class QStringList;
+#include <KoXmlReaderForward.h>
+
 class SvgGraphicsContext;
-class QTransform;
-<<<<<<< HEAD
-class KoXmlElement;
-class KoXmlWriter;
-class QStringList;
-=======
-#include <KoXmlReaderForward.h>
->>>>>>> 7bc865e5
 
 class KRITAFLAKE_EXPORT SvgUtil
 {
