--- conflicted
+++ resolved
@@ -95,21 +95,18 @@
     KisClickableLabel.cpp
 )
 
-<<<<<<< HEAD
 if (QT_MAJOR_VERSION STREQUAL "5")
     set(kritawidgetutils_LIB_SRCS ${kritawidgetutils_LIB_SRCS}
         config/kcolorscheme.cpp
     )
 endif()
-=======
+
 # Add QtGui's private headers to KKeySequenceWidget, which are
 # required for the shortcuts translation
 set_source_files_properties(xmlgui/kkeysequencewidget.cpp
     PROPERTIES
     INCLUDE_DIRECTORIES "${Qt${QT_MAJOR_VERSION}Gui_PRIVATE_INCLUDE_DIRS}"
     )
-
->>>>>>> 941a678c
 
 if (HAVE_DBUS)
     set(kritawidgetutils_LIB_SRCS ${kritawidgetutils_LIB_SRCS}
