--- conflicted
+++ resolved
@@ -21,11 +21,8 @@
     KoUpdaterPrivate_p.cpp
     KoProperties.cpp
     KoFileDialog.cpp
-<<<<<<< HEAD
-=======
     KoResourcePaths.cpp
     KisKineticScroller.cpp
->>>>>>> d79586f7
 
     kis_num_parser.cpp
     kis_spin_box_unit_manager.cpp
