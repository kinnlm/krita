/* This file is part of the KDE project
 * Copyright (C) 2008 Girish Ramakrishnan <girish@forwardbias.in>
 * Copyright (C) 2009 Thomas Zander <zander@kde.org>
 * Copyright (C) 2008 Pierre Stirnweiss <pierre.stirnweiss_calligra@gadz.org>
 *
 * This library is free software; you can redistribute it and/or
 * modify it under the terms of the GNU Library General Public
 * License as published by the Free Software Foundation; either
 * version 2 of the License, or (at your option) any later version.
 *
 * This library is distributed in the hope that it will be useful,
 * but WITHOUT ANY WARRANTY; without even the implied warranty of
 * MERCHANTABILITY or FITNESS FOR A PARTICULAR PURPOSE.  See the GNU
 * Library General Public License for more details.
 *
 * You should have received a copy of the GNU Library General Public License
 * along with this library; see the file COPYING.LIB.  If not, write to
 * the Free Software Foundation, Inc., 51 Franklin Street, Fifth Floor,
 * Boston, MA 02110-1301, USA.
 */

#ifndef KOTEXTDOCUMENT_H
#define KOTEXTDOCUMENT_H

#include <QTextDocument>
#include <QTextCharFormat>
#include <QWeakPointer>
#include <QAbstractTextDocumentLayout>
#include <QUrl>

#include "KoList.h"
#include <KoShapeManager.h>
#include <KoSelection.h>
#include <KoTextShapeDataBase.h>
#include <KoCanvasBase.h>
#include <KoTextEditor.h>
#include "KoOdfNotesConfiguration.h"
#include "KoOdfBibliographyConfiguration.h"

class KoStyleManager;
class KoInlineTextObjectManager;
class KUndo2Stack;
class KoTextEditor;
class KoOdfLineNumberingConfiguration;
class KoChangeTracker;
class KoShapeController;

/**
 * KoTextDocument provides an easy mechanism to set and access the
 * editing members of a QTextDocument. The meta data are stored as resources
 * in the QTextDocument using QTextDocument::addResource() and fetched
 * using QTextDocument::resource().
 *
 */
class KOTEXT_EXPORT KoTextDocument
{
public:
    /// Constructor
    KoTextDocument(QTextDocument *document);
    /// Constructor
    KoTextDocument(const QTextDocument *document);
    /// Constructor
    KoTextDocument(QWeakPointer<QTextDocument> document);

    /// Destructor
    ~KoTextDocument();

    /// Returns the document that was passed in the constructor
    QTextDocument *document() const;

    ///Returns the text editor for that document
    KoTextEditor *textEditor();

    ///Sets the text editor for the document
    void setTextEditor(KoTextEditor *textEditor);

    /// Sets the style manager that defines the named styles in the document
    void setStyleManager(KoStyleManager *styleManager);

    /// Returns the style manager
    KoStyleManager *styleManager() const;

    /// Sets the change tracker of the document
    void setChangeTracker(KoChangeTracker *changeTracker);

    ///Returns the change tracker of the document
    KoChangeTracker *changeTracker() const;

    void setLineNumberingConfiguration(KoOdfLineNumberingConfiguration *lineNumberingConfiguration);

    /// @return the notes configuration
    KoOdfLineNumberingConfiguration *lineNumberingConfiguration() const;

    ///Sets the global undo stack
    void setUndoStack(KUndo2Stack *undoStack);

    ///Returns the global undo stack
    KUndo2Stack *undoStack() const;

    ///Sets the global heading list
    void setHeadingList(KoList *list);

    ///Returns the global heading list
    KoList *headingList() const;

    /// Sets the lists of the document
    void setLists(const QList<KoList *> &lists);

    /// Returns the lists in the document
    QList<KoList *> lists() const;

    /// Adds a list to the document
    void addList(KoList *list);

    /// Removes a list from the document
    void removeList(KoList *list);

    /// Returns the KoList that holds \a block; 0 if block is not part of any list
    KoList *list(const QTextBlock &block) const;

    /// Returns the KoList that holds \a list
    KoList *list(QTextList *textList) const;

    /// Return the KoList that holds \a listId
    KoList *list(KoListStyle::ListIdType listId) const;

    /// Return the selections used during painting.
    QVector<QAbstractTextDocumentLayout::Selection> selections() const;

    /**
     * Set the selections to use for painting.
     *
     * The selections are used to apply temporary styling to
     * parts of a document.
     *
     * \param selections The new selections to use.
     */
    void setSelections(const QVector<QAbstractTextDocumentLayout::Selection> &selections);

    /// Returns the KoInlineTextObjectManager
    KoInlineTextObjectManager *inlineTextObjectManager() const;

    /// Set the KoInlineTextObjectManager
    void setInlineTextObjectManager(KoInlineTextObjectManager *manager);

    /// Set the KoDocument's shapeController. This controller exists as long as KoDocument exists. It should only be used for deleting shapes.
    void setShapeController(KoShapeController *controller);

    /// Returns the shapeController
    KoShapeController *shapeController() const;

    QTextFrame* auxillaryFrame();

    /**
     * Specifies if tabs are relative to paragraph indent.
     *
     * By default it's false.
     */
    void setRelativeTabs(bool relative);

    /**
     * Returns if tabs are placed relative to paragraph indent.
     *
     * By default, this is false.
     *
     * @see setRelativeTabs
     */
    bool relativeTabs() const;

    void setParaTableSpacingAtStart(bool spacingAtStart);
    bool paraTableSpacingAtStart() const;

    /**
     * Returns the character format for the frame of this document.
     *
     * @return the character format for the frame of this document.
     * @see setFrameCharFormat
     */
    QTextCharFormat frameCharFormat() const;

    /**
     * Sets the character format for the frame of this document.
     *
     * @param format the character format for the frame of this document.
     * @see frameCharFormat
     */
    void setFrameCharFormat(QTextCharFormat format);

    /**
     * Returns the block format for the frame of this document.
     *
     * @return the block format for the frame of this document.
     * @see setFrameBlockFormat
     */
    QTextBlockFormat frameBlockFormat() const;

    /**
     * Sets the block format for the frame of this document.
     *
     * @param format the block format for the frame of this document.
     * @see frameBlockFormat
     */
    void setFrameBlockFormat(QTextBlockFormat format);

    /**
     * Clears the text in the document. Unlike QTextDocument::clear(), this
     * function does not clear the resources of the QTextDocument.
     */
    void clearText();

    /// Enum (type) used to add resources using QTextDocument::addResource()
    enum ResourceType {
        StyleManager = QTextDocument::UserResource,
        Lists,
        InlineTextManager,
        ChangeTrackerResource,
        UndoStack,
        TextEditor,
        LineNumberingConfiguration,
        AuxillaryFrame,
        RelativeTabs,
        HeadingList,
        Selections,
        LayoutTextPage, /// this is used for setting the correct page variable on the first resize and should not be used for other purposes
        ParaTableSpacingAtStart, /// this is used during layouting to specify if at the first paragraph margin-top should be applied.
<<<<<<< HEAD
        IndexGeneratorManager,
        FrameCharFormat,
        FrameBlockFormat
=======
        IndexGeneratorManager ,
        FrameCharFormat,
        ShapeController
>>>>>>> 5f4f3026
    };

    static const QUrl StyleManagerURL;
    static const QUrl ListsURL;
    static const QUrl InlineObjectTextManagerURL;
    static const QUrl ChangeTrackerURL;
    static const QUrl UndoStackURL;
    static const QUrl TextEditorURL;
    static const QUrl LineNumberingConfigurationURL;
    static const QUrl BibliographyConfigurationURL;
    static const QUrl AuxillaryFrameURL;
    static const QUrl RelativeTabsURL;
    static const QUrl HeadingListURL;
    static const QUrl SelectionsURL;
    static const QUrl LayoutTextPageUrl;
    static const QUrl ParaTableSpacingAtStartUrl;
    static const QUrl IndexGeneratorManagerUrl;
    static const QUrl FrameCharFormatUrl;
<<<<<<< HEAD
    static const QUrl FrameBlockFormatUrl;
=======
    static const QUrl ShapeControllerUrl;
>>>>>>> 5f4f3026

private:
    QTextDocument *m_document;
};

#endif // KOTEXTDOCUMENT_H<|MERGE_RESOLUTION|>--- conflicted
+++ resolved
@@ -223,15 +223,10 @@
         Selections,
         LayoutTextPage, /// this is used for setting the correct page variable on the first resize and should not be used for other purposes
         ParaTableSpacingAtStart, /// this is used during layouting to specify if at the first paragraph margin-top should be applied.
-<<<<<<< HEAD
         IndexGeneratorManager,
         FrameCharFormat,
-        FrameBlockFormat
-=======
-        IndexGeneratorManager ,
-        FrameCharFormat,
+        FrameBlockFormat,
         ShapeController
->>>>>>> 5f4f3026
     };
 
     static const QUrl StyleManagerURL;
@@ -250,11 +245,8 @@
     static const QUrl ParaTableSpacingAtStartUrl;
     static const QUrl IndexGeneratorManagerUrl;
     static const QUrl FrameCharFormatUrl;
-<<<<<<< HEAD
     static const QUrl FrameBlockFormatUrl;
-=======
     static const QUrl ShapeControllerUrl;
->>>>>>> 5f4f3026
 
 private:
     QTextDocument *m_document;
