--- conflicted
+++ resolved
@@ -356,8 +356,6 @@
     return propertyBoolean(KoTableStyle::MayBreakBetweenRows);
 }
 
-<<<<<<< HEAD
-=======
 void KoTableStyle::loadOdf(const KoXmlElement *element, KoOdfLoadingContext &context)
 {
     if (element->hasAttributeNS(KoXmlNS::style, "display-name"))
@@ -379,7 +377,6 @@
     context.styleStack().restore();
 }
 
->>>>>>> bf02a196
 void KoTableStyle::loadOdfProperties(KoStyleStack &styleStack)
 {
     if (styleStack.hasProperty(KoXmlNS::style, "writing-mode")) {     // http://www.w3.org/TR/2004/WD-xsl11-20041216/#writing-mode
@@ -500,10 +497,7 @@
             QVariant variantWidth = value(QTextFormat::FrameWidth);
             if (!variantWidth.canConvert<QTextLength>())
             {
-<<<<<<< HEAD
                 // This should never happen
-=======
->>>>>>> bf02a196
                 qFatal("Unable to convert to QTextLength");
             }
             QTextLength width = variantWidth.value<QTextLength>();
@@ -534,16 +528,6 @@
                 style.addProperty("fo:background-color", backBrush.color().name(), KoGenStyle::TableType);
             else
                 style.addProperty("fo:background-color", "transparent", KoGenStyle::TableType);
-<<<<<<< HEAD
-        } else if (key == QTextFormat::BlockLeftMargin) {
-            style.addPropertyPt("fo:margin-left", leftMargin(), KoGenStyle::TableType);
-        } else if (key == QTextFormat::BlockRightMargin) {
-            style.addPropertyPt("fo:margin-right", rightMargin(), KoGenStyle::TableType);
-        } else if (key == QTextFormat::BlockTopMargin) {
-            style.addPropertyPt("fo:margin-top", topMargin(), KoGenStyle::TableType);
-        } else if (key == QTextFormat::BlockBottomMargin) {
-            style.addPropertyPt("fo:margin-bottom", bottomMargin(), KoGenStyle::TableType);
-=======
         } else if (key == QTextFormat::FrameLeftMargin) {
             style.addPropertyPt("fo:margin-left", leftMargin(), KoGenStyle::TableType);
         } else if (key == QTextFormat::FrameRightMargin) {
@@ -555,7 +539,6 @@
         } else if (key == KoTableStyle::CollapsingBorders) {
             if (collapsingBorderModel())
                 style.addProperty("table:border-model", "collapsing", KoGenStyle::TableType);
->>>>>>> bf02a196
         }
     }
 
@@ -573,15 +556,7 @@
                     direction = "tb";
                 if (!direction.isEmpty())
                     style.addProperty("style:writing-mode", direction, KoGenStyle::ParagraphType);
-<<<<<<< HEAD
-            }
-        } else if (key == KoTableStyle::CollapsingBorders) {
-            if (collapsingBorderModel())
-                style.addProperty("style:border-bodel", "collapsing", KoGenStyle::ParagraphType);*/
-=======
             }*/
-    
->>>>>>> bf02a196
 }
 
 #include <KoTableStyle.moc>