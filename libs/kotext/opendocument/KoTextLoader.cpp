/* This file is part of the KDE project
 * Copyright (C) 2001-2006 David Faure <faure@kde.org>
 * Copyright (C) 2007,2009,2011 Thomas Zander <zander@kde.org>
 * Copyright (C) 2007 Sebastian Sauer <mail@dipe.org>
 * Copyright (C) 2007,2011 Pierre Ducroquet <pinaraf@pinaraf.info>
 * Copyright (C) 2007-2009 Thorsten Zachmann <zachmann@kde.org>
 * Copyright (C) 2008 Girish Ramakrishnan <girish@forwardbias.in>
 * Copyright (C) 2009 KO GmbH <cbo@kogmbh.com>
 * Copyright (C) 2009 Pierre Stirnweiss <pstirnweiss@googlemail.com>
 * Copyright (C) 2010 KO GmbH <ben.martin@kogmbh.com>
 * Copyright (C) 2011 Pavol Korinek <pavol.korinek@ixonos.com>
 * Copyright (C) 2011 Lukáš Tvrdý <lukas.tvrdy@ixonos.com>
 * Copyright (C) 2011 Boudewijn Rempt <boud@kogmbh.com>
 *
 * This library is free software; you can redistribute it and/or
 * modify it under the terms of the GNU Library General Public
 * License as published by the Free Software Foundation; either
 * version 2 of the License, or (at your option) any later version.
 *
 * This library is distributed in the hope that it will be useful,
 * but WITHOUT ANY WARRANTY; without even the implied warranty of
 * MERCHANTABILITY or FITNESS FOR A PARTICULAR PURPOSE.  See the GNU
 * Library General Public License for more details.
 *
 * You should have received a copy of the GNU Library General Public License
 * along with this library; see the file COPYING.LIB.  If not, write to
 * the Free Software Foundation, Inc., 51 Franklin Street, Fifth Floor,
 * Boston, MA 02110-1301, USA.
 */
#include "KoTextLoader.h"

#include <KoTextMeta.h>
#include <KoBookmark.h>
#include <KoBookmarkManager.h>
#include <KoInlineNote.h>
#include <KoInlineTextObjectManager.h>
#include "KoList.h"
#include <KoOdfLoadingContext.h>
#include <KoOdfStylesReader.h>
#include <KoProperties.h>
#include <KoShapeContainer.h>
#include <KoShapeFactoryBase.h>
#include <KoShapeLoadingContext.h>
#include <KoShapeRegistry.h>
#include <KoTableColumnAndRowStyleManager.h>
#include <KoTextAnchor.h>
#include <KoTextBlockData.h>
#include "KoTextDebug.h"
#include "KoTextDocument.h"
#include "KoTextSharedLoadingData.h"
#include <KoUnit.h>
#include <KoVariable.h>
#include <KoVariableManager.h>
#include <KoInlineObjectRegistry.h>
#include <KoXmlNS.h>
#include <KoXmlReader.h>
#include "KoTextInlineRdf.h"
#include "KoTableOfContentsGeneratorInfo.h"
#include "KoSection.h"

#include "changetracker/KoChangeTracker.h"
#include "changetracker/KoChangeTrackerElement.h"
#include "changetracker/KoDeleteChangeMarker.h"
#include "changetracker/KoFormatChangeInformation.h"
#include "styles/KoStyleManager.h"
#include "styles/KoParagraphStyle.h"
#include "styles/KoCharacterStyle.h"
#include "styles/KoListStyle.h"
#include "styles/KoListLevelProperties.h"
#include "styles/KoTableStyle.h"
#include "styles/KoTableColumnStyle.h"
#include "styles/KoTableCellStyle.h"
#include "styles/KoSectionStyle.h"

#include <klocale.h>
#include <kdebug.h>

#include <QList>
#include <QMap>
#include <QRect>
#include <QStack>
#include <QTextBlock>
#include <QTextCursor>
#include <QTextList>
#include <QTextTable>
#include <QTime>
#include <QString>
#include <QTextInlineObject>
#include <QTextStream>
#include <QXmlStreamReader>

#include "KoTextLoader_p.h"
// if defined then debugging is enabled
// #define KOOPENDOCUMENTLOADER_DEBUG

/// \internal d-pointer class.
class KoTextLoader::Private
{
public:
    KoShapeLoadingContext &context;
    KoTextSharedLoadingData *textSharedData;
    // store it here so that you don't need to get it all the time from
    // the KoOdfLoadingContext.
    bool stylesDotXml;

    QTextBlockFormat defaultBlockFormat;
    QTextCharFormat defaultCharFormat;
    int bodyProgressTotal;
    int bodyProgressValue;
    int nextProgressReportMs;
    QTime progressTime;

    KoList *currentList;
    KoListStyle *currentListStyle;
    int currentListLevel;
    // Two lists that follow the same style are considered as one for numbering purposes
    // This hash keeps all the lists that have the same style in one KoList.
    QHash<KoListStyle *, KoList *> lists;

    KoStyleManager *styleManager;

    KoChangeTracker *changeTracker;

    KoShape *shape;

    int loadSpanLevel;
    int loadSpanInitialPos;
    QStack<int> changeStack;
    QMap<QString, int> changeTransTable;
    QMap<QString, KoXmlElement> deleteChangeTable;
    QMap<QString, QString> endIdMap;
    QMap<QString, int> splitPositionMap;

    // For handling complex-deletes i.e delete changes that merges elements of different types
    int openedElements;
    QMap<QString, QString> removeLeavingContentMap;
    QMap<QString, QString> removeLeavingContentChangeIdMap;
    QVector<QString> nameSpacesList;
    bool deleteMergeStarted;
    void copyRemoveLeavingContentStart(const KoXmlNode &node, QTextStream &xmlStream);
    void copyRemoveLeavingContentEnd(const KoXmlNode &node, QTextStream &xmlStream);
    void copyInsertAroundContent(const KoXmlNode &node, QTextStream &xmlStream);
    void copyNode(const KoXmlNode &node, QTextStream &xmlStream, bool copyOnlyChildren = false);
    void copyTagStart(const KoXmlElement &element, QTextStream &xmlStream, bool ignoreChangeAttributes = false);
    void copyTagEnd(const KoXmlElement &element, QTextStream &xmlStream);

    //For handling delete changes
    KoDeleteChangeMarker *insertDeleteChangeMarker(QTextCursor &cursor, const QString &id);
    void processDeleteChange(QTextCursor &cursor);

    // For Merging consecutive delete changes into a single change
    bool checkForDeleteMerge(QTextCursor &cursor, const QString &id, int startPosition);
    QMap<KoDeleteChangeMarker *, QPair<int, int> > deleteChangeMarkerMap;

    // For Loading of list item splits
    bool checkForListItemSplit(const KoXmlElement &element);
    KoXmlNode loadListItemSplit(const KoXmlElement &element, QString *generatedXmlString);

    bool inTable;

    explicit Private(KoShapeLoadingContext &context, KoShape *s)
        : context(context),
          textSharedData(0),
          // stylesDotXml says from where the office:automatic-styles are to be picked from:
          // the content.xml or the styles.xml (in a multidocument scenario). It does not
          // decide from where the office:styles are to be picked (always picked from styles.xml).
          // For our use here, stylesDotXml is always false (see ODF1.1 spec §2.1).
          stylesDotXml(context.odfLoadingContext().useStylesAutoStyles()),
          bodyProgressTotal(0),
          bodyProgressValue(0),
          nextProgressReportMs(0),
          currentList(0),
          currentListStyle(0),
          currentListLevel(1),
          styleManager(0),
          changeTracker(0),
          shape(s),
          loadSpanLevel(0),
          loadSpanInitialPos(0),
          openedElements(0),
          deleteMergeStarted(false),
          inTable(false)
    {
        progressTime.start();
    }

    ~Private() {
        kDebug(32500) << "Loading took" << (float)(progressTime.elapsed()) / 1000 << " seconds";
    }

    KoList *list(const QTextDocument *document, KoListStyle *listStyle);

    void openChangeRegion(const KoXmlElement &element);
    void closeChangeRegion(const KoXmlElement &element);
    void splitStack(int id);
};

class AttributeChangeRecord {
public:
    AttributeChangeRecord():isValid(false){}

    void setChangeRecord(const QString& changeRecord)
    {
        QStringList strList = changeRecord.split(",");
        this->changeId = strList.value(0);
        this->changeType = strList.value(1);
        this->attributeName = strList.value(2);
        this->attributeValue = strList.value(3);
        this->isValid = true;
    }

    bool isValid;
    QString changeId;
    QString changeType;
    QString attributeName;
    QString attributeValue;
};

bool KoTextLoader::containsRichText(const KoXmlElement &element)
{
    KoXmlElement textParagraphElement;
    forEachElement(textParagraphElement, element) {

        if (textParagraphElement.localName() != "p" ||
                textParagraphElement.namespaceURI() != KoXmlNS::text)
            return true;

        // if any of this nodes children are elements, we're dealing with richtext (exceptions: text:s (space character) and text:tab (tab character)
        for (KoXmlNode n = textParagraphElement.firstChild(); !n.isNull(); n = n.nextSibling()) {
            const KoXmlElement e = n.toElement();
            if (!e.isNull() && (e.namespaceURI() != KoXmlNS::text
                                || (e.localName() != "s" // space
                                    && e.localName() != "annotation"
                                    && e.localName() != "bookmark"
                                    && e.localName() != "line-break"
                                    && e.localName() != "meta"
                                    && e.localName() != "tab" //\\t
                                    && e.localName() != "tag")))
                return true;
        }
    }
    return false;
}

void KoTextLoader::Private::openChangeRegion(const KoXmlElement& element)
{
    QString id;
    AttributeChangeRecord attributeChange;

    if (element.localName() == "change-start") {
        //This is a ODF 1.1 Change
        id = element.attributeNS(KoXmlNS::text, "change-id");
    } else if(element.localName() == "inserted-text-start") {
        //This is a ODF 1.2 Change
        id = element.attributeNS(KoXmlNS::delta, "insertion-change-idref");
        QString textEndId = element.attributeNS(KoXmlNS::delta, "inserted-text-end-idref");
        endIdMap.insert(textEndId, id);
    } else if((element.localName() == "removed-content") || (element.localName() == "merge")) {
        id = element.attributeNS(KoXmlNS::delta, "removal-change-idref");
    } else if(element.localName() == "remove-leaving-content-start") {
        id = element.attributeNS(KoXmlNS::delta, "removal-change-idref");
        QString endId = element.attributeNS(KoXmlNS::delta, "end-element-idref");
        endIdMap.insert(endId, id);
    } else if(element.attributeNS(KoXmlNS::delta, "insertion-type") != "") {
        QString insertionType = element.attributeNS(KoXmlNS::delta, "insertion-type");
        if ((insertionType == "insert-with-content") || (insertionType == "insert-around-content")) {
            id = element.attributeNS(KoXmlNS::delta, "insertion-change-idref");
        }
    } else if(element.attributeNS(KoXmlNS::ac, "change001") != "") {
        attributeChange.setChangeRecord(element.attributeNS(KoXmlNS::ac, "change001"));
        id = attributeChange.changeId;
    } else {
    }

    int changeId = changeTracker->getLoadedChangeId(id);
    if (!changeId)
        return;

    if (!changeStack.empty() && (changeStack.top() != changeId)) {
        //Parent child relationship is defined by the order in which the change meta-data is seen
        //So check the changeId to set the parent-child relationship
        if (changeId > changeStack.top()) {
            changeTracker->setParent(changeId, changeStack.top());
            changeStack.push(changeId);
        } else {
            int duplicateId = changeTracker->createDuplicateChangeId(changeStack.top());
            changeTracker->setParent(duplicateId, changeId);
            changeStack.push(duplicateId);
        }
    } else {
        changeStack.push(changeId);
    }

    changeTransTable.insert(id, changeId);

    KoChangeTrackerElement *changeElement = changeTracker->elementById(changeId);
    changeElement->setEnabled(true);

    if ((element.localName() == "remove-leaving-content-start")) {
        changeElement->setChangeType(KoGenChange::FormatChange);

        KoXmlElement spanElement = element.firstChild().toElement();
        QString styleName = spanElement.attributeNS(KoXmlNS::text, "style-name", QString());

        QTextCharFormat cf;
        KoCharacterStyle *characterStyle = textSharedData->characterStyle(styleName, stylesDotXml);
        if (characterStyle) {
            characterStyle->applyStyle(cf);
        }

        KoTextStyleChangeInformation *formatChangeInformation = new KoTextStyleChangeInformation();
        formatChangeInformation->setPreviousCharFormat(cf);
        changeTracker->setFormatChangeInformation(changeId, formatChangeInformation);
    } else if((element.localName() == "p") && attributeChange.isValid) {
        changeElement->setChangeType(KoGenChange::FormatChange);
        QTextBlockFormat blockFormat;
        if (attributeChange.attributeName == "text:style-name") {
            QString styleName = attributeChange.attributeValue;
            KoParagraphStyle *paragraphStyle = textSharedData->paragraphStyle(styleName, stylesDotXml);
            if (paragraphStyle) {
                paragraphStyle->applyStyle(blockFormat);
            }
        }

        KoParagraphStyleChangeInformation *paragraphChangeInformation = new KoParagraphStyleChangeInformation();
        paragraphChangeInformation->setPreviousBlockFormat(blockFormat);
        changeTracker->setFormatChangeInformation(changeId, paragraphChangeInformation);
    } else if((element.localName() == "list-item") && attributeChange.isValid) {
        changeElement->setChangeType(KoGenChange::FormatChange);
        if (attributeChange.changeType == "insert") {
            KoListItemNumChangeInformation *listItemChangeInformation = new KoListItemNumChangeInformation(KoListItemNumChangeInformation::eNumberingRestarted);
            changeTracker->setFormatChangeInformation(changeId, listItemChangeInformation);
        } else if (attributeChange.changeType == "remove") {
            KoListItemNumChangeInformation *listItemChangeInformation = new KoListItemNumChangeInformation(KoListItemNumChangeInformation::eRestartRemoved);
            listItemChangeInformation->setPreviousStartNumber(attributeChange.attributeValue.toInt());
            changeTracker->setFormatChangeInformation(changeId, listItemChangeInformation);
        }
    } else if((element.attributeNS(KoXmlNS::delta, "insertion-type") == "insert-around-content")) {
        changeElement->setChangeType(KoGenChange::FormatChange);
    } else if ((element.localName() == "removed-content") || (element.localName() == "merge")) {
        changeElement->setChangeType(KoGenChange::DeleteChange);
    }
}

void KoTextLoader::Private::closeChangeRegion(const KoXmlElement& element)
{
    QString id;
    int changeId;
    if (element.localName() == "change-end") {
        //This is a ODF 1.1 Change
        id = element.attributeNS(KoXmlNS::text, "change-id");
    } else if(element.localName() == "inserted-text-end"){
        // This is a ODF 1.2 Change
        QString textEndId = element.attributeNS(KoXmlNS::delta, "inserted-text-end-id");
        id = endIdMap.value(textEndId);
        endIdMap.remove(textEndId);
    } else if((element.localName() == "removed-content") || (element.localName() == "merge")) {
        id = element.attributeNS(KoXmlNS::delta, "removal-change-idref");
    } else if(element.localName() == "remove-leaving-content-end"){
        QString endId = element.attributeNS(KoXmlNS::delta, "end-element-id");
        id = endIdMap.value(endId);
        endIdMap.remove(endId);
    } else if(element.attributeNS(KoXmlNS::delta, "insertion-type") != ""){
        QString insertionType = element.attributeNS(KoXmlNS::delta, "insertion-type");
        if ((insertionType == "insert-with-content") || (insertionType == "insert-around-content")) {
            id = element.attributeNS(KoXmlNS::delta, "insertion-change-idref");
        }
    } else if(element.attributeNS(KoXmlNS::ac, "change001") != "") {
        AttributeChangeRecord attributeChange;
        attributeChange.setChangeRecord(element.attributeNS(KoXmlNS::ac, "change001"));
        id = attributeChange.changeId;
    } else {
    }

    changeId = changeTracker->getLoadedChangeId(id);
    splitStack(changeId);
}

void KoTextLoader::Private::splitStack(int id)
{
    if (changeStack.isEmpty())
        return;
    int oldId = changeStack.top();
    changeStack.pop();
    if ((id == oldId) || changeTracker->isParent(id, oldId))
        return;
    int newId = changeTracker->split(oldId);
    splitStack(id);
    changeTracker->setParent(newId, changeStack.top());
    changeStack.push(newId);
}

KoList *KoTextLoader::Private::list(const QTextDocument *document, KoListStyle *listStyle)
{
    if (lists.contains(listStyle))
        return lists[listStyle];
    KoList *newList = new KoList(document, listStyle);
    lists[listStyle] = newList;
    return newList;
}

/////////////KoTextLoader

KoTextLoader::KoTextLoader(KoShapeLoadingContext &context, KoShape *shape)
    : QObject()
    , d(new Private(context, shape))
{
    KoSharedLoadingData *sharedData = context.sharedData(KOTEXT_SHARED_LOADING_ID);
    if (sharedData) {
        d->textSharedData = dynamic_cast<KoTextSharedLoadingData *>(sharedData);
    }

    //kDebug(32500) << "sharedData" << sharedData << "textSharedData" << d->textSharedData;

    if (!d->textSharedData) {
        d->textSharedData = new KoTextSharedLoadingData();
        KoResourceManager *rm = context.documentResourceManager();
        KoStyleManager *styleManager = rm->resource(KoText::StyleManager).value<KoStyleManager*>();
        d->textSharedData->loadOdfStyles(context, styleManager);
        if (!sharedData) {
            context.addSharedData(KOTEXT_SHARED_LOADING_ID, d->textSharedData);
        } else {
            kWarning(32500) << "A different type of sharedData was found under the" << KOTEXT_SHARED_LOADING_ID;
            Q_ASSERT(false);
        }
    }
}

KoTextLoader::~KoTextLoader()
{
    delete d;
}


void KoTextLoader::loadBody(const KoXmlElement &bodyElem, QTextCursor &cursor)
{
    loadBody(bodyElem, cursor, 0);
}

void KoTextLoader::loadBody(const KoXmlElement &bodyElem, QTextCursor &cursor, KoSection *section)
{
    static int rootCallChecker = 0;
    if (rootCallChecker == 0) {
        //This is the first call of loadBody.
        //Store the default block and char formats
        //Will be used whenever a new block is inserted
        d->defaultBlockFormat = cursor.blockFormat();
        d->defaultCharFormat = cursor.charFormat();
    }
    rootCallChecker++;

    cursor.beginEditBlock();
    const QTextDocument *document = cursor.block().document();

    if (section) {
        QTextBlock block = cursor.block();
        QTextBlockFormat format = block.blockFormat();
        QVariant v;
        v.setValue<void*>(section);
        format.setProperty(KoParagraphStyle::SectionStart, v);
        cursor.setBlockFormat(format);
    }

    KoOdfNotesConfiguration *notesConfiguration =
            new KoOdfNotesConfiguration(d->context.odfLoadingContext()
                                        .stylesReader()
                                        .globalNotesConfiguration(KoOdfNotesConfiguration::Endnote));
    KoTextDocument(document).setNotesConfiguration(notesConfiguration);

    notesConfiguration =
            new KoOdfNotesConfiguration(d->context.odfLoadingContext()
                                        .stylesReader()
                                        .globalNotesConfiguration(KoOdfNotesConfiguration::Footnote));
    KoTextDocument(document).setNotesConfiguration(notesConfiguration);

    KoOdfLineNumberingConfiguration *lineNumberingConfiguration =
            new KoOdfLineNumberingConfiguration(d->context.odfLoadingContext()
                                                .stylesReader()
                                                .lineNumberingConfiguration());
    KoTextDocument(document).setLineNumberingConfiguration(lineNumberingConfiguration);

    d->styleManager = KoTextDocument(document).styleManager();
    d->changeTracker = KoTextDocument(document).changeTracker();
    //    if (!d->changeTracker)
    //        d->changeTracker = dynamic_cast<KoChangeTracker *>(d->context.dataCenterMap().value("ChangeTracker"));
    //    Q_ASSERT(d->changeTracker);

#ifdef KOOPENDOCUMENTLOADER_DEBUG
    kDebug(32500) << "text-style:" << KoTextDebug::textAttributes(cursor.blockCharFormat());
#endif
    bool usedParagraph = false; // set to true if we found a tag that used the paragraph, indicating that the next round needs to start a new one.

    if (bodyElem.namespaceURI() == KoXmlNS::table && bodyElem.localName() == "table") {
        if (bodyElem.attributeNS(KoXmlNS::delta, "insertion-type") != "") {
            d->openChangeRegion(bodyElem);
        }

        loadTable(bodyElem, cursor);

        if (bodyElem.attributeNS(KoXmlNS::delta, "insertion-type") != "") {
            d->closeChangeRegion(bodyElem);
        }
    }
    else {
        startBody(KoXml::childNodesCount(bodyElem));

        KoXmlElement tag;
        for (KoXmlNode _node = bodyElem.firstChild(); !_node.isNull(); _node = _node.nextSibling() ) {
            if (!(tag = _node.toElement()).isNull()) {
                const QString localName = tag.localName();
                if (tag.namespaceURI() == KoXmlNS::delta) {

                    if (d->changeTracker && localName == "tracked-changes") {
                        d->changeTracker->loadOdfChanges(tag);
                    }
                    else if (d->changeTracker && localName == "removed-content") {
                        QString changeId = tag.attributeNS(KoXmlNS::delta, "removal-change-idref");
                        int deleteStartPosition = cursor.position();
                        if ((usedParagraph) && (tag.firstChild().toElement().localName() != "table"))
                            cursor.insertBlock(d->defaultBlockFormat, d->defaultCharFormat);

                        d->openChangeRegion(tag);
                        loadBody(tag, cursor);
                        d->closeChangeRegion(tag);

                        if (!d->checkForDeleteMerge(cursor, changeId, deleteStartPosition)) {
                            QTextCursor tempCursor(cursor);
                            tempCursor.setPosition(deleteStartPosition);
                            KoDeleteChangeMarker *marker = d->insertDeleteChangeMarker(tempCursor, changeId);
                            d->deleteChangeMarkerMap.insert(marker, QPair<int,int>(deleteStartPosition+1, cursor.position()));
                        }

                        if (tag.lastChild().toElement().localName() == "table") {
                            usedParagraph = false;
                        }

                    } else if (d->changeTracker && localName == "remove-leaving-content-start"){
                        if (usedParagraph)
                            cursor.insertBlock(d->defaultBlockFormat, d->defaultCharFormat);
                        usedParagraph = true;
                        QString generatedXmlString;
                        _node = loadDeleteMerges(tag,&generatedXmlString);
                        //Parse and Load the generated xml
                        QString errorMsg;
                        int errorLine, errorColumn;
                        KoXmlDocument doc;

                        QXmlStreamReader reader(generatedXmlString);
                        reader.setNamespaceProcessing(true);

                        bool ok = doc.setContent(&reader, &errorMsg, &errorLine, &errorColumn);
                        if (ok) {
                            loadBody(doc.documentElement(), cursor);
                        }
                    } else {
                    }
                }

                if (tag.namespaceURI() == KoXmlNS::text) {
                    if ((usedParagraph) && (tag.localName() != "table"))
                        cursor.insertBlock(d->defaultBlockFormat, d->defaultCharFormat);
                    usedParagraph = true;
                    if (d->changeTracker && localName == "tracked-changes") {
                        d->changeTracker->loadOdfChanges(tag);
                        storeDeleteChanges(tag);
                        usedParagraph = false;
                    } else if (d->changeTracker && localName == "change-start") {
                        d->openChangeRegion(tag);
                        usedParagraph = false;
                    } else if (d->changeTracker && localName == "change-end") {
                        d->closeChangeRegion(tag);
                        usedParagraph = false;
                    } else if (d->changeTracker && localName == "change") {
                        QString id = tag.attributeNS(KoXmlNS::text, "change-id");
                        int changeId = d->changeTracker->getLoadedChangeId(id);
                        if (changeId) {
                            if (d->changeStack.count() && (d->changeStack.top() != changeId))
                                d->changeTracker->setParent(changeId, d->changeStack.top());
                            KoDeleteChangeMarker *deleteChangemarker = new KoDeleteChangeMarker(d->changeTracker);
                            deleteChangemarker->setChangeId(changeId);
                            KoChangeTrackerElement *changeElement = d->changeTracker->elementById(changeId);
                            changeElement->setDeleteChangeMarker(deleteChangemarker);
                            changeElement->setEnabled(true);
                            KoInlineTextObjectManager *textObjectManager = KoTextDocument(cursor.block().document()).inlineTextObjectManager();
                            if (textObjectManager) {
                                textObjectManager->insertInlineObject(cursor, deleteChangemarker);
                            }
                        }

                        loadDeleteChangeOutsidePorH(id, cursor);
                        usedParagraph = false;
                    } else if (localName == "p") {    // text paragraph
                        if (tag.attributeNS(KoXmlNS::delta, "insertion-type") != "insert-around-content") {
                            if (tag.attributeNS(KoXmlNS::split, "split001-idref") != "")
                                d->splitPositionMap.insert(tag.attributeNS(KoXmlNS::split, "split001-idref"),cursor.position());

                            if (tag.attributeNS(KoXmlNS::delta, "insertion-type") != "") {
                                QString insertionType = tag.attributeNS(KoXmlNS::delta, "insertion-type");
                                if (insertionType == "insert-with-content") {
                                    d->openChangeRegion(tag);
                                }

                                if (insertionType == "split") {
                                    QString splitId = tag.attributeNS(KoXmlNS::delta, "split-id");
                                    QString changeId = tag.attributeNS(KoXmlNS::delta, "insertion-change-idref");
                                    markBlocksAsInserted(cursor, d->splitPositionMap.value(splitId), changeId);
                                    d->splitPositionMap.remove(splitId);
                                }
                            } else if (tag.attributeNS(KoXmlNS::ac, "change001") != "") {
                                d->openChangeRegion(tag);
                            }

                            loadParagraph(tag, cursor);

                            if ((tag.attributeNS(KoXmlNS::delta, "insertion-type") != "") ||
                                    (tag.attributeNS(KoXmlNS::ac, "change001") != "")) {
                                d->closeChangeRegion(tag);
                            }

                        } else {
                            QString generatedXmlString;
                            _node = loadDeleteMerges(tag,&generatedXmlString);
                            //Parse and Load the generated xml
                            QString errorMsg;
                            int errorLine, errorColumn;
                            KoXmlDocument doc;

                            QXmlStreamReader reader(generatedXmlString);
                            reader.setNamespaceProcessing(true);

                            bool ok = doc.setContent(&reader, &errorMsg, &errorLine, &errorColumn);
                            if (ok) {
                                loadBody(doc.documentElement(), cursor);
                            }
                        }
                    } else if (localName == "h") {  // heading
                        if (tag.attributeNS(KoXmlNS::delta, "insertion-type") != "insert-around-content") {
                            if (tag.attributeNS(KoXmlNS::split, "split001-idref") != "")
                                d->splitPositionMap.insert(tag.attributeNS(KoXmlNS::split, "split001-idref"),cursor.position());

                            if (tag.attributeNS(KoXmlNS::delta, "insertion-type") != "") {
                                QString insertionType = tag.attributeNS(KoXmlNS::delta, "insertion-type");
                                if (insertionType == "insert-with-content")
                                    d->openChangeRegion(tag);
                                if (insertionType == "split") {
                                    QString splitId = tag.attributeNS(KoXmlNS::delta, "split-id");
                                    QString changeId = tag.attributeNS(KoXmlNS::delta, "insertion-change-idref");
                                    markBlocksAsInserted(cursor, d->splitPositionMap.value(splitId), changeId);
                                    d->splitPositionMap.remove(splitId);
                                }
                            }

                            loadHeading(tag, cursor);

                            if (tag.attributeNS(KoXmlNS::delta, "insertion-type") != "")
                                d->closeChangeRegion(tag);
                        } else {
                            QString generatedXmlString;
                            _node = loadDeleteMerges(tag,&generatedXmlString);
                            //Parse and Load the generated xml
                            QString errorMsg;
                            int errorLine, errorColumn;
                            KoXmlDocument doc;

                            QXmlStreamReader reader(generatedXmlString);
                            reader.setNamespaceProcessing(true);

                            bool ok = doc.setContent(&reader, &errorMsg, &errorLine, &errorColumn);
                            if (ok) {
                                loadBody(doc.documentElement(), cursor);
                            }
                        }
                    } else if (localName == "unordered-list" || localName == "ordered-list" // OOo-1.1
                               || localName == "list" || localName == "numbered-paragraph") {  // OASIS
                        if (tag.attributeNS(KoXmlNS::delta, "insertion-type") != "insert-around-content") {
                            if (tag.attributeNS(KoXmlNS::delta, "insertion-type") != "")
                                d->openChangeRegion(tag);
                            loadList(tag, cursor);
                            if (tag.attributeNS(KoXmlNS::delta, "insertion-type") != "")
                                d->closeChangeRegion(tag);
                        } else {
                            QString generatedXmlString;
                            _node = loadDeleteMerges(tag,&generatedXmlString);
                            //Parse and Load the generated xml
                            QString errorMsg;
                            int errorLine, errorColumn;
                            KoXmlDocument doc;

                            QXmlStreamReader reader(generatedXmlString);
                            reader.setNamespaceProcessing(true);

                            bool ok = doc.setContent(&reader, &errorMsg, &errorLine, &errorColumn);
                            if (ok) {
                                loadBody(doc.documentElement(), cursor);
                            }
                        }
                    } else if (localName == "section") {
                        loadSection(tag, cursor);
                    } else if (localName == "table-of-content") {
                        loadTableOfContents(tag, cursor);
                    } else {
                        KoInlineObject *obj = KoInlineObjectRegistry::instance()->createFromOdf(tag, d->context);
                        if (obj) {
                            KoInlineTextObjectManager *textObjectManager = KoTextDocument(cursor.block().document()).inlineTextObjectManager();
                            if (textObjectManager) {
                                KoVariableManager *varManager = textObjectManager->variableManager();
                                if (varManager) {
                                    textObjectManager->insertInlineObject(cursor, obj);
                                }
                            }
                        } else {
                            usedParagraph = false;
                            kWarning(32500) << "unhandled text:" << localName;
                        }
                    }
                } else if (tag.namespaceURI() == KoXmlNS::draw) {
                    loadShape(tag, cursor);
                } else if (tag.namespaceURI() == KoXmlNS::table) {
                    if (localName == "table") {
                        if (tag.attributeNS(KoXmlNS::delta, "insertion-type") != "")
                            d->openChangeRegion(tag);

                        loadTable(tag, cursor);
                        usedParagraph = false;

                        if (tag.attributeNS(KoXmlNS::delta, "insertion-type") != "")
                            d->closeChangeRegion(tag);
                    } else {
                        kWarning(32500) << "KoTextLoader::loadBody unhandled table::" << localName;
                    }
                }
                processBody();
            }
        }
        endBody();

        if ((document->isEmpty()) && (d->styleManager)) {
            QTextBlock block = document->begin();
            d->styleManager->defaultParagraphStyle()->applyStyle(block);
        }
    }

    rootCallChecker--;
    if (rootCallChecker == 0) {
        d->processDeleteChange(cursor);
    }
    cursor.endEditBlock();
}

KoXmlNode KoTextLoader::loadDeleteMerges(const KoXmlElement& elem, QString *generatedXmlString)
{
    KoXmlNode lastProcessedNode = elem;
    d->nameSpacesList.clear();

    QString generatedXml;
    QTextStream xmlStream(&generatedXml);
    do {
        KoXmlElement element;
        bool isElementNode = lastProcessedNode.isElement();
        if (isElementNode)
            element = lastProcessedNode.toElement();

        if (isElementNode && (element.localName() == "remove-leaving-content-start")) {
            d->copyRemoveLeavingContentStart(element, xmlStream);
        } else if (isElementNode && (element.localName() == "remove-leaving-content-end")) {
            d->copyRemoveLeavingContentEnd(element, xmlStream);
        } else if (isElementNode && (element.attributeNS(KoXmlNS::delta, "insertion-type") == "insert-around-content")) {
            d->copyInsertAroundContent(element, xmlStream);
        } else {
            d->copyNode(element, xmlStream);
        }

        lastProcessedNode = lastProcessedNode.nextSibling();
    } while(d->openedElements && !lastProcessedNode.isNull());

    QTextStream docStream(generatedXmlString);

    docStream << "<generated-xml";
    for (int i=0; i<d->nameSpacesList.size();i++) {
        docStream << " xmlns:ns" << i << "=";
        docStream << "\"" << d->nameSpacesList.at(i) << "\"";
    }
    docStream << ">";
    docStream << generatedXml;
    docStream << "</generated-xml>";

    return lastProcessedNode.previousSibling();
}

void KoTextLoader::Private::copyRemoveLeavingContentStart(const KoXmlNode &node, QTextStream &xmlStream)
{
    KoXmlElement element = node.firstChild().toElement();
    QString changeEndId = node.toElement().attributeNS(KoXmlNS::delta, "end-element-idref");
    int index = nameSpacesList.indexOf(element.namespaceURI());
    if (index == -1) {
        nameSpacesList.append(element.namespaceURI());
        index = nameSpacesList.size() - 1;
    }
    QString nodeName  = QString("ns%1") + ":" + element.localName();
    nodeName = nodeName.arg(index);

    removeLeavingContentMap.insert(changeEndId, nodeName);
    openedElements++;

    QString changeId = node.toElement().attributeNS(KoXmlNS::delta, "removal-change-idref");
    removeLeavingContentChangeIdMap.insert(changeEndId, changeId);

    xmlStream << "<" << nodeName;
    QList<QPair<QString, QString> > attributeNSNames = element.attributeFullNames();

    QPair<QString, QString> attributeName;
    foreach(attributeName, attributeNSNames) {
        QString nameSpace = attributeName.first;
        if (nameSpace != "http://www.w3.org/XML/1998/namespace") {
            int index = nameSpacesList.indexOf(nameSpace);
            if (index == -1) {
                nameSpacesList.append(nameSpace);
                index = nameSpacesList.size() - 1;
            }
            xmlStream << " " << "ns" << index << ":" << attributeName.second << "=";
        } else {
            xmlStream << " " << "xml:" << attributeName.second << "=";
        }
        xmlStream << "\"" << element.attributeNS(nameSpace, attributeName.second) << "\"";
    }

    xmlStream << ">";

    if (deleteMergeStarted && (nodeName.endsWith(":p") || nodeName.endsWith(":h"))) {
        KoXmlElement nextElement = node.nextSibling().toElement();
        if (nextElement.localName() != "removed-content") {
            int deltaIndex = nameSpacesList.indexOf(KoXmlNS::delta);
            xmlStream << "<" << "ns" << deltaIndex << ":removed-content ";
            QString changeId = removeLeavingContentChangeIdMap.value(changeEndId);
            xmlStream << "ns" << deltaIndex << ":removal-change-idref=" << "\"" << changeId << "\"" << ">";
            xmlStream << "</" << "ns" << deltaIndex << ":removed-content>";
        }
    }
}

void KoTextLoader::Private::copyRemoveLeavingContentEnd(const KoXmlNode &node, QTextStream &xmlStream)
{
    QString changeEndId = node.toElement().attributeNS(KoXmlNS::delta, "end-element-id");
    QString nodeName = removeLeavingContentMap.value(changeEndId);
    removeLeavingContentMap.remove(changeEndId);
    openedElements--;

    if (nodeName.endsWith(":p") || nodeName.endsWith(":h")) {
        if (!deleteMergeStarted) {
            //We are not already inside a simple delete merge
            //Check Whether the previous sibling is a removed-content.
            //If not, then this is the starting p or h of a simple merge.
            KoXmlElement previousElement = node.previousSibling().toElement();
            if (previousElement.localName() != "removed-content") {
                int deltaIndex = nameSpacesList.indexOf(KoXmlNS::delta);
                if (deltaIndex == -1) {
                    nameSpacesList.append(KoXmlNS::delta);
                    deltaIndex = nameSpacesList.size() - 1;
                }
                xmlStream << "<" << "ns" << deltaIndex << ":removed-content ";
                QString changeId = removeLeavingContentChangeIdMap.value(changeEndId);
                xmlStream << "ns" << deltaIndex << ":removal-change-idref=" << "\"" << changeId << "\"" << ">";
                xmlStream << "</" << "ns" << deltaIndex << ":removed-content>";
            }
            deleteMergeStarted = true;
        } else {
            deleteMergeStarted = false;
        }
    }

    removeLeavingContentChangeIdMap.remove(changeEndId);
    xmlStream << "</" << nodeName << ">";
}

void KoTextLoader::Private::copyInsertAroundContent(const KoXmlNode &node, QTextStream &xmlStream)
{
    copyNode(node, xmlStream, true);
}

void KoTextLoader::Private::copyNode(const KoXmlNode &node, QTextStream &xmlStream, bool copyOnlyChildren)
{
    if (node.isText()) {
        xmlStream << node.toText().data();
    } else if (node.isElement()) {
        KoXmlElement element = node.toElement();
        if (!copyOnlyChildren) {
            copyTagStart(element, xmlStream);
        }

        for ( KoXmlNode node = element.firstChild(); !node.isNull(); node = node.nextSibling() ) {
            KoXmlElement childElement;
            bool isElementNode = node.isElement();
            if (isElementNode)
                childElement = node.toElement();


            if (isElementNode && (childElement.localName() == "remove-leaving-content-start")) {
                copyRemoveLeavingContentStart(childElement, xmlStream);
            } else if (isElementNode && (childElement.localName() == "remove-leaving-content-end")) {
                copyRemoveLeavingContentEnd(childElement, xmlStream);
            } else if (isElementNode && (childElement.attributeNS(KoXmlNS::delta, "insertion-type") == "insert-around-content")) {
                copyInsertAroundContent(childElement, xmlStream);
            } else {
                copyNode(node, xmlStream);
            }
        }

        if (!copyOnlyChildren) {
            copyTagEnd(element, xmlStream);
        }
    } else {
    }
}

void KoTextLoader::Private::copyTagStart(const KoXmlElement &element, QTextStream &xmlStream, bool ignoreChangeAttributes)
{
    int index = nameSpacesList.indexOf(element.namespaceURI());
    if (index == -1) {
        nameSpacesList.append(element.namespaceURI());
        index = nameSpacesList.size() - 1;
    }
    QString nodeName  = QString("ns%1") + ":" + element.localName();
    nodeName = nodeName.arg(index);
    xmlStream << "<" << nodeName;
    QList<QPair<QString, QString> > attributeNSNames = element.attributeFullNames();

    QPair<QString, QString> attributeName;
    foreach(attributeName, attributeNSNames) {
        QString nameSpace = attributeName.first;
        if (nameSpace == KoXmlNS::delta && ignoreChangeAttributes) {
            continue;
        }
        if (nameSpace != "http://www.w3.org/XML/1998/namespace") {
            int index = nameSpacesList.indexOf(nameSpace);
            if (index == -1) {
                nameSpacesList.append(nameSpace);
                index = nameSpacesList.size() - 1;
            }
            xmlStream << " " << "ns" << index << ":" << attributeName.second << "=";
        } else {
            xmlStream << " " << "xml:" << attributeName.second << "=";
        }
        xmlStream << "\"" << element.attributeNS(nameSpace, attributeName.second) << "\"";
    }
    xmlStream << ">";
}

void KoTextLoader::Private::copyTagEnd(const KoXmlElement &element, QTextStream &xmlStream)
{
    int index = nameSpacesList.indexOf(element.namespaceURI());
    QString nodeName  = QString("ns%1") + ":" + element.localName();
    nodeName = nodeName.arg(index);
    xmlStream << "</" << nodeName << ">";
}

void KoTextLoader::loadDeleteChangeOutsidePorH(QString id, QTextCursor &cursor)
{
    int startPosition = cursor.position();
    int changeId = d->changeTracker->getLoadedChangeId(id);

    if (changeId) {
        KoChangeTrackerElement *changeElement = d->changeTracker->elementById(changeId);
        KoXmlElement element = d->deleteChangeTable.value(id);

        //Call loadBody with this element
        loadBody(element, cursor);

        int endPosition = cursor.position();

        //Set the char format to the changeId
        cursor.setPosition(startPosition);
        cursor.setPosition(endPosition, QTextCursor::KeepAnchor);
        QTextCharFormat format;
        format.setProperty(KoCharacterStyle::ChangeTrackerId, changeId);
        cursor.mergeCharFormat(format);

        //Get the QTextDocumentFragment from the selection and store it in the changeElement
        QTextDocumentFragment deletedFragment(cursor);
        changeElement->setDeleteData(deletedFragment);

        //Now Remove this from the document. Will be re-inserted whenever changes have to be seen
        cursor.removeSelectedText();
    }
}

void KoTextLoader::loadParagraph(const KoXmlElement &element, QTextCursor &cursor)
{
    // TODO use the default style name a default value?
    const QString styleName = element.attributeNS(KoXmlNS::text, "style-name",
                                                  QString());

    KoParagraphStyle *paragraphStyle = d->textSharedData->paragraphStyle(styleName, d->stylesDotXml);

    Q_ASSERT(d->styleManager);
    if (!paragraphStyle) {
        // Either the paragraph has no style or the style-name could not be found.
        // Fix up the paragraphStyle to be our default paragraph style in either case.
        if (!styleName.isEmpty())
            kWarning(32500) << "paragraph style " << styleName << "not found - using default style";
        paragraphStyle = d->styleManager->defaultParagraphStyle();

    }

    QTextCharFormat cf = cursor.charFormat(); // store the current cursor char format

    if (paragraphStyle && (cursor.position() == cursor.block().position())) {
        QTextBlock block = cursor.block();
        // Apply list style when loading a list but we don't have a list style
        paragraphStyle->applyStyle(block, d->currentList && !d->currentListStyle);
        // Clear the outline level property. If a default-outline-level was set, it should not
        // be applied when loading a document, only on user action.
        block.blockFormat().clearProperty(KoParagraphStyle::OutlineLevel);
    }

    // Some paragraph have id's defined which we need to store so that we can eg
    // attach text animations to this specific paragraph later on
    QString id(element.attributeNS(KoXmlNS::text, "id"));
    if (!id.isEmpty() && d->shape) {
        QTextBlock block = cursor.block();
        KoTextBlockData *data = dynamic_cast<KoTextBlockData*>(block.userData());
        if (!data) {
            data = new KoTextBlockData();
            block.setUserData(data);
        }
        d->context.addShapeSubItemId(d->shape, QVariant::fromValue(data), id);
    }

    // attach Rdf to cursor.block()
    // remember inline Rdf metadata
    if (element.hasAttributeNS(KoXmlNS::xhtml, "property")
            || element.hasAttribute("id")) {
        QTextBlock block = cursor.block();
        KoTextInlineRdf* inlineRdf =
                new KoTextInlineRdf((QTextDocument*)block.document(), block);
        inlineRdf->loadOdf(element);
        KoTextInlineRdf::attach(inlineRdf, cursor);
    }

#ifdef KOOPENDOCUMENTLOADER_DEBUG
    kDebug(32500) << "text-style:" << KoTextDebug::textAttributes(cursor.blockCharFormat()) << d->currentList << d->currentListStyle;
#endif

    bool stripLeadingSpace = true;
    loadSpan(element, cursor, &stripLeadingSpace);
    cursor.setCharFormat(cf);   // restore the cursor char format
}

void KoTextLoader::loadHeading(const KoXmlElement &element, QTextCursor &cursor)
{
    Q_ASSERT(d->styleManager);
    int level = qMax(-1, element.attributeNS(KoXmlNS::text, "outline-level", "-1").toInt());
    // This will fallback to the default-outline-level applied by KoParagraphStyle

    QString styleName = element.attributeNS(KoXmlNS::text, "style-name", QString());

    QTextBlock block = cursor.block();

    // Set the paragraph-style on the block
    KoParagraphStyle *paragraphStyle = d->textSharedData->paragraphStyle(styleName, d->stylesDotXml);
    if (!paragraphStyle) {
        paragraphStyle = d->styleManager->defaultParagraphStyle();
    }
    if (paragraphStyle) {
        // Apply list style when loading a list but we don't have a list style
        paragraphStyle->applyStyle(block, d->currentList && !d->currentListStyle);
    }

    if ((block.blockFormat().hasProperty(KoParagraphStyle::OutlineLevel)) && (level == -1)) {
        level = block.blockFormat().property(KoParagraphStyle::OutlineLevel).toInt();
    } else {
        if (level == -1)
            level = 1;
        QTextBlockFormat blockFormat;
        blockFormat.setProperty(KoParagraphStyle::OutlineLevel, level);
        cursor.mergeBlockFormat(blockFormat);
    }

    if (!d->currentList) { // apply <text:outline-style> (if present) only if heading is not within a <text:list>
        KoListStyle *outlineStyle = d->styleManager->outlineStyle();
        if (outlineStyle) {
            KoList *list = d->list(block.document(), outlineStyle);
            if (!KoTextDocument(block.document()).headingList()) {
                KoTextDocument(block.document()).setHeadingList(list);
            }
            list->applyStyle(block, outlineStyle, level);
        }
    }

    // attach Rdf to cursor.block()
    // remember inline Rdf metadata
    if (element.hasAttributeNS(KoXmlNS::xhtml, "property")
            || element.hasAttribute("id")) {
        QTextBlock block = cursor.block();
        KoTextInlineRdf* inlineRdf =
                new KoTextInlineRdf((QTextDocument*)block.document(), block);
        inlineRdf->loadOdf(element);
        KoTextInlineRdf::attach(inlineRdf, cursor);
    }

#ifdef KOOPENDOCUMENTLOADER_DEBUG
    kDebug(32500) << "text-style:" << KoTextDebug::textAttributes(cursor.blockCharFormat());
#endif

    QTextCharFormat cf = cursor.charFormat(); // store the current cursor char format

    bool stripLeadingSpace = true;
    loadSpan(element, cursor, &stripLeadingSpace);
    cursor.setCharFormat(cf);   // restore the cursor char format
}

void KoTextLoader::loadList(const KoXmlElement &element, QTextCursor &cursor)
{
    const bool numberedParagraph = element.localName() == "numbered-paragraph";

    QString styleName = element.attributeNS(KoXmlNS::text, "style-name", QString());
    KoListStyle *listStyle = d->textSharedData->listStyle(styleName, d->stylesDotXml);

    int level;

    // TODO: get level from the style, if it has a style:list-level attribute (new in ODF-1.2)
    if (numberedParagraph) {
        d->currentList = d->list(cursor.block().document(), listStyle);
        d->currentListStyle = listStyle;
        level = element.attributeNS(KoXmlNS::text, "level", "1").toInt();
    } else {
        if (!listStyle)
            listStyle = d->currentListStyle;
        d->currentList = d->list(cursor.block().document(), listStyle);
        d->currentListStyle = listStyle;
        level = d->currentListLevel++;
    }

    if (level < 0 || level > 10) { // should not happen but if it does then we should not crash/assert
        kWarning() << "Out of bounds list-level=" << level;
        level = qBound(0, level, 10);
    }

    if (element.hasAttributeNS(KoXmlNS::text, "continue-numbering")) {
        const QString continueNumbering = element.attributeNS(KoXmlNS::text, "continue-numbering", QString());
        d->currentList->setContinueNumbering(level, continueNumbering == "true");
    }

#ifdef KOOPENDOCUMENTLOADER_DEBUG
    if (d->currentListStyle)
        kDebug(32500) << "styleName =" << styleName << "listStyle =" << d->currentListStyle->name()
                      << "level =" << level << "hasLevelProperties =" << d->currentListStyle->hasLevelProperties(level)
                         //<<" style="<<props.style()<<" prefix="<<props.listItemPrefix()<<" suffix="<<props.listItemSuffix()
                         ;
    else
        kDebug(32500) << "styleName =" << styleName << " currentListStyle = 0";
#endif

    KoXmlElement e;
    QList<KoXmlElement> childElementsList;

    QString generatedXmlString;
    KoXmlDocument doc;
    QXmlStreamReader reader;

    for (KoXmlNode _node = element.firstChild(); !_node.isNull(); _node = _node.nextSibling()) {
        if (!(e = _node.toElement()).isNull()) {
            if ((e.attributeNS(KoXmlNS::delta, "insertion-type") == "insert-around-content") || (e.localName() == "remove-leaving-content-start")) {
                //Check whether this is a list-item split or a merge
                if ((e.localName() == "remove-leaving-content-start") && d->checkForListItemSplit(e)) {
                    _node = d->loadListItemSplit(e, &generatedXmlString);
                } else {
                    _node = loadDeleteMerges(e,&generatedXmlString);
                }

                //Parse and Load the generated xml
                QString errorMsg;
                int errorLine, errorColumn;

                reader.addData(generatedXmlString);
                reader.setNamespaceProcessing(true);

                bool ok = doc.setContent(&reader, &errorMsg, &errorLine, &errorColumn);
                QDomDocument dom;
                if (ok) {
                    KoXmlElement childElement;
                    forEachElement (childElement, doc.documentElement()) {
                        childElementsList.append(childElement);
                    }
                }
            } else {
                childElementsList.append(e);
            }
        }
    }

    // Iterate over list items and add them to the textlist
    bool firstTime = true;
    foreach (e, childElementsList) {
        if (e.localName() == "removed-content") {
            QString changeId = e.attributeNS(KoXmlNS::delta, "removal-change-idref");
            int deleteStartPosition = cursor.position();
            d->openChangeRegion(e);
            KoXmlElement deletedElement;
            forEachElement(deletedElement, e) {
                if (!firstTime && !numberedParagraph)
                    cursor.insertBlock(d->defaultBlockFormat, d->defaultCharFormat);
                firstTime = false;
                loadListItem(deletedElement, cursor, level);
            }
            d->closeChangeRegion(e);
            if(!d->checkForDeleteMerge(cursor, changeId, deleteStartPosition)) {
                QTextCursor tempCursor(cursor);
                tempCursor.setPosition(deleteStartPosition);
                KoDeleteChangeMarker *marker = d->insertDeleteChangeMarker(tempCursor, changeId);
                d->deleteChangeMarkerMap.insert(marker, QPair<int,int>(deleteStartPosition+1, cursor.position()));
            }
        } else {
            if (!firstTime && !numberedParagraph)
                cursor.insertBlock(d->defaultBlockFormat, d->defaultCharFormat);
            firstTime = false;
            loadListItem(e, cursor, level);
        }
    }

    if (numberedParagraph || --d->currentListLevel == 1) {
        d->currentListStyle = 0;
        d->currentList = 0;
    }
}

void KoTextLoader::loadListItem(KoXmlElement &e, QTextCursor &cursor, int level)
{
    bool numberedParagraph = e.parentNode().toElement().localName() == "numbered-paragraph";

    if (!numberedParagraph && e.parentNode().toElement().localName() == "removed-content") {
        numberedParagraph = e.parentNode().parentNode().toElement().localName() == "numbered-paragraph";
    }

    if (e.isNull() || e.namespaceURI() != KoXmlNS::text)
        return;

    const bool listHeader = e.tagName() == "list-header";

    if (!numberedParagraph && e.tagName() != "list-item" && !listHeader)
        return;

    if (e.attributeNS(KoXmlNS::delta, "insertion-type") != "") {
        d->openChangeRegion(e);
    } else if (e.attributeNS(KoXmlNS::ac, "change001") != "") {
        d->openChangeRegion(e);
    }

    QTextBlock current = cursor.block();

    QTextBlockFormat blockFormat;

    if (numberedParagraph) {
        if (e.localName() == "p") {
            loadParagraph(e, cursor);
        } else if (e.localName() == "h") {
            loadHeading(e, cursor);
        }
        blockFormat.setProperty(KoParagraphStyle::ListLevel, level);
    } else {
        loadBody(e, cursor);
    }
    
    if (!cursor.blockFormat().boolProperty(KoParagraphStyle::ForceDisablingList)) {
        if (!current.textList()) {
            if (!d->currentList->style()->hasLevelProperties(level)) {
                KoListLevelProperties llp;
                // Look if one of the lower levels are defined to we can copy over that level.
                for(int i = level - 1; i >= 0; --i) {
                    if(d->currentList->style()->hasLevelProperties(i)) {
                        llp = d->currentList->style()->levelProperties(i);
                        break;
                    }
                }
                llp.setLevel(level);
            // TODO make the 10 configurable
                llp.setIndent(level * 10.0);
                d->currentList->style()->setLevelProperties(llp);
            }
<<<<<<< HEAD
            llp.setLevel(level);
            // TODO make the 10 configurable
            llp.setIndent(level * 10.0);
            d->currentList->style()->setLevelProperties(llp);
        }
=======
>>>>>>> bb43be71

            d->currentList->add(current, level);
        }

        if (listHeader)
            blockFormat.setProperty(KoParagraphStyle::IsListHeader, true);

        if (e.hasAttributeNS(KoXmlNS::text, "start-value")) {
            int startValue = e.attributeNS(KoXmlNS::text, "start-value", QString()).toInt();
            blockFormat.setProperty(KoParagraphStyle::ListStartValue, startValue);
        }


        // mark intermediate paragraphs as unnumbered items
        QTextCursor c(current);
        c.mergeBlockFormat(blockFormat);
        while (c.block() != cursor.block()) {
            c.movePosition(QTextCursor::NextBlock);
            if (c.block().textList()) // a sublist
                break;
            blockFormat = c.blockFormat();
            blockFormat.setProperty(listHeader ? KoParagraphStyle::IsListHeader : KoParagraphStyle::UnnumberedListItem, true);
            c.setBlockFormat(blockFormat);
            d->currentList->add(c.block(), level);
        }
    }
<<<<<<< HEAD

=======
    else
    {
        QTextBlockFormat fmt = cursor.blockFormat();
        fmt.clearProperty(KoParagraphStyle::ForceDisablingList);
        cursor.setBlockFormat(fmt);
    }
    
>>>>>>> bb43be71
    if (e.attributeNS(KoXmlNS::delta, "insertion-type") != "")
        d->closeChangeRegion(e);
    kDebug(32500) << "text-style:" << KoTextDebug::textAttributes(cursor.blockCharFormat());
}

bool KoTextLoader::Private::checkForListItemSplit(const KoXmlElement &element)
{
    QString endId = element.attributeNS(KoXmlNS::delta, "end-element-idref");
    int insertedListItems = 0;
    KoXmlElement currentElement = element;
    bool isSplitListItem = false;

    while(true) {
        currentElement = currentElement.nextSibling().toElement();

        if (currentElement.isNull()) {
            continue;
        }

        if ((currentElement.localName() == "list-item") &&
                (currentElement.attributeNS(KoXmlNS::delta, "insertion-type") == "insert-around-content")) {
            insertedListItems++;
        }

        if ((currentElement.localName() == "remove-leaving-content-end") &&
                (currentElement.attributeNS(KoXmlNS::delta, "end-element-id") == endId)) {
            break;
        }
    }

    isSplitListItem = (insertedListItems > 1)?true:false;
    return isSplitListItem;
}

KoXmlNode KoTextLoader::Private::loadListItemSplit(const KoXmlElement &elem, QString *generatedXmlString)
{
    KoXmlNode lastProcessedNode = elem;

    nameSpacesList.clear();
    nameSpacesList.append(KoXmlNS::split);
    nameSpacesList.append(KoXmlNS::delta);

    QString generatedXml;
    QTextStream xmlStream(&generatedXml);

    static int splitIdCounter = 0;
    bool splitStarted = false;

    QString endId = elem.attributeNS(KoXmlNS::delta, "end-element-idref");
    QString changeId = elem.attributeNS(KoXmlNS::delta, "removal-change-idref");

    while (true) {
        KoXmlElement element;
        lastProcessedNode = lastProcessedNode.nextSibling();
        bool isElementNode = lastProcessedNode.isElement();

        if (isElementNode)
            element = lastProcessedNode.toElement();

        if (isElementNode && (element.localName() == "remove-leaving-content-start")) {
            //Ignore this...
        } else if (isElementNode && (element.localName() == "remove-leaving-content-end")) {
            if(element.attributeNS(KoXmlNS::delta, "end-element-id") == endId) {
                break;
            }
        } else if (isElementNode && (element.attributeNS(KoXmlNS::delta, "insertion-type") == "insert-around-content")) {
            copyTagStart(element, xmlStream, true);
            KoXmlElement childElement;
            forEachElement(childElement, element) {
                if (childElement.attributeNS(KoXmlNS::delta, "insertion-type") == "insert-around-content") {
                    copyTagStart(childElement, xmlStream, true);

                    if (splitStarted) {
                        generatedXml.remove((generatedXml.length() - 1), 1);
                        xmlStream << " ns1:split-id=\"split" << splitIdCounter << "\"";
                        xmlStream << " ns1:insertion-change-idref=\"" << changeId << "\"";
                        xmlStream << " ns1:insertion-type=\"split\"";
                        xmlStream << ">";
                        splitStarted = false;
                        splitIdCounter++;
                    } else {
                        generatedXml.remove((generatedXml.length() - 1), 1);
                        xmlStream << " ns0:split001-idref=\"split" << splitIdCounter << "\"";
                        xmlStream << ">";
                        splitStarted = true;
                    }

                    copyNode(childElement, xmlStream, true);
                    copyTagEnd(childElement, xmlStream);
                } else {
                    copyNode(childElement, xmlStream);
                }
            }
            copyTagEnd(element, xmlStream);
        } else {
            copyNode(element, xmlStream);
        }
    }

    QTextStream docStream(generatedXmlString);
    docStream << "<generated-xml";
    for (int i=0; i<nameSpacesList.size();i++) {
        docStream << " xmlns:ns" << i << "=";
        docStream << "\"" << nameSpacesList.at(i) << "\"";
    }
    docStream << ">";
    docStream << generatedXml;
    docStream << "</generated-xml>";

    return lastProcessedNode;
}

void KoTextLoader::loadSection(const KoXmlElement &sectionElem, QTextCursor &cursor)
{
    KoSection *section = new KoSection();
    if (!section->loadOdf(sectionElem, d->textSharedData, d->stylesDotXml)) {
        delete section;
        kWarning(32500) << "Could not load section";
        return;
    }

    loadBody(sectionElem, cursor, section);

    // Close the section on the last block of text we have loaded just now.
    KoSectionEnd *sectionEnd = new KoSectionEnd();
    sectionEnd->name = section->name();

    QTextBlock block = cursor.block();
    QTextBlockFormat format = block.blockFormat();
    QVariant v;
    v.setValue<void*>(sectionEnd);
    format.setProperty(KoParagraphStyle::SectionEnd, v);
    cursor.setBlockFormat(format);

}

void KoTextLoader::loadNote(const KoXmlElement &noteElem, QTextCursor &cursor)
{
    KoInlineTextObjectManager *textObjectManager = KoTextDocument(cursor.block().document()).inlineTextObjectManager();
    if (textObjectManager) {
        QString className = noteElem.attributeNS(KoXmlNS::text, "note-class");
        KoInlineNote *note = 0;
        int position = cursor.position(); // need to store this as the following might move is
        if (className == "footnote") {
            note = new KoInlineNote(KoInlineNote::Footnote);
            note->setMotherFrame(KoTextDocument(cursor.block().document()).footNotesFrame());
        }
        else {
            note = new KoInlineNote(KoInlineNote::Endnote);
            note->setMotherFrame(KoTextDocument(cursor.block().document()).endNotesFrame());
        }
        if (note->loadOdf(noteElem, d->context)) {
            cursor.setPosition(position); // restore the position before inserting the note
            textObjectManager->insertInlineObject(cursor, note);
        } else {
            cursor.setPosition(position); // restore the position
            delete note;
        }
    }
}

void KoTextLoader::loadText(const QString &fulltext, QTextCursor &cursor,
                            bool *stripLeadingSpace, bool isLastNode)
{
    QString text = KoTextLoaderP::normalizeWhitespace(fulltext, *stripLeadingSpace);
#ifdef KOOPENDOCUMENTLOADER_DEBUG
    kDebug(32500) << "  <text> text=" << text << text.length();
#endif

    if (!text.isEmpty()) {
        // if present text ends with a space,
        // we can remove the leading space in the next text
        *stripLeadingSpace = text[text.length() - 1].isSpace();

        if (d->changeTracker && d->changeStack.count()) {
            QTextCharFormat format;
            format.setProperty(KoCharacterStyle::ChangeTrackerId, d->changeStack.top());
            cursor.mergeCharFormat(format);
        } else {
            QTextCharFormat format = cursor.charFormat();
            if (format.hasProperty(KoCharacterStyle::ChangeTrackerId)) {
                format.clearProperty(KoCharacterStyle::ChangeTrackerId);
                cursor.setCharFormat(format);
            }
        }
        cursor.insertText(text);

        if (d->loadSpanLevel == 1 && isLastNode
                && cursor.position() > d->loadSpanInitialPos) {
            QTextCursor tempCursor(cursor);
            tempCursor.movePosition(QTextCursor::Left, QTextCursor::KeepAnchor, 1); // select last char loaded
            if (tempCursor.selectedText() == " " && *stripLeadingSpace) {            // if it's a collapsed blankspace
                tempCursor.removeSelectedText();                                    // remove it
            }
        }
    }
}

void KoTextLoader::loadSpan(const KoXmlElement &element, QTextCursor &cursor, bool *stripLeadingSpace)
{
#ifdef KOOPENDOCUMENTLOADER_DEBUG
    kDebug(32500) << "text-style:" << KoTextDebug::textAttributes(cursor.blockCharFormat());
#endif
    Q_ASSERT(stripLeadingSpace);
    if (d->loadSpanLevel++ == 0)
        d->loadSpanInitialPos = cursor.position();

    for (KoXmlNode node = element.firstChild(); !node.isNull(); node = node.nextSibling()) {
        KoXmlElement ts = node.toElement();
        const QString localName(ts.localName());
        const bool isTextNS = ts.namespaceURI() == KoXmlNS::text;
        const bool isDrawNS = ts.namespaceURI() == KoXmlNS::draw;
        const bool isDeltaNS = ts.namespaceURI() == KoXmlNS::delta;
        //        const bool isOfficeNS = ts.namespaceURI() == KoXmlNS::office;
        if (node.isText()) {
            bool isLastNode = node.nextSibling().isNull();
            loadText(node.toText().data(), cursor, stripLeadingSpace,
                     isLastNode);
        } else if (isDeltaNS && localName == "inserted-text-start") {
            d->openChangeRegion(ts);
        } else if (isDeltaNS && localName == "inserted-text-end") {
            d->closeChangeRegion(ts);
        } else if (isDeltaNS && localName == "remove-leaving-content-start") {
            d->openChangeRegion(ts);
        } else if (isDeltaNS && localName == "remove-leaving-content-end") {
            d->closeChangeRegion(ts);
        } else if (isDeltaNS && localName == "removed-content") {
            QTextCharFormat cf = cursor.charFormat(); // store the current cursor char format
            QString changeId = ts.attributeNS(KoXmlNS::delta, "removal-change-idref");
            int deleteStartPosition = cursor.position();
            bool stripLeadingSpace = true;
            d->openChangeRegion(ts);
            loadSpan(ts,cursor,&stripLeadingSpace);
            d->closeChangeRegion(ts);
            if(!d->checkForDeleteMerge(cursor, changeId, deleteStartPosition)) {
                QTextCursor tempCursor(cursor);
                tempCursor.setPosition(deleteStartPosition);
                KoDeleteChangeMarker *marker = d->insertDeleteChangeMarker(tempCursor, changeId);
                d->deleteChangeMarkerMap.insert(marker, QPair<int,int>(deleteStartPosition+1, cursor.position()));
            }
            cursor.setCharFormat(cf); // restore the cursor char format
        } else if (isDeltaNS && localName == "merge") {
            loadMerge(ts, cursor);
        } else if (isTextNS && localName == "change-start") { // text:change-start
            d->openChangeRegion(ts);
        } else if (isTextNS && localName == "change-end") {
            d->closeChangeRegion(ts);
        } else if (isTextNS && localName == "change") {
            QString id = ts.attributeNS(KoXmlNS::text, "change-id");
            int changeId = d->changeTracker->getLoadedChangeId(id);
            if (changeId) {
                if (d->changeStack.count() && (d->changeStack.top() != changeId))
                    d->changeTracker->setParent(changeId, d->changeStack.top());
                KoDeleteChangeMarker *deleteChangemarker = new KoDeleteChangeMarker(d->changeTracker);
                deleteChangemarker->setChangeId(changeId);
                KoChangeTrackerElement *changeElement = d->changeTracker->elementById(changeId);
                changeElement->setDeleteChangeMarker(deleteChangemarker);
                changeElement->setEnabled(true);
                KoInlineTextObjectManager *textObjectManager = KoTextDocument(cursor.block().document()).inlineTextObjectManager();
                if (textObjectManager) {
                    textObjectManager->insertInlineObject(cursor, deleteChangemarker);
                }

                loadDeleteChangeWithinPorH(id, cursor);
            }
        } else if (isTextNS && localName == "span") { // text:span
#ifdef KOOPENDOCUMENTLOADER_DEBUG
            kDebug(32500) << "  <span> localName=" << localName;
#endif
            if (ts.attributeNS(KoXmlNS::delta, "insertion-type") != "")
                d->openChangeRegion(ts);
            QString styleName = ts.attributeNS(KoXmlNS::text, "style-name", QString());

            QTextCharFormat cf = cursor.charFormat(); // store the current cursor char format

            KoCharacterStyle *characterStyle = d->textSharedData->characterStyle(styleName, d->stylesDotXml);
            if (characterStyle) {
                characterStyle->applyStyle(&cursor);
            } else if (!styleName.isEmpty()) {
                kWarning(32500) << "character style " << styleName << " not found";
            }

            loadSpan(ts, cursor, stripLeadingSpace);   // recurse
            cursor.setCharFormat(cf); // restore the cursor char format
            if (ts.attributeNS(KoXmlNS::delta, "insertion-type") != "")
                d->closeChangeRegion(ts);
        } else if (isTextNS && localName == "s") { // text:s
            int howmany = 1;
            if (ts.attributeNS(KoXmlNS::delta, "insertion-type") != "")
                d->openChangeRegion(ts);
            if (ts.hasAttributeNS(KoXmlNS::text, "c")) {
                howmany = ts.attributeNS(KoXmlNS::text, "c", QString()).toInt();
            }
            cursor.insertText(QString().fill(32, howmany));
            if (ts.attributeNS(KoXmlNS::delta, "insertion-type") != "")
                d->closeChangeRegion(ts);
        } else if ( (isTextNS && localName == "note")) { // text:note
            loadNote(ts, cursor);
        } else if (isTextNS && localName == "tab") { // text:tab
            cursor.insertText("\t");
        } else if (isTextNS && localName == "a") { // text:a
            if (ts.attributeNS(KoXmlNS::delta, "insertion-type") != "")
                d->openChangeRegion(ts);
            QString target = ts.attributeNS(KoXmlNS::xlink, "href");
            QTextCharFormat cf = cursor.charFormat(); // store the current cursor char format
            if (!target.isEmpty()) {
                QTextCharFormat linkCf(cf);   // and copy it to alter it
                linkCf.setAnchor(true);
                linkCf.setAnchorHref(target);

                // TODO make configurable ? Ho, and it will interfere with saving :/
                QBrush foreground = linkCf.foreground();
                foreground.setColor(Qt::blue);
                //                 foreground.setStyle(Qt::Dense1Pattern);
                linkCf.setForeground(foreground);
                linkCf.setProperty(KoCharacterStyle::UnderlineStyle, KoCharacterStyle::SolidLine);
                linkCf.setProperty(KoCharacterStyle::UnderlineType, KoCharacterStyle::SingleLine);

                cursor.setCharFormat(linkCf);
            }
            loadSpan(ts, cursor, stripLeadingSpace);   // recurse
            cursor.setCharFormat(cf);   // restore the cursor char format
            if (ts.attributeNS(KoXmlNS::delta, "insertion-type") != "")
                d->closeChangeRegion(ts);
        } else if (isTextNS && localName == "line-break") { // text:line-break
#ifdef KOOPENDOCUMENTLOADER_DEBUG
            kDebug(32500) << "  <line-break> Node localName=" << localName;
#endif
            cursor.insertText(QChar(0x2028));
        } else if (isTextNS && localName == "soft-page-break") { // text:soft-page-break
            cursor.insertText(QChar(0x000c));
        } else if (isTextNS && localName == "change-start") { // text:change-start
            d->openChangeRegion(ts);
        } else if (isTextNS && localName == "change-end") {
            d->closeChangeRegion(ts);
        } else if (isTextNS && localName == "change") {
            QString id = ts.attributeNS(KoXmlNS::text, "change-id");
            int changeId = d->changeTracker->getLoadedChangeId(id);
            if (changeId) {
                if (d->changeStack.count())
                    d->changeTracker->setParent(changeId, d->changeStack.top());
                KoDeleteChangeMarker *deleteChangemarker = new KoDeleteChangeMarker(d->changeTracker);
                deleteChangemarker->setChangeId(changeId);
                KoChangeTrackerElement *changeElement = d->changeTracker->elementById(changeId);
                changeElement->setDeleteChangeMarker(deleteChangemarker);
                changeElement->setEnabled(true);
                KoInlineTextObjectManager *textObjectManager = KoTextDocument(cursor.block().document()).inlineTextObjectManager();
                if (textObjectManager) {
                    textObjectManager->insertInlineObject(cursor, deleteChangemarker);
                }

                loadDeleteChangeWithinPorH(id, cursor);
            }
        } else if (isTextNS && localName == "meta") {
#ifdef KOOPENDOCUMENTLOADER_DEBUG
            kDebug(30015) << "loading a text:meta";
#endif
            KoInlineTextObjectManager *textObjectManager = KoTextDocument(cursor.block().document()).inlineTextObjectManager();
            if (textObjectManager) {
                const QTextDocument *document = cursor.block().document();
                KoTextMeta* startmark = new KoTextMeta(document);
                textObjectManager->insertInlineObject(cursor, startmark);

                // Add inline Rdf here.
                if (ts.hasAttributeNS(KoXmlNS::xhtml, "property")
                        || ts.hasAttribute("id")) {
                    KoTextInlineRdf* inlineRdf =
                            new KoTextInlineRdf((QTextDocument*)document, startmark);
                    inlineRdf->loadOdf(ts);
                    startmark->setInlineRdf(inlineRdf);
                }

                loadSpan(ts, cursor, stripLeadingSpace);   // recurse

                KoTextMeta* endmark = new KoTextMeta(document);
                textObjectManager->insertInlineObject(cursor, endmark);
                startmark->setEndBookmark(endmark);
            }
        }
        // text:bookmark, text:bookmark-start and text:bookmark-end
        else if (isTextNS && (localName == "bookmark" || localName == "bookmark-start" || localName == "bookmark-end")) {

            KoInlineTextObjectManager *textObjectManager = KoTextDocument(cursor.block().document()).inlineTextObjectManager();

            KoBookmark *bookmark = new KoBookmark(cursor.block().document());
            if (textObjectManager && bookmark->loadOdf(ts, d->context)) {
                textObjectManager->insertInlineObject(cursor, bookmark);
            }
            else {
                kWarning(32500) << "Could not load bookmark";
                delete bookmark;
            }

        } else if (isTextNS && localName == "bookmark-ref") {
            QString bookmarkName = ts.attribute("ref-name");
            QTextCharFormat cf = cursor.charFormat(); // store the current cursor char format
            if (!bookmarkName.isEmpty()) {
                QTextCharFormat linkCf(cf); // and copy it to alter it
                linkCf.setAnchor(true);
                QStringList anchorName;
                anchorName << bookmarkName;
                linkCf.setAnchorNames(anchorName);
                cursor.setCharFormat(linkCf);
            }
            bool stripLeadingSpace = true;
            loadSpan(ts, cursor, &stripLeadingSpace);   // recurse
            cursor.setCharFormat(cf);   // restore the cursor char format
        } else if (isTextNS && localName == "number") { // text:number
            /*                ODF Spec, §4.1.1, Formatted Heading Numbering
            If a heading has a numbering applied, the text of the formatted number can be included in a
            <text:number> element. This text can be used by applications that do not support numbering of
            headings, but it will be ignored by applications that support numbering.                   */
        } else if ((isDrawNS) && localName == "a") { // draw:a
            loadShapeWithHyperLink(ts, cursor);
        } else if (isDrawNS) {
            loadShape(ts, cursor);
        } else {
            KoInlineObject *obj = KoInlineObjectRegistry::instance()->createFromOdf(ts, d->context);

            KoInlineTextObjectManager *textObjectManager = KoTextDocument(cursor.block().document()).inlineTextObjectManager();
            if (obj && textObjectManager) {
                KoVariableManager *varManager = textObjectManager->variableManager();
                if (varManager) {
                    textObjectManager->insertInlineObject(cursor, obj);
                }
            } else {
#if 0 //1.6:
                bool handled = false;
                // Check if it's a variable
                KoVariable *var = context.variableCollection().loadOasisField(textDocument(), ts, context);
                if (var) {
                    textData = "#";     // field placeholder
                    customItem = var;
                    handled = true;
                }
                if (!handled) {
                    handled = textDocument()->loadSpanTag(ts, context, this, pos, textData, customItem);
                    if (!handled) {
                        kWarning(32500) << "Ignoring tag " << ts.tagName();
                        context.styleStack().restore();
                        continue;
                    }
                }
#else
#ifdef KOOPENDOCUMENTLOADER_DEBUG
                kDebug(32500) << "Node '" << localName << "' unhandled";
#endif
            }
#endif
        }
    }
    --d->loadSpanLevel;
}

void KoTextLoader::loadDeleteChangeWithinPorH(QString id, QTextCursor &cursor)
{
    int startPosition = cursor.position();
    int changeId = d->changeTracker->getLoadedChangeId(id);
    int loadedTags = 0;

    QTextCharFormat charFormat = cursor.block().charFormat();
    QTextBlockFormat blockFormat = cursor.block().blockFormat();

    if (changeId) {
        KoChangeTrackerElement *changeElement = d->changeTracker->elementById(changeId);
        KoXmlElement element = d->deleteChangeTable.value(id);
        KoXmlElement tag;
        forEachElement(tag, element) {
            QString localName = tag.localName();
            if (localName == "p") {
                if (loadedTags)
                    cursor.insertBlock(blockFormat, charFormat);
                bool stripLeadingSpace = true;
                loadSpan(tag, cursor, &stripLeadingSpace);
                loadedTags++;
            } else if (localName == "unordered-list" || localName == "ordered-list" // OOo-1.1
                       || localName == "list" || localName == "numbered-paragraph") {  // OASIS
                cursor.insertBlock(blockFormat, charFormat);
                loadList(tag, cursor);
            } else if (localName == "table") {
                loadTable(tag, cursor);
            }
        }

        int endPosition = cursor.position();

        //Set the char format to the changeId
        cursor.setPosition(startPosition);
        cursor.setPosition(endPosition, QTextCursor::KeepAnchor);
        QTextCharFormat format;
        format.setProperty(KoCharacterStyle::ChangeTrackerId, changeId);
        cursor.mergeCharFormat(format);

        //Get the QTextDocumentFragment from the selection and store it in the changeElement
        QTextDocumentFragment deletedFragment = KoChangeTracker::generateDeleteFragment(cursor, changeElement->getDeleteChangeMarker());
        changeElement->setDeleteData(deletedFragment);

        //Now Remove this from the document. Will be re-inserted whenever changes have to be seen
        cursor.removeSelectedText();
    }
}

void KoTextLoader::loadMerge(const KoXmlElement &element, QTextCursor &cursor)
{
    d->openChangeRegion(element);
    QString changeId = element.attributeNS(KoXmlNS::delta, "removal-change-idref");
    int deleteStartPosition = cursor.position();

    for (KoXmlNode node = element.firstChild(); !node.isNull(); node = node.nextSibling()) {
        KoXmlElement ts = node.toElement();
        const QString localName(ts.localName());
        const bool isDeltaNS = ts.namespaceURI() == KoXmlNS::delta;

        if (isDeltaNS && localName == "leading-partial-content") {
            bool stripLeadingSpaces = false;
            loadSpan(ts, cursor, &stripLeadingSpaces);
        } else if (isDeltaNS && localName == "intermediate-content") {
            if (ts.hasChildNodes()) {
                if (ts.firstChild().toElement().localName() != "table") {
                    cursor.insertBlock(d->defaultBlockFormat, d->defaultCharFormat);
                }
                loadBody(ts, cursor);
            }
        } else if (isDeltaNS && localName == "trailing-partial-content") {
            if (ts.previousSibling().lastChild().toElement().localName() != "table") {
                cursor.insertBlock(d->defaultBlockFormat, d->defaultCharFormat);
            }
            loadBody(ts, cursor);
        }
    }

    if(!d->checkForDeleteMerge(cursor, changeId, deleteStartPosition)) {
        QTextCursor tempCursor(cursor);
        tempCursor.setPosition(deleteStartPosition);
        KoDeleteChangeMarker *marker = d->insertDeleteChangeMarker(tempCursor, changeId);
        d->deleteChangeMarkerMap.insert(marker, QPair<int,int>(deleteStartPosition+1, cursor.position()));
    }
    d->closeChangeRegion(element);
}

KoDeleteChangeMarker * KoTextLoader::Private::insertDeleteChangeMarker(QTextCursor &cursor, const QString &id)
{
    KoDeleteChangeMarker *retMarker = NULL;
    int changeId = changeTracker->getLoadedChangeId(id);
    if (changeId) {
        KoDeleteChangeMarker *deleteChangemarker = new KoDeleteChangeMarker(changeTracker);
        deleteChangemarker->setChangeId(changeId);
        KoChangeTrackerElement *changeElement = changeTracker->elementById(changeId);
        changeElement->setDeleteChangeMarker(deleteChangemarker);
        changeElement->setEnabled(true);
        changeElement->setChangeType(KoGenChange::DeleteChange);
        KoInlineTextObjectManager *textObjectManager = KoTextDocument(cursor.block().document()).inlineTextObjectManager();
        if (textObjectManager) {
            deleteChangemarker->updatePosition(cursor.block().document(), QTextInlineObject(), cursor.position(), QTextCharFormat());
            textObjectManager->insertInlineObject(cursor, deleteChangemarker);
        }
        retMarker = deleteChangemarker;
    }
    return retMarker;
}

bool KoTextLoader::Private::checkForDeleteMerge(QTextCursor &cursor, const QString &id, int startPosition)
{
    bool result = false;

    int changeId = changeTracker->getLoadedChangeId(id);
    if (changeId) {
        KoChangeTrackerElement *changeElement = changeTracker->elementById(changeId);
        //Check if this change is at the beginning of the block and if there is a
        //delete-change at the end of the previous block with the same change-id
        //If both the conditions are true, then merge both these deletions.
        int prevChangeId = 0;
        if ( startPosition == (cursor.block().position())) {
            QTextCursor tempCursor(cursor);
            tempCursor.setPosition(cursor.block().previous().position() + cursor.block().previous().length() - 1);
            prevChangeId = tempCursor.charFormat().property(KoCharacterStyle::ChangeTrackerId).toInt();

            if (!prevChangeId) {
                KoInlineTextObjectManager *textObjectManager = KoTextDocument(cursor.block().document()).inlineTextObjectManager();
                if (textObjectManager) {
                    KoInlineObject *inlineObject = textObjectManager->inlineTextObject(tempCursor.charFormat());
                    KoDeleteChangeMarker *deleteChangeMarker = dynamic_cast<KoDeleteChangeMarker *>(inlineObject);
                    if (deleteChangeMarker) {
                        prevChangeId = deleteChangeMarker->changeId();
                    }
                }
            }

        } else {
            QTextCursor tempCursor(cursor);
            tempCursor.setPosition(startPosition - 1);
            prevChangeId = tempCursor.charFormat().property(KoCharacterStyle::ChangeTrackerId).toInt();
        }

        if ((prevChangeId) && (prevChangeId == changeId)) {
            QPair<int, int> deleteMarkerRange = deleteChangeMarkerMap.value(changeElement->getDeleteChangeMarker());
            deleteMarkerRange.second = cursor.position();
            deleteChangeMarkerMap.insert(changeElement->getDeleteChangeMarker(), deleteMarkerRange);
            result = true;
        }
    }
    return result;
}

void KoTextLoader::Private::processDeleteChange(QTextCursor &cursor)
{
    QList<KoDeleteChangeMarker *> markersList = deleteChangeMarkerMap.keys();

    KoDeleteChangeMarker *marker;
    foreach (marker, markersList) {
        int changeId = marker->changeId();

        KoChangeTrackerElement *changeElement = changeTracker->elementById(changeId);
        QPair<int, int> rangeValue = deleteChangeMarkerMap.value(marker);
        int startPosition = rangeValue.first;
        int endPosition = rangeValue.second;

        cursor.setPosition(startPosition);
        cursor.setPosition(endPosition, QTextCursor::KeepAnchor);

        //Get the QTextDocumentFragment from the selection and store it in the changeElement
        QTextDocumentFragment deletedFragment = KoChangeTracker::generateDeleteFragment(cursor, changeElement->getDeleteChangeMarker());
        changeElement->setDeleteData(deletedFragment);

        cursor.removeSelectedText();
    }
}

void KoTextLoader::loadTable(const KoXmlElement &tableElem, QTextCursor &cursor)
{
    //add block before table,
    // **************This Should Be fixed: Just Commenting out for now***************
    // An Empty block before a table would result in a <p></p> before a table
    // After n round-trips we would end-up with n <p></p> before table.
    // ******************************************************************************
    //if (cursor.block().blockNumber() != 0) {
    //    cursor.insertBlock(QTextBlockFormat());
    //}

    QTextTableFormat tableFormat;
    QString tableStyleName = tableElem.attributeNS(KoXmlNS::table, "style-name", "");
    if (!tableStyleName.isEmpty()) {
        KoTableStyle *tblStyle = d->textSharedData->tableStyle(tableStyleName, d->stylesDotXml);
        if (tblStyle)
            tblStyle->applyStyle(tableFormat);
    }

    // if table has master page style property, copy it to block before table, because this block belongs to table
    // **************This Should Be fixed: Just Commenting out for now***************
    // An Empty block before a table would result in a <p></p> before a table
    // After n round-trips we would end-up with n <p></p> before table.
    // ******************************************************************************
    //QVariant masterStyle = tableFormat.property(KoTableStyle::MasterPageName);
    //if (!masterStyle.isNull()) {
    //    QTextBlockFormat textBlockFormat;
    //    textBlockFormat.setProperty(KoParagraphStyle::MasterPageName,masterStyle);
    //    cursor.setBlockFormat(textBlockFormat);
    //}

    if (d->changeTracker && d->changeStack.count()) {
        tableFormat.setProperty(KoCharacterStyle::ChangeTrackerId, d->changeStack.top());
    }
    QTextTable *tbl = cursor.insertTable(1, 1, tableFormat);
    d->inTable = true;

    KoTableColumnAndRowStyleManager tcarManager = KoTableColumnAndRowStyleManager::getManager(tbl);
    int rows = 0;
    int columns = 0;
    QList<QRect> spanStore; //temporary list to store spans until the entire table have been created
    KoXmlElement tblTag;
    int headingRowCounter = 0;
    QList<KoXmlElement> rowTags;

    forEachElement(tblTag, tableElem) {
        if (! tblTag.isNull()) {
            const QString tblLocalName = tblTag.localName();
            if (tblTag.namespaceURI() == KoXmlNS::table) {
                if (tblLocalName == "table-column") {
                    loadTableColumn(tblTag, tbl, columns);
                } else if (tblLocalName == "table-row") {
                    if (tblTag.attributeNS(KoXmlNS::delta, "insertion-type") != "")
                        d->openChangeRegion(tblTag);
                    loadTableRow(tblTag, tbl, spanStore, cursor, rows);
                    if (tblTag.attributeNS(KoXmlNS::delta, "insertion-type") != "")
                        d->closeChangeRegion(tblTag);
                } else if (tblLocalName == "table-header-rows") {
                    KoXmlElement subTag;
                    forEachElement(subTag, tblTag) {
                        if (!subTag.isNull()) {
                            if ((subTag.namespaceURI() == KoXmlNS::table) && (subTag.localName() == "table-row")) {
                                headingRowCounter++;
                                loadTableRow(subTag, tbl, spanStore, cursor, rows);
                            }
                        }
                    }
                }
            } else if(tblTag.namespaceURI() == KoXmlNS::delta) {
                if (tblLocalName == "removed-content")
                    d->openChangeRegion(tblTag);

                KoXmlElement deltaTblTag;
                forEachElement (deltaTblTag, tblTag) {
                    if (!deltaTblTag.isNull() && (deltaTblTag.namespaceURI() == KoXmlNS::table)) {
                        const QString deltaTblLocalName = deltaTblTag.localName();
                        if (deltaTblLocalName == "table-column") {
                            loadTableColumn(deltaTblTag, tbl, columns);
                        } else if (deltaTblLocalName == "table-row") {
                            loadTableRow(deltaTblTag, tbl, spanStore, cursor, rows);
                        }
                    }
                }

                if (tblLocalName == "removed-content")
                    d->closeChangeRegion(tblTag);
            }
        }
    }

    if (headingRowCounter > 0) {
        QTextTableFormat fmt = tbl->format();
        fmt.setProperty(KoTableStyle::NumberHeadingRows, headingRowCounter);
        tbl->setFormat(fmt);
    }

    // Finally create spans
    foreach(const QRect &span, spanStore) {
        tbl->mergeCells(span.y(), span.x(), span.height(), span.width()); // for some reason Qt takes row, column
    }
    cursor = tbl->lastCursorPosition();
    cursor.movePosition(QTextCursor::Right, QTextCursor::MoveAnchor, 1);
    d->inTable = false;
}

void KoTextLoader::loadTableColumn(KoXmlElement &tblTag, QTextTable *tbl, int &columns)
{
    KoTableColumnAndRowStyleManager tcarManager = KoTableColumnAndRowStyleManager::getManager(tbl);
    int rows = tbl->rows();
    int repeatColumn = tblTag.attributeNS(KoXmlNS::table, "number-columns-repeated", "1").toInt();
    QString columnStyleName = tblTag.attributeNS(KoXmlNS::table, "style-name", "");
    if (!columnStyleName.isEmpty()) {
        KoTableColumnStyle *columnStyle = d->textSharedData->tableColumnStyle(columnStyleName, d->stylesDotXml);
        if (columnStyle) {
            for (int c = columns; c < columns + repeatColumn; c++) {
                tcarManager.setColumnStyle(c, *columnStyle);
            }
        }
    }

    QString defaultCellStyleName = tblTag.attributeNS(KoXmlNS::table, "default-cell-style-name", "");
    if (!defaultCellStyleName.isEmpty()) {
        KoTableCellStyle *cellStyle = d->textSharedData->tableCellStyle(defaultCellStyleName, d->stylesDotXml);
        for (int c = columns; c < columns + repeatColumn; c++) {
            tcarManager.setDefaultColumnCellStyle(c, cellStyle);
        }
    }

    columns = columns + repeatColumn;
    if (rows > 0)
        tbl->resize(rows, columns);
    else
        tbl->resize(1, columns);
}

void KoTextLoader::loadTableRow(KoXmlElement &tblTag, QTextTable *tbl, QList<QRect> &spanStore, QTextCursor &cursor, int &rows)
{
    KoTableColumnAndRowStyleManager tcarManager = KoTableColumnAndRowStyleManager::getManager(tbl);

    int columns = tbl->columns();
    QString rowStyleName = tblTag.attributeNS(KoXmlNS::table, "style-name", "");
    if (!rowStyleName.isEmpty()) {
        KoTableRowStyle *rowStyle = d->textSharedData->tableRowStyle(rowStyleName, d->stylesDotXml);
        if (rowStyle) {
            tcarManager.setRowStyle(rows, *rowStyle);
        }
    }

    QString defaultCellStyleName = tblTag.attributeNS(KoXmlNS::table, "default-cell-style-name", "");
    if (!defaultCellStyleName.isEmpty()) {
        KoTableCellStyle *cellStyle = d->textSharedData->tableCellStyle(defaultCellStyleName, d->stylesDotXml);
        tcarManager.setDefaultRowCellStyle(rows, cellStyle);
    }

    rows++;
    if (columns > 0)
        tbl->resize(rows, columns);
    else
        tbl->resize(rows, 1);

    // Added a row
    int currentCell = 0;
    KoXmlElement rowTag;
    forEachElement(rowTag, tblTag) {
        if (!rowTag.isNull()) {
            const QString rowLocalName = rowTag.localName();
            if (rowTag.namespaceURI() == KoXmlNS::table) {
                if (rowLocalName == "table-cell") {
                    loadTableCell(rowTag, tbl, spanStore, cursor, currentCell);
                    currentCell++;
                } else if (rowLocalName == "covered-table-cell") {
                    currentCell++;
                }
            } else if (rowTag.namespaceURI() == KoXmlNS::delta) {
                if (rowLocalName == "removed-content")
                    d->openChangeRegion(rowTag);

                KoXmlElement deltaRowTag;
                forEachElement (deltaRowTag, rowTag) {
                    if (!deltaRowTag.isNull() && (deltaRowTag.namespaceURI() == KoXmlNS::table)) {
                        const QString deltaRowLocalName = deltaRowTag.localName();
                        if (deltaRowLocalName == "table-cell") {
                            loadTableCell (deltaRowTag, tbl, spanStore, cursor, currentCell);
                            currentCell++;
                        } else if (deltaRowLocalName == "covered-table-cell") {
                            currentCell++;
                        }
                    }
                }

                if (rowLocalName == "removed-content")
                    d->closeChangeRegion(rowTag);
            }
        }
    }
}

void KoTextLoader::loadTableCell(KoXmlElement &rowTag, QTextTable *tbl, QList<QRect> &spanStore, QTextCursor &cursor, int &currentCell)
{
    KoTableColumnAndRowStyleManager tcarManager = KoTableColumnAndRowStyleManager::getManager(tbl);
    const int currentRow = tbl->rows() - 1;
    QTextTableCell cell = tbl->cellAt(currentRow, currentCell);

    if (rowTag.attributeNS(KoXmlNS::delta, "insertion-type") != "")
        d->openChangeRegion(rowTag);

    // store spans until entire table have been loaded
    int rowsSpanned = rowTag.attributeNS(KoXmlNS::table, "number-rows-spanned", "1").toInt();
    int columnsSpanned = rowTag.attributeNS(KoXmlNS::table, "number-columns-spanned", "1").toInt();
    spanStore.append(QRect(currentCell, currentRow, columnsSpanned, rowsSpanned));

    if (cell.isValid()) {
        QString cellStyleName = rowTag.attributeNS(KoXmlNS::table, "style-name", "");
        KoTableCellStyle *cellStyle = 0;
        if (!cellStyleName.isEmpty()) {
            cellStyle = d->textSharedData->tableCellStyle(cellStyleName, d->stylesDotXml);
        } else if (tcarManager.defaultRowCellStyle(currentRow)) {
            cellStyle = tcarManager.defaultRowCellStyle(currentRow);
        } else if (tcarManager.defaultColumnCellStyle(currentCell)) {
            cellStyle = tcarManager.defaultColumnCellStyle(currentCell);
        }

        QTextTableCellFormat cellFormat = cell.format().toTableCellFormat();
        if (cellStyle)
            cellStyle->applyStyle(cellFormat);

        if (d->changeTracker && d->changeStack.count()) {
            cellFormat.setProperty(KoCharacterStyle::ChangeTrackerId, d->changeStack.top());
        }

        cell.setFormat(cellFormat);

        // handle inline Rdf
        // rowTag is the current table cell.
        if (rowTag.hasAttributeNS(KoXmlNS::xhtml, "property") || rowTag.hasAttribute("id")) {
            KoTextInlineRdf* inlineRdf = new KoTextInlineRdf((QTextDocument*)cursor.block().document(),cell);
            inlineRdf->loadOdf(rowTag);
            QTextTableCellFormat cellFormat = cell.format().toTableCellFormat();
            cellFormat.setProperty(KoTableCellStyle::InlineRdf,QVariant::fromValue(inlineRdf));
            cell.setFormat(cellFormat);
        }

        cursor = cell.firstCursorPosition();
        loadBody(rowTag, cursor);
    }

    if (rowTag.attributeNS(KoXmlNS::delta, "insertion-type") != "")
        d->closeChangeRegion(rowTag);
}

void KoTextLoader::loadShapeWithHyperLink(const KoXmlElement &element, QTextCursor& cursor)
{
    // get the hyperlink
    QString hyperLink = element.attributeNS(KoXmlNS::xlink, "href");
    KoShape *shape = 0;

    //load the shape for hyperlink
    KoXmlNode node = element.firstChild();
    if (!node.isNull()) {
        KoXmlElement ts = node.toElement();
        shape = loadShape(ts, cursor);
        if (shape) {
            shape->setHyperLink(hyperLink);
        }
    }
}

KoShape *KoTextLoader::loadShape(const KoXmlElement &element, QTextCursor &cursor)
{
    KoShape *shape = KoShapeRegistry::instance()->createShapeFromOdf(element, d->context);
    if (!shape) {
        kDebug(32500) << "shape '" << element.localName() << "' unhandled";
        return 0;
    }

    QString anchorType;
    if (shape->hasAdditionalAttribute("text:anchor-type"))
        anchorType = shape->additionalAttribute("text:anchor-type");
    else if (element.hasAttributeNS(KoXmlNS::text, "anchor-type"))
        anchorType = element.attributeNS(KoXmlNS::text, "anchor-type");
    else
        anchorType = "as-char"; // default value

    // page anchored shapes are handled differently
    if (anchorType == "page" && shape->hasAdditionalAttribute("text:anchor-page-number")) {
        d->textSharedData->shapeInserted(shape, element, d->context);
    } else {
        KoTextAnchor *anchor = new KoTextAnchor(shape);
        if (d->inTable) {
            anchor->fakeAsChar();
        }
        anchor->loadOdf(element, d->context);
        d->textSharedData->shapeInserted(shape, element, d->context);

        KoInlineTextObjectManager *textObjectManager = KoTextDocument(cursor.block().document()).inlineTextObjectManager();
        if (textObjectManager) {
            if (element.attributeNS(KoXmlNS::delta, "insertion-type") != "")
                d->openChangeRegion(element);

            if (d->changeTracker && d->changeStack.count()) {
                QTextCharFormat format;
                format.setProperty(KoCharacterStyle::ChangeTrackerId, d->changeStack.top());
                cursor.mergeCharFormat(format);
            } else {
                QTextCharFormat format = cursor.charFormat();
                if (format.hasProperty(KoCharacterStyle::ChangeTrackerId)) {
                    format.clearProperty(KoCharacterStyle::ChangeTrackerId);
                    cursor.setCharFormat(format);
                }
            }

            if(element.attributeNS(KoXmlNS::delta, "insertion-type") != "")
                d->closeChangeRegion(element);
        }
    }
    return shape;
}


void KoTextLoader::loadTableOfContents(const KoXmlElement &element, QTextCursor &cursor)
{
    // make sure that the tag is table-of-content
    Q_ASSERT(element.tagName() == "table-of-content");
    QTextFrameFormat tocFormat;
    tocFormat.setProperty(KoText::SubFrameType, KoText::TableOfContentsFrameType);


    // for "meta-information" about the TOC we use this class
    KoTableOfContentsGeneratorInfo * info = new KoTableOfContentsGeneratorInfo();
    info->setSharedLoadingData( d->textSharedData );

    info->tableOfContentData()->name = element.attribute("name");
    info->tableOfContentData()->styleName = element.attribute("style-name");

    KoXmlElement e;
    forEachElement(e, element) {
        if (e.isNull() || e.namespaceURI() != KoXmlNS::text) {
            continue;
        }

        if (e.localName() == "table-of-content-source" && e.namespaceURI() == KoXmlNS::text) {
            info->loadOdf(e);
            // uncomment to see what has been loaded
            //info.tableOfContentData()->dump();
            Q_ASSERT( !tocFormat.hasProperty(KoText::TableOfContentsData) );
            tocFormat.setProperty( KoText::TableOfContentsData, QVariant::fromValue<KoTableOfContentsGeneratorInfo*>(info) );
            cursor.insertFrame(tocFormat);

            // We'll just try to find displayable elements and add them as paragraphs
        } else if (e.localName() == "index-body") {
            QTextCursor cursorFrame = cursor.currentFrame()->lastCursorPosition();

            bool firstTime = true;
            KoXmlElement p;
            forEachElement(p, e) {
                // All elem will be "p" instead of the title, which is particular
                if (p.isNull() || p.namespaceURI() != KoXmlNS::text)
                    continue;

                if (!firstTime) {
                    // use empty formats to not inherit from the prev parag
                    QTextBlockFormat bf;
                    QTextCharFormat cf;
                    cursorFrame.insertBlock(bf, cf);
                }
                firstTime = false;

                QTextBlock current = cursorFrame.block();
                QTextBlockFormat blockFormat;

                if (p.localName() == "p") {
                    loadParagraph(p, cursorFrame);
                } else if (p.localName() == "index-title") {
                    loadBody(p, cursorFrame);
                }

                QTextCursor c(current);
                c.mergeBlockFormat(blockFormat);
            }

        }// index-body
    }
    // Get out of the frame
    cursor.movePosition(QTextCursor::End);
}


void KoTextLoader::startBody(int total)
{
    d->bodyProgressTotal += total;
}

void KoTextLoader::processBody()
{
    d->bodyProgressValue++;
    if (d->progressTime.elapsed() >= d->nextProgressReportMs) {  // update based on elapsed time, don't saturate the queue
        d->nextProgressReportMs = d->progressTime.elapsed() + 333; // report 3 times per second
        Q_ASSERT(d->bodyProgressTotal > 0);
        const int percent = d->bodyProgressValue * 100 / d->bodyProgressTotal;
        emit sigProgress(percent);
    }
}

void KoTextLoader::endBody()
{
}

void KoTextLoader::storeDeleteChanges(KoXmlElement &element)
{
    KoXmlElement tag;
    forEachElement(tag, element) {
        if (! tag.isNull()) {
            const QString localName = tag.localName();
            if (localName == "changed-region") {
                KoXmlElement region;
                forEachElement(region, tag) {
                    if (!region.isNull()) {
                        if (region.localName() == "deletion") {
                            QString id = tag.attributeNS(KoXmlNS::text, "id");
                            d->deleteChangeTable.insert(id, region);
                        }
                    }
                }
            }
        }
    }
}

void KoTextLoader::markBlocksAsInserted(QTextCursor& cursor,int from, const QString& id)
{
    int to = cursor.position();
    QTextCursor editCursor(cursor);
    QTextDocument *document = cursor.document();

    QTextBlock startBlock = document->findBlock(from);
    QTextBlock endBlock = document->findBlock(to);

    int changeId = d->changeTracker->getLoadedChangeId(id);

    QTextBlockFormat format;
    format.setProperty(KoCharacterStyle::ChangeTrackerId, changeId);

    do {
        startBlock = startBlock.next();
        editCursor.setPosition(startBlock.position());
        editCursor.mergeBlockFormat(format);
    } while(startBlock != endBlock);
}

#include <KoTextLoader.moc><|MERGE_RESOLUTION|>--- conflicted
+++ resolved
@@ -1276,14 +1276,6 @@
                 llp.setIndent(level * 10.0);
                 d->currentList->style()->setLevelProperties(llp);
             }
-<<<<<<< HEAD
-            llp.setLevel(level);
-            // TODO make the 10 configurable
-            llp.setIndent(level * 10.0);
-            d->currentList->style()->setLevelProperties(llp);
-        }
-=======
->>>>>>> bb43be71
 
             d->currentList->add(current, level);
         }
@@ -1309,18 +1301,11 @@
             c.setBlockFormat(blockFormat);
             d->currentList->add(c.block(), level);
         }
-    }
-<<<<<<< HEAD
-
-=======
-    else
-    {
+    } else {
         QTextBlockFormat fmt = cursor.blockFormat();
         fmt.clearProperty(KoParagraphStyle::ForceDisablingList);
         cursor.setBlockFormat(fmt);
     }
-    
->>>>>>> bb43be71
     if (e.attributeNS(KoXmlNS::delta, "insertion-type") != "")
         d->closeChangeRegion(e);
     kDebug(32500) << "text-style:" << KoTextDebug::textAttributes(cursor.blockCharFormat());
