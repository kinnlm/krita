/* This file is part of the KDE project
 * Copyright (C) 2006 Thomas Zander <zander@kde.org>
 * Copyright (C) 2008 Thorsten Zachmann <zachmann@kde.org>
 * Copyright (C) 2008 Girish Ramakrishnan <girish@forwardbias.in>
 * Copyright (C) 2009 Pierre Stirnweiss <pstirnweiss@googlemail.com>
 * Copyright (C) 2010 Benjamin Port <port.benjamin@gmail.com>
 *
 * This library is free software; you can redistribute it and/or
 * modify it under the terms of the GNU Library General Public
 * License as published by the Free Software Foundation; either
 * version 2 of the License, or (at your option) any later version.
 *
 * This library is distributed in the hope that it will be useful,
 * but WITHOUT ANY WARRANTY; without even the implied warranty of
 * MERCHANTABILITY or FITNESS FOR A PARTICULAR PURPOSE.  See the GNU
 * Library General Public License for more details.
 *
 * You should have received a copy of the GNU Library General Public License
 * along with this library; see the file COPYING.LIB.  If not, write to
 * the Free Software Foundation, Inc., 51 Franklin Street, Fifth Floor,
 * Boston, MA 02110-1301, USA.
 */

#include "KoTextWriter.h"

#include <QMap>
#include <QTextDocument>
#include <QTextTable>
#include <QStack>
#include <QTextTableCellFormat>
#include <QBuffer>
#include <QUuid>
#include <QXmlStreamReader>

#include "KoInlineObject.h"
#include "KoTextAnchor.h"
#include "KoShape.h"
#include "KoVariable.h"
#include "KoInlineTextObjectManager.h"
#include "styles/KoStyleManager.h"
#include "styles/KoCharacterStyle.h"
#include "styles/KoParagraphStyle.h"
#include "styles/KoListStyle.h"
#include "styles/KoListLevelProperties.h"
#include "styles/KoTableCellStyle.h"
#include "KoTextDocumentLayout.h"
#include "KoTextBlockData.h"
#include "KoTextDocument.h"
#include "KoTextInlineRdf.h"

#include "KoTextMeta.h"
#include "KoBookmark.h"

#include <KoShapeSavingContext.h>
#include <KoXmlWriter.h>
#include <KoGenStyle.h>
#include <KoGenStyles.h>
#include <KoXmlNS.h>

#include <opendocument/KoTextSharedSavingData.h>
#include <changetracker/KoChangeTracker.h>
#include <changetracker/KoChangeTrackerElement.h>
#include <changetracker/KoDeleteChangeMarker.h>
#include <changetracker/KoFormatChangeInformation.h>
#include <KoGenChange.h>
#include <KoGenChanges.h>
#include <rdf/KoDocumentRdfBase.h>
#include <KoTableOfContentsGeneratorInfo.h>

#ifdef SHOULD_BUILD_RDF
#include <Soprano/Soprano>
#endif

class KoTextWriter::TagInformation
{
    public:
        TagInformation():tagName(NULL), attributeList()
        {
        }

        void setTagName(const char *tagName) 
        {
            this->tagName = tagName;
        }

        void addAttribute(const QString& attributeName, const QString& attributeValue)
        {
            attributeList.push_back(QPair<QString,QString>(attributeName, attributeValue));
        }

        void addAttribute(const QString& attributeName, int value)
        {
            addAttribute(attributeName, QString::number(value));
        }

        void clear()
        {
            tagName = NULL;
            attributeList.clear();
        }

        const char *name() const
        {
            return tagName;
        }

        const QVector<QPair<QString, QString> >& attributes() const
        {
            return attributeList;
        }

    private:
        const char *tagName;
        QVector<QPair<QString, QString> > attributeList;
};

class KoTextWriter::Private
{
public:
    explicit Private(KoShapeSavingContext &context)
    : context(context),
    sharedData(0),
    writer(0),
    layout(0),
    styleManager(0),
    changeTracker(0),
    rdfData(0),
    splitEndBlockNumber(-1),
    splitRegionOpened(false),
    splitIdCounter(1),
    deleteMergeRegionOpened(false),
    deleteMergeEndBlockNumber(-1)
    {
        writer = &context.xmlWriter();
        changeStack.push(0);
    }

    ~Private() {}

    enum ElementType {
        Span,
        ParagraphOrHeader,
        ListItem,
        List,
        NumberedParagraph,
        Table,
        TableRow,
        TableColumn,
        TableCell
    };

    void saveChange(QTextCharFormat format);
    void saveChange(int changeId);
    int openTagRegion(int position, ElementType elementType, KoTextWriter::TagInformation& tagInformation);
    void closeTagRegion(int changeId);
    QStack<const char *> openedTagStack;

    QString saveParagraphStyle(const QTextBlock &block);
    QString saveParagraphStyle(const QTextBlockFormat &blockFormat, const QTextCharFormat &charFormat);
    QString saveCharacterStyle(const QTextCharFormat &charFormat, const QTextCharFormat &blockCharFormat);
    QHash<QTextList *, QString> saveListStyles(QTextBlock block, int to);
    void saveParagraph(const QTextBlock &block, int from, int to);
    void saveTable(QTextTable *table, QHash<QTextList *, QString> &listStyles);
    QTextBlock& saveList(QTextBlock &block, QHash<QTextList *, QString> &listStyles, int level);
    void saveTableOfContents(QTextDocument *document, int from, int to, QHash<QTextList *, QString> &listStyles, QTextTable *currentTable, QTextFrame *toc);
    void writeBlocks(QTextDocument *document, int from, int to, QHash<QTextList *, QString> &listStyles, QTextTable *currentTable = 0, QTextFrame *currentFrame = 0, QTextList *currentList = 0);
    int checkForBlockChange(const QTextBlock &block);
    int checkForListItemChange(const QTextBlock &block);
    int checkForListChange(const QTextBlock &block);
    int checkForTableRowChange(int position);
    int checkForTableColumnChange(int position);
    KoShapeSavingContext &context;
    KoTextSharedSavingData *sharedData;
    KoXmlWriter *writer;

    KoTextDocumentLayout *layout;
    KoStyleManager *styleManager;
    KoChangeTracker *changeTracker;
    KoDocumentRdfBase *rdfData;
    QTextDocument *document;

    QStack<int> changeStack;
    QMap<int, QString> changeTransTable;
    // Things like bookmarks need to be properly turn down
    // during a cut and paste operation when their end marker
    // is not included in the selection.
    QList<KoInlineObject*> pairedInlineObjectStack;

    // For saving of paragraph or header splits    
    int checkForSplit(const QTextBlock &block);
    int splitEndBlockNumber;
    bool splitRegionOpened;
    bool splitIdCounter;

    //For saving of delete-changes that result in a merge between two elements
    bool deleteMergeRegionOpened;
    int deleteMergeEndBlockNumber;
    int checkForDeleteMerge(const QTextBlock &block);
    void openSplitMergeRegion();
    void closeSplitMergeRegion();

    //For List Item Splits
    void postProcessListItemSplit(int changeId);

    //Method used by both split and merge
    int checkForMergeOrSplit(const QTextBlock &block, KoGenChange::Type changeType);
    void addNameSpaceDefinitions(QString &generatedXmlString);

    KoXmlWriter *oldXmlWriter;
    KoXmlWriter *newXmlWriter;
    QByteArray generatedXmlArray;
    QBuffer generatedXmlBuffer;

    void postProcessDeleteMergeXml();
    void generateFinalXml(QTextStream &outputXmlStream, const KoXmlElement &element);

    // For Handling <p> with <p> or <h> with <h> merges
    void handleParagraphOrHeaderMerge(QTextStream &outputXmlStream, const KoXmlElement &element);
    
    // For Handling <p> with <h> or <h> with <p> merges
    void handleParagraphWithHeaderMerge(QTextStream &outputXmlStream, const KoXmlElement &element);

    // For handling <p> with <list-item> merges
    void handleParagraphWithListItemMerge(QTextStream &outputXmlStream, const KoXmlElement &element);
    void generateListForPWithListMerge(QTextStream &outputXmlStream, KoXmlElement &element, \
                                       QString &mergeResultElement, QString &changeId, int &endIdCounter, bool removeLeavingContent);
    void generateListItemForPWithListMerge(QTextStream &outputXmlStream, KoXmlElement &element, \
                                       QString &mergeResultElement, QString &changeId, int &endIdCounter, bool removeLeavingContent);

    // FOr Handling <list-item> with <p> merges
    int deleteStartDepth;
    void handleListItemWithParagraphMerge(QTextStream &outputXmlStream, const KoXmlElement &element);
    void generateListForListWithPMerge(QTextStream &outputXmlStream, KoXmlElement &element, \
                                       QString &changeId, int &endIdCounter, bool removeLeavingContent);
    void generateListItemForListWithPMerge(QTextStream &outputXmlStream, KoXmlElement &element, \
                                       QString &changeId, int &endIdCounter, bool removeLeavingContent);
    bool checkForDeleteStartInListItem(KoXmlElement &element, bool checkRecursively = true);

    void handleListWithListMerge(QTextStream &outputXmlStream, const KoXmlElement &element);

    // For handling <list-item> with <list-item> merges
    void handleListItemWithListItemMerge(QTextStream &outputXmlStream, const KoXmlElement &element);
    QString findChangeIdForListItemMerge(const KoXmlElement &element);
    void generateListForListItemMerge(QTextStream &outputXmlStream, KoXmlElement &element, \
                                       QString &changeId, int &endIdCounter, bool listMergeStart, bool listMergeEnd);
    void generateListItemForListItemMerge(QTextStream &outputXmlStream, KoXmlElement &element, \
                                       QString &changeId, int &endIdCounter, bool listItemMergeStart, bool listItemMergeEnd);
    bool checkForDeleteEndInListItem(KoXmlElement &element, bool checkRecursively = true);

    // Common methods
    void writeAttributes(QTextStream &outputXmlStream, KoXmlElement &element);
    void writeNode(QTextStream &outputXmlStream, KoXmlNode &node, bool writeOnlyChildren = false);
    void removeLeavingContentStart(QTextStream &outputXmlStream, KoXmlElement &element, QString &changeId, int endIdCounter);
    void removeLeavingContentEnd(QTextStream &outputXmlStream, int endIdCounter);
    void insertAroundContent(QTextStream &outputXmlStream, KoXmlElement &element, QString &changeId);
};

void KoTextWriter::Private::saveChange(QTextCharFormat format)
{
    if (!changeTracker /*&& changeTracker->isEnabled()*/)
        return;//The change tracker exist and we are allowed to save tracked changes

    int changeId = format.property(KoCharacterStyle::ChangeTrackerId).toInt();
    if (changeId) { //There is a tracked change
        saveChange(changeId);
    }
}

void KoTextWriter::Private::saveChange(int changeId)
{
    if(changeTransTable.value(changeId).length())
        return;
    KoGenChange change;
    changeTracker->saveInlineChange(changeId, change);
    QString changeName = sharedData->genChanges().insert(change);
    changeTransTable.insert(changeId, changeName);
}

int KoTextWriter::Private::openTagRegion(int position, ElementType elementType, KoTextWriter::TagInformation& tagInformation)
{
    int changeId = 0, returnChangeId = 0;
    QTextCursor cursor(document);
    QTextBlock block = document->findBlock(position);

    openedTagStack.push(tagInformation.name());

    switch (elementType) {
        case KoTextWriter::Private::Span:
            cursor.setPosition(position + 1);
            changeId = cursor.charFormat().property(KoCharacterStyle::ChangeTrackerId).toInt();
            break;
        case KoTextWriter::Private::ParagraphOrHeader:
            changeId = checkForBlockChange(block);
            break;
        case KoTextWriter::Private::NumberedParagraph:
            changeId = checkForBlockChange(block);
            break;
        case KoTextWriter::Private::ListItem:
            changeId = checkForListItemChange(block);
            break;
        case KoTextWriter::Private::List:
            changeId = checkForListChange(block);
            break;
        case KoTextWriter::Private::TableRow:
            changeId = checkForTableRowChange(position);
            break;
        case KoTextWriter::Private::TableColumn:
            changeId = checkForTableColumnChange(position);
            break;
        case KoTextWriter::Private::TableCell:
            cursor.setPosition(position);
            changeId = cursor.currentTable()->cellAt(position).format().property(KoCharacterStyle::ChangeTrackerId).toInt();
            break;
        case KoTextWriter::Private::Table:
            cursor.setPosition(position);
            QTextTableFormat tableFormat = cursor.currentTable()->format();
            changeId = tableFormat.property(KoCharacterStyle::ChangeTrackerId).toInt();
            break;
    }

    if (!changeId || (changeStack.top() == changeId)) {
        changeId = 0;
    } else if ((changeTracker->isDuplicateChangeId(changeId)) && (changeTracker->originalChangeId(changeId) == changeStack.top())) {
        QVectorIterator<int> changeStackIterator(changeStack);
        changeStackIterator.toBack();
       
        while ((changeStackIterator.peekPrevious()) && (changeStackIterator.peekPrevious() == changeTracker->originalChangeId(changeId))) {
            changeStackIterator.previous();
            changeId = changeTracker->parent(changeId);
        }
    } else if ((changeTracker->isDuplicateChangeId(changeId)) && (changeTracker->isParent(changeStack.top(), changeId))) {
        changeId = 0;
    } 

    returnChangeId = changeId;
    
    //Navigate through the change history and push into a stack so that they can be processed in the reverse order (i.e starting from earliest)
    QStack<int> changeHistory;
    while (changeId && (changeId != changeStack.top())) {
        changeHistory.push(changeId);
        changeId = changeTracker->parent(changeId);
    }

    if (returnChangeId) {
        changeStack.push(returnChangeId);
    }

    while(changeHistory.size()) {
        int changeId = changeHistory.pop();
        if (changeTracker->isDuplicateChangeId(changeId)) {
            changeId = changeTracker->originalChangeId(changeId);
        }

        if (changeId && changeTracker->elementById(changeId)->getChangeType() == KoGenChange::DeleteChange) {
            writer->startElement("delta:removed-content", false);
            writer->addAttribute("delta:removal-change-idref", changeTransTable.value(changeId));
        }else if (changeId && changeTracker->elementById(changeId)->getChangeType() == KoGenChange::InsertChange) {
            tagInformation.addAttribute("delta:insertion-change-idref", changeTransTable.value(changeId));
            tagInformation.addAttribute("delta:insertion-type", "insert-with-content");
        } else if (changeId && changeTracker->elementById(changeId)->getChangeType() == KoGenChange::FormatChange && elementType == KoTextWriter::Private::Span) {
            KoFormatChangeInformation *formatChangeInformation = changeTracker->formatChangeInformation(changeId);
            
            if (formatChangeInformation && formatChangeInformation->formatType() == KoFormatChangeInformation::eTextStyleChange) {
                writer->startElement("delta:remove-leaving-content-start", false);
                writer->addAttribute("delta:removal-change-idref", changeTransTable.value(changeId));
                writer->addAttribute("delta:end-element-idref", QString("end%1").arg(changeId));

                cursor.setPosition(position);
                KoTextStyleChangeInformation *textStyleChangeInformation = static_cast<KoTextStyleChangeInformation *>(formatChangeInformation);  
                QString styleName = saveCharacterStyle(textStyleChangeInformation->previousCharFormat(), cursor.blockCharFormat());
                if (!styleName.isEmpty()) {
                   writer->startElement("text:span", false);
                   writer->addAttribute("text:style-name", styleName);
                }
                writer->endElement();
                writer->endElement();

            }

            tagInformation.addAttribute("delta:insertion-change-idref", changeTransTable.value(changeId));
            tagInformation.addAttribute("delta:insertion-type", "insert-around-content");
        } else if (changeId && changeTracker->elementById(changeId)->getChangeType() == KoGenChange::FormatChange 
                            && elementType == KoTextWriter::Private::ParagraphOrHeader) {
            KoFormatChangeInformation *formatChangeInformation = changeTracker->formatChangeInformation(changeId);
            if (formatChangeInformation && formatChangeInformation->formatType() == KoFormatChangeInformation::eParagraphStyleChange) {
                KoParagraphStyleChangeInformation *paraStyleChangeInformation = static_cast<KoParagraphStyleChangeInformation *>(formatChangeInformation);
                QString styleName = saveParagraphStyle(paraStyleChangeInformation->previousBlockFormat(), QTextCharFormat());
                QString attributeChangeRecord = changeTransTable.value(changeId) + QString(",") + QString("modify") 
                                                                                 + QString(",") + QString("text:style-name")
                                                                                 + QString(",") + styleName;
                tagInformation.addAttribute("ac:change001", attributeChangeRecord);
            }
        } else if (changeId && changeTracker->elementById(changeId)->getChangeType() == KoGenChange::FormatChange
                            && elementType == KoTextWriter::Private::ListItem) {
            KoFormatChangeInformation *formatChangeInformation = changeTracker->formatChangeInformation(changeId);
            if (formatChangeInformation && formatChangeInformation->formatType() == KoFormatChangeInformation::eListItemNumberingChange) {
                KoListItemNumChangeInformation *listItemChangeInfo = static_cast<KoListItemNumChangeInformation *>(formatChangeInformation);

                if (listItemChangeInfo->listItemNumChangeType() == KoListItemNumChangeInformation::eNumberingRestarted) {
                    QString attributeChangeRecord = changeTransTable.value(changeId) + QString(",") + QString("insert") 
                                                                                     + QString(",") + QString("text:start-value");
                    tagInformation.addAttribute("ac:change001", attributeChangeRecord);
                } else if (listItemChangeInfo->listItemNumChangeType() == KoListItemNumChangeInformation::eRestartRemoved) {
                    QString attributeChangeRecord = changeTransTable.value(changeId) + QString(",") + QString("remove") 
                                                                                     + QString(",") + QString("text:start-value")
                                                                                     + QString(",") + QString::number(listItemChangeInfo->previousStartNumber());
                    tagInformation.addAttribute("ac:change001", attributeChangeRecord);
                }
            }
        }
    }

    if (tagInformation.name()) {
        writer->startElement(tagInformation.name(), false);
        const QVector<QPair<QString, QString> > &attributeList = tagInformation.attributes();
        QPair<QString, QString> attribute;
        foreach(attribute, attributeList) {
            writer->addAttribute(attribute.first.toAscii(), attribute.second.toAscii());
        }
    }

    return returnChangeId;
}

void KoTextWriter::Private::closeTagRegion(int changeId)
{
    const char *tagName = openedTagStack.pop();
    if (tagName) {
        writer->endElement(); // close the tag
    }
    
    if (changeId)
        changeStack.pop();

    if (changeId && changeTracker->elementById(changeId)->getChangeType() == KoGenChange::DeleteChange) {
        writer->endElement(); //delta:removed-content
    } else if (changeId && changeTracker->elementById(changeId)->getChangeType() == KoGenChange::FormatChange) {
        KoFormatChangeInformation *formatChangeInformation = changeTracker->formatChangeInformation(changeId);
        if (formatChangeInformation && formatChangeInformation->formatType() == KoFormatChangeInformation::eTextStyleChange) {
            writer->startElement("delta:remove-leaving-content-end", false);
            writer->addAttribute("delta:end-element-id", QString("end%1").arg(changeId));
            writer->endElement();
        }
    }
    return;
}

KoTextWriter::KoTextWriter(KoShapeSavingContext &context, KoDocumentRdfBase *rdfData)
    : d(new Private(context))
{
    d->rdfData = rdfData;
    KoSharedSavingData *sharedData = context.sharedData(KOTEXT_SHARED_SAVING_ID);
    if (sharedData) {
        d->sharedData = dynamic_cast<KoTextSharedSavingData *>(sharedData);
    }

    if (!d->sharedData) {
        d->sharedData = new KoTextSharedSavingData();
        KoGenChanges *changes = new KoGenChanges();
        d->sharedData->setGenChanges(*changes);
        if (!sharedData) {
            context.addSharedData(KOTEXT_SHARED_SAVING_ID, d->sharedData);
        } else {
            kWarning(32500) << "A different type of sharedData was found under the" << KOTEXT_SHARED_SAVING_ID;
            Q_ASSERT(false);
        }
    }
}

KoTextWriter::~KoTextWriter()
{
    delete d;
}

QString KoTextWriter::saveParagraphStyle(const QTextBlock &block, KoStyleManager *styleManager, KoShapeSavingContext &context)
{
    QTextBlockFormat blockFormat = block.blockFormat();
    QTextCharFormat charFormat = QTextCursor(block).blockCharFormat();
    return saveParagraphStyle(blockFormat, charFormat, styleManager, context);
}

QString KoTextWriter::saveParagraphStyle(const QTextBlockFormat &blockFormat, const QTextCharFormat &charFormat, KoStyleManager * styleManager, KoShapeSavingContext &context)
{
    KoParagraphStyle *defaultParagraphStyle = styleManager->defaultParagraphStyle();
    KoParagraphStyle *originalParagraphStyle = styleManager->paragraphStyle(blockFormat.intProperty(KoParagraphStyle::StyleId));
    if (!originalParagraphStyle)
        originalParagraphStyle = defaultParagraphStyle;

    QString generatedName;
    QString displayName = originalParagraphStyle->name();
    QString internalName = QString(QUrl::toPercentEncoding(displayName, "", " ")).replace('%', '_');

    // we'll convert the blockFormat to a KoParagraphStyle to check for local changes.
    KoParagraphStyle paragStyle(blockFormat, charFormat);
    if (paragStyle == (*originalParagraphStyle)) { // This is the real, unmodified character style.
        // TODO zachmann: this could use the name of the saved style without saving it again
        // therefore we would need to store that information in the saving context
        if (originalParagraphStyle != defaultParagraphStyle) {
            KoGenStyle style(KoGenStyle::ParagraphStyle, "paragraph");
            originalParagraphStyle->saveOdf(style, context.mainStyles());
            generatedName = context.mainStyles().insert(style, internalName, KoGenStyles::DontAddNumberToName);
        }
    } else { // There are manual changes... We'll have to store them then
        KoGenStyle style(KoGenStyle::ParagraphAutoStyle, "paragraph", internalName);
        if (context.isSet(KoShapeSavingContext::AutoStyleInStyleXml))
            style.setAutoStyleInStylesDotXml(true);
        if (originalParagraphStyle)
            paragStyle.removeDuplicates(*originalParagraphStyle);
        paragStyle.saveOdf(style, context.mainStyles());
        generatedName = context.mainStyles().insert(style, "P");
    }
    return generatedName;
}

QString KoTextWriter::Private::saveParagraphStyle(const QTextBlock &block)
{
    return KoTextWriter::saveParagraphStyle(block, styleManager, context);
}

QString KoTextWriter::Private::saveParagraphStyle(const QTextBlockFormat &blockFormat, const QTextCharFormat &charFormat)
{
    return KoTextWriter::saveParagraphStyle(blockFormat, charFormat, styleManager, context);
}

QString KoTextWriter::Private::saveCharacterStyle(const QTextCharFormat &charFormat, const QTextCharFormat &blockCharFormat)
{
    KoCharacterStyle *defaultCharStyle = styleManager->defaultParagraphStyle()->characterStyle();

    KoCharacterStyle *originalCharStyle = styleManager->characterStyle(charFormat.intProperty(KoCharacterStyle::StyleId));
    if (!originalCharStyle)
        originalCharStyle = defaultCharStyle;

    QString generatedName;
    QString displayName = originalCharStyle->name();
    QString internalName = QString(QUrl::toPercentEncoding(displayName, "", " ")).replace('%', '_');

    KoCharacterStyle charStyle(charFormat);
    // we'll convert it to a KoCharacterStyle to check for local changes.
    // we remove that properties given by the paragraphstyle char format, these are not present in the saved style (should it really be the case?)
    charStyle.removeDuplicates(blockCharFormat);
    if (charStyle == (*originalCharStyle)) { // This is the real, unmodified character style.
        if (originalCharStyle != defaultCharStyle) {
            if (!charStyle.isEmpty()) {
                KoGenStyle style(KoGenStyle::ParagraphStyle, "text");
                originalCharStyle->saveOdf(style);
                generatedName = context.mainStyles().insert(style, internalName, KoGenStyles::DontAddNumberToName);
            }
        }
    } else { // There are manual changes... We'll have to store them then
        KoGenStyle style(KoGenStyle::ParagraphAutoStyle, "text", originalCharStyle != defaultCharStyle ? internalName : "" /*parent*/);
        if (context.isSet(KoShapeSavingContext::AutoStyleInStyleXml))
            style.setAutoStyleInStylesDotXml(true);
        charStyle.removeDuplicates(*originalCharStyle);
        if (!charStyle.isEmpty()) {
            charStyle.saveOdf(style);
            generatedName = context.mainStyles().insert(style, "T");
        }
    }

    return generatedName;
}

// A convinience function to get a listId from a list-format
static KoListStyle::ListIdType ListId(const QTextListFormat &format)
{
    KoListStyle::ListIdType listId;

    if (sizeof(KoListStyle::ListIdType) == sizeof(uint))
        listId = format.property(KoListStyle::ListId).toUInt();
    else
        listId = format.property(KoListStyle::ListId).toULongLong();

    return listId;
}

QHash<QTextList *, QString> KoTextWriter::Private::saveListStyles(QTextBlock block, int to)
{
    QHash<KoList *, QString> generatedLists;
    QHash<QTextList *, QString> listStyles;

    for (;block.isValid() && ((to == -1) || (block.position() < to)); block = block.next()) {
        QTextList *textList = block.textList();
        if (!textList)
            continue;
        KoListStyle::ListIdType listId = ListId(textList->format());
        if (KoList *list = KoTextDocument(document).list(listId)) {
            if (generatedLists.contains(list)) {
                if (!listStyles.contains(textList))
                    listStyles.insert(textList, generatedLists.value(list));
                continue;
            }
            KoListStyle *listStyle = list->style();
            bool automatic = listStyle->styleId() == 0;
            KoGenStyle style(automatic ? KoGenStyle::ListAutoStyle : KoGenStyle::ListStyle);
            listStyle->saveOdf(style);
            QString generatedName = context.mainStyles().insert(style, listStyle->name(), KoGenStyles::AllowDuplicates);
            listStyles[textList] = generatedName;
            generatedLists.insert(list, generatedName);
        } else {
            if (listStyles.contains(textList))
                continue;
            KoListLevelProperties llp = KoListLevelProperties::fromTextList(textList);
            KoGenStyle style(KoGenStyle::ListAutoStyle);
            KoListStyle listStyle;
            listStyle.setLevelProperties(llp);
            listStyle.saveOdf(style);
            QString generatedName = context.mainStyles().insert(style, listStyle.name());
            listStyles[textList] = generatedName;
        }
    }
    return listStyles;
}

void KoTextWriter::Private::saveParagraph(const QTextBlock &block, int from, int to)
{
    QTextCursor cursor(block);
    QTextBlockFormat blockFormat = block.blockFormat();
    const int outlineLevel = blockFormat.intProperty(KoParagraphStyle::OutlineLevel);

    TagInformation blockTagInformation;
    if (outlineLevel > 0) {
        blockTagInformation.setTagName("text:h");
        blockTagInformation.addAttribute("text:outline-level", outlineLevel);
    } else {
        blockTagInformation.setTagName("text:p");
    }

    int changeId = openTagRegion(block.position(), KoTextWriter::Private::ParagraphOrHeader, blockTagInformation);

    if (!deleteMergeRegionOpened && !splitRegionOpened && !cursor.currentTable() && (!cursor.currentList() || outlineLevel)) {
        splitEndBlockNumber = checkForSplit(block);
        if (splitEndBlockNumber != -1) {
            splitRegionOpened = true;
            QString splitId = QString("split") + QString::number(splitIdCounter);
            writer->addAttribute("split:split001-idref", splitId);
        }
    }

    if (splitRegionOpened && (block.blockNumber() == splitEndBlockNumber)) {
        splitRegionOpened = false;
        splitEndBlockNumber = -1;
        QString splitId = QString("split") + QString::number(splitIdCounter);
        writer->addAttribute("delta:split-id", splitId);
        int changeId = block.blockFormat().intProperty(KoCharacterStyle::ChangeTrackerId);
        writer->addAttribute("delta:insertion-change-idref", changeTransTable.value(changeId));
        writer->addAttribute("delta:insertion-type", "split");
        splitIdCounter++;
    }

    QString styleName = saveParagraphStyle(block);
    if (!styleName.isEmpty())
        writer->addAttribute("text:style-name", styleName);

<<<<<<< HEAD
    QTextBlock previousBlock = block.previous();
    if (previousBlock.isValid()) {
        QTextBlockFormat blockFormat = block.blockFormat();
        int changeId = blockFormat.intProperty(KoCharacterStyle::ChangeTrackerId);
        if (changeId && changeTracker->elementById(changeId)->getChangeType() == KoGenChange::DeleteChange) {
            QTextFragment firstFragment = (block.begin()).fragment();
            QTextCharFormat firstFragmentFormat = firstFragment.charFormat();
            int firstFragmentChangeId = firstFragmentFormat.intProperty(KoCharacterStyle::ChangeTrackerId);
            if (changeTracker->isDuplicateChangeId(firstFragmentChangeId)) {
                firstFragmentChangeId = changeTracker->originalChangeId(firstFragmentChangeId);
            }
            if (firstFragmentChangeId != changeId) {
                QString outputXml("<delta:removed-content delta:removal-change-idref=\"" + changeTransTable.value(changeId) + "\"/>");
                writer->addCompleteElement(outputXml.toUtf8());
            }
        }
    }
    
=======
    if ( const KoTextBlockData *blockData = dynamic_cast<const KoTextBlockData *>(block.userData())) {
        writer->addAttribute("text:id", context.subId(blockData));
    }

>>>>>>> 0f2f877e
    // Write the fragments and their formats
    QTextCharFormat blockCharFormat = cursor.blockCharFormat();
    QTextCharFormat previousCharFormat;
    QTextBlock::iterator it;
    if (KoTextInlineRdf* inlineRdf = KoTextInlineRdf::tryToGetInlineRdf(blockCharFormat)) {
        // Write xml:id here for Rdf
        kDebug(30015) << "have inline rdf xmlid:" << inlineRdf->xmlId();
        inlineRdf->saveOdf(context, writer);
    }

    for (it = block.begin(); !(it.atEnd()); ++it) {
        QTextFragment currentFragment = it.fragment();
        const int fragmentStart = currentFragment.position();
        const int fragmentEnd = fragmentStart + currentFragment.length();
        if (to != -1 && fragmentStart >= to)
            break;
        if (currentFragment.isValid()) {
            QTextCharFormat charFormat = currentFragment.charFormat();
            QTextCharFormat compFormat = charFormat;
            previousCharFormat.clearProperty(KoCharacterStyle::ChangeTrackerId);
            compFormat.clearProperty(KoCharacterStyle::ChangeTrackerId);

<<<<<<< HEAD
            const KoTextBlockData *blockData = dynamic_cast<const KoTextBlockData *>(block.userData());
            if (blockData && (it == block.begin())) {
                writer->addAttribute("text:id", context.subId(blockData));
            }
            //kDebug(30015) << "from:" << from << " to:" << to;
            KoTextInlineRdf* inlineRdf;
            if ((inlineRdf = KoTextInlineRdf::tryToGetInlineRdf(charFormat)) && (it == block.begin())) {
                // Write xml:id here for Rdf
                kDebug(30015) << "have inline rdf xmlid:" << inlineRdf->xmlId();
                inlineRdf->saveOdf(context, writer);
            }
=======
            saveChange(charFormat);
>>>>>>> 0f2f877e

            KoInlineObject *inlineObject = layout ? layout->inlineTextObjectManager()->inlineTextObject(charFormat) : 0;
            if (currentFragment.length() == 1 && inlineObject
                    && currentFragment.text()[0].unicode() == QChar::ObjectReplacementCharacter) {
                if (!dynamic_cast<KoDeleteChangeMarker*>(inlineObject)) {
                    bool saveInlineObject = true;

                    if (KoTextMeta* z = dynamic_cast<KoTextMeta*>(inlineObject)) {
                        if (z->position() < from) {
                            //
                            // This <text:meta> starts before the selection, default
                            // to not saving it with special cases to allow saving
                            //
                            saveInlineObject = false;
                            if (z->type() == KoTextMeta::StartBookmark) {
                                if (z->endBookmark()->position() > from) {
                                    //
                                    // They have selected something starting after the
                                    // <text:meta> opening but before the </text:meta>
                                    //
                                    saveInlineObject = true;
                                }
                            }
                        }
                    }

                    bool saveSpan = dynamic_cast<KoVariable*>(inlineObject) != 0;

                    if (saveSpan) {
                        QString styleName = saveCharacterStyle(charFormat, blockCharFormat);
                        if (!styleName.isEmpty()) {
                            writer->startElement("text:span", false);
                            writer->addAttribute("text:style-name", styleName);
                            if (KoTextInlineRdf* inlineRdf = KoTextInlineRdf::tryToGetInlineRdf(charFormat)) {
                                // Write xml:id here for Rdf
                                kDebug(30015) << "have inline rdf xmlid:" << inlineRdf->xmlId();
                                inlineRdf->saveOdf(context, writer);
                            }
                        }
                        else {
                            saveSpan = false;
                        }
                    }

                    if (saveInlineObject) {
                        int changeId = charFormat.intProperty(KoCharacterStyle::ChangeTrackerId);
                        KoTextAnchor *textAnchor = dynamic_cast<KoTextAnchor *>(inlineObject);
                        if (textAnchor && changeId && changeTracker->elementById(changeId)->getChangeType() == KoGenChange::InsertChange) {
                            textAnchor->shape()->setAdditionalAttribute("delta:insertion-change-idref", changeTransTable.value(changeId));
                            textAnchor->shape()->setAdditionalAttribute("delta:insertion-type", "insert-with-content");
                        } else if (textAnchor && changeId && changeTracker->elementById(changeId)->getChangeType() == KoGenChange::DeleteChange) {
                            writer->startElement("delta:removed-content", false);
                            writer->addAttribute("delta:removal-change-idref", changeTransTable.value(changeId));
                        }
                       
                        inlineObject->saveOdf(context);
                        
                        if (textAnchor && changeId && changeTracker->elementById(changeId)->getChangeType() == KoGenChange::InsertChange) {
                            textAnchor->shape()->removeAdditionalAttribute("delta:insertion-change-idref");
                            textAnchor->shape()->removeAdditionalAttribute("delta:insertion-type");
                        } else if (textAnchor && changeId && changeTracker->elementById(changeId)->getChangeType() == KoGenChange::DeleteChange) {
                            writer->endElement();
                        }
                    }

                    if (saveSpan) {
                        writer->endElement();
                    }
                    //
                    // Track the end marker for matched pairs so we produce valid
                    // ODF
                    //
                    if (KoTextMeta* z = dynamic_cast<KoTextMeta*>(inlineObject)) {
                        kDebug(30015) << "found kometa, type:" << z->type();
                        if (z->type() == KoTextMeta::StartBookmark)
                            pairedInlineObjectStack.append(z->endBookmark());
                        if (z->type() == KoTextMeta::EndBookmark
                                && !pairedInlineObjectStack.isEmpty())
                            pairedInlineObjectStack.removeLast();
                    } else if (KoBookmark* z = dynamic_cast<KoBookmark*>(inlineObject)) {
                        if (z->type() == KoBookmark::StartBookmark)
                            pairedInlineObjectStack.append(z->endBookmark());
                        if (z->type() == KoBookmark::EndBookmark
                                && !pairedInlineObjectStack.isEmpty())
                            pairedInlineObjectStack.removeLast();
                    }
                }
            } else {
                QString styleName = saveCharacterStyle(charFormat, blockCharFormat);

                TagInformation fragmentTagInformation;
                if (charFormat.isAnchor()) {
<<<<<<< HEAD
                    fragmentTagInformation.setTagName("text:a");
                    fragmentTagInformation.addAttribute("xlink:type", "simple");
                    fragmentTagInformation.addAttribute("xlink:href", charFormat.anchorHref());
                } else if (!styleName.isEmpty() /*&& !identical*/) {
                    fragmentTagInformation.setTagName("text:span");
                    fragmentTagInformation.addAttribute("text:style-name", styleName);
=======
                    writer->startElement("text:a", false);
                    writer->addAttribute("xlink:type", "simple");
                    writer->addAttribute("xlink:href", charFormat.anchorHref());
                    if (KoTextInlineRdf* inlineRdf = KoTextInlineRdf::tryToGetInlineRdf(charFormat)) {
                        // Write xml:id here for Rdf
                        kDebug(30015) << "have inline rdf xmlid:" << inlineRdf->xmlId();
                        inlineRdf->saveOdf(context, writer);
                    }
                } else if (!styleName.isEmpty()) {
                    writer->startElement("text:span", false);
                    writer->addAttribute("text:style-name", styleName);
                    if (KoTextInlineRdf* inlineRdf = KoTextInlineRdf::tryToGetInlineRdf(charFormat)) {
                        // Write xml:id here for Rdf
                        kDebug(30015) << "have inline rdf xmlid:" << inlineRdf->xmlId();
                        inlineRdf->saveOdf(context, writer);
                    }
>>>>>>> 0f2f877e
                }

                int changeId = openTagRegion(currentFragment.position(), KoTextWriter::Private::Span, fragmentTagInformation);

                QString text = currentFragment.text();
                int spanFrom = fragmentStart >= from ? 0 : from;
                int spanTo = to == -1 ? fragmentEnd : (fragmentEnd > to ? to : fragmentEnd);
                if (spanFrom != fragmentStart || spanTo != fragmentEnd) { // avoid mid, if possible
                    writer->addTextSpan(text.mid(spanFrom - fragmentStart, spanTo - spanFrom));
                } else {
                    writer->addTextSpan(text);
                }

<<<<<<< HEAD
                closeTagRegion(changeId);
            } // if (inlineObject)
=======
                if (!styleName.isEmpty() || charFormat.isAnchor()) {
                    writer->endElement();
                }
            }
>>>>>>> 0f2f877e

            previousCharFormat = charFormat;
        }
    }

    //kDebug(30015) << "pairedInlineObjectStack.sz:" << pairedInlineObjectStack.size();
    if (to !=-1 && to < block.position() + block.length()) {
        foreach (KoInlineObject* inlineObject, pairedInlineObjectStack) {
            inlineObject->saveOdf(context);
        }
    }

    QTextBlock nextBlock = block.next();
    if (nextBlock.isValid() && deleteMergeRegionOpened) {
        QTextBlockFormat nextBlockFormat = nextBlock.blockFormat();
        int changeId = nextBlockFormat.intProperty(KoCharacterStyle::ChangeTrackerId);
        if (changeId && changeTracker->elementById(changeId)->getChangeType() == KoGenChange::DeleteChange) {
            QTextFragment lastFragment = (--block.end()).fragment();
            QTextCharFormat lastFragmentFormat = lastFragment.charFormat();
            int lastFragmentChangeId = lastFragmentFormat.intProperty(KoCharacterStyle::ChangeTrackerId);
            if (changeTracker->isDuplicateChangeId(lastFragmentChangeId)) {
                lastFragmentChangeId = changeTracker->originalChangeId(lastFragmentChangeId);
            }
            if (lastFragmentChangeId != changeId) {
                QString outputXml("<delta:removed-content delta:removal-change-idref=\"" + changeTransTable.value(changeId) + "\"/>");
                writer->addCompleteElement(outputXml.toUtf8());
            }
        }
    }
    
    closeTagRegion(changeId);
}

//Check if the whole Block is a part of a single change
//If so return the changeId else return 0 
int KoTextWriter::Private::checkForBlockChange(const QTextBlock &block)
{
    int changeId = 0;
    QTextBlock::iterator it = block.begin();

    if (it.atEnd()) {
        //This is a empty block. So just return the change-id of the block 
        changeId = block.blockFormat().property(KoCharacterStyle::ChangeTrackerId).toInt();
    }

    for (it = block.begin(); !(it.atEnd()); ++it) {
        QTextFragment currentFragment = it.fragment();
        if (currentFragment.isValid()) {
            QTextCharFormat charFormat = currentFragment.charFormat();
            int currentChangeId = charFormat.property(KoCharacterStyle::ChangeTrackerId).toInt();

            KoInlineObject *inlineObject = layout ? layout->inlineTextObjectManager()->inlineTextObject(charFormat) : 0;
            if (currentFragment.length() == 1 && inlineObject && currentFragment.text()[0].unicode() == QChar::ObjectReplacementCharacter) {
                continue;
            }

            if (!currentChangeId) {
                // Encountered a fragment that is not a change
                // So break out of loop and return 0
                changeId = 0;
                break;
            } else {
                // This Fragment is a change fragment. Continue further.
                if (changeId == 0) {
                    //First fragment and it is a change-fragment
                    //Store it and continue 
                    changeId = currentChangeId;
                    continue;
                } else {
                    if (currentChangeId == changeId) {
                        //Change Fragment and it is the same as the first change.
                        //continue looking
                        continue; 
                    } else if (changeTracker->isParent(currentChangeId, changeId)) {
                        //The currentChangeId is a parent of changeId
                        changeId = currentChangeId;
                        continue;
                    } else if (changeTracker->isParent(changeId, currentChangeId)) {
                        //The current change id is a child of change-id
                        continue;
                    } else {
                        //A Change Fragment but not same as the first change fragment
                        //Break-out of loop and return 0
                        changeId = 0;
                        break;
                    }
                }
            }
        }
    }
    return changeId;
}

//Check if the whole list-item is a part of a single change
//If so return the changeId else return 0 
int KoTextWriter::Private::checkForListItemChange(const QTextBlock &block)
{
    QTextBlock listItemBlock = block;
    int listItemChangeId = checkForBlockChange(listItemBlock);
    while (listItemChangeId) {
        QTextBlock nextBlock = listItemBlock.next();
        if (!nextBlock.textList() || !nextBlock.blockFormat().boolProperty(KoParagraphStyle::UnnumberedListItem))
            break;
        listItemBlock = nextBlock;
        listItemChangeId = checkForBlockChange(listItemBlock);
    }
    return listItemChangeId;
}

//Check if the whole list is a part of a single change
//If so return the changeId else return 0 
int KoTextWriter::Private::checkForListChange(const QTextBlock &listBlock)
{
    QTextBlock block(listBlock);
    QTextList *textList;
    textList = block.textList();

    KoTextDocument textDocument(block.document());
    KoList *list = textDocument.list(block);
    int topListLevel = KoList::level(block);
   
    int changeId = 0;
    do {
        int currentChangeId = checkForBlockChange(block);
        if (changeTracker->isDuplicateChangeId(currentChangeId)) {
            currentChangeId = changeTracker->originalChangeId(currentChangeId);
        }

        if (!currentChangeId) {
            // Encountered a list-item that is not a change
            // So break out of loop and return 0
            changeId = 0;
            break;
        } else {
            // This list-item is a changed cell. Continue further.
            if (changeId == 0) {
                //First list-item and it is a changed list-item
                //Store it and continue 
                changeId = currentChangeId;
                block = block.next();
                continue;
            } else {
                if (currentChangeId == changeId) {
                    //Change found and it is the same as the first change.
                    //continue looking
                    block = block.next();
                    continue; 
                } else if (changeTracker->isParent(currentChangeId, changeId)) {
                    //The currentChangeId is a parent of changeId
                    changeId = currentChangeId;
                    block = block.next();
                    continue;
                } else if (changeTracker->isParent(changeId, currentChangeId)) {
                    //The current change id is a child of change-id
                    block = block.next();
                    continue;
                } else {
                    //A Change found but not same as the first change
                    //Break-out of loop and return 0
                    changeId = 0;
                    break;
                }
            }
        }
    } while ((textDocument.list(block) == list) && (KoList::level(block) >= topListLevel));
    return changeId;
}

//Check if the whole of table row is a part of a singke change
//If so return the changeId else return 0
int KoTextWriter::Private::checkForTableRowChange(int position)
{
    int changeId = 0;
    QTextCursor cursor(document);
    cursor.setPosition(position);
    QTextTable *table = cursor.currentTable();

    if (table) {
        int row = table->cellAt(position).row();
        for (int i=0; i<table->columns(); i++) {
            int currentChangeId = table->cellAt(row,i).format().property(KoCharacterStyle::ChangeTrackerId).toInt();
            if (!currentChangeId) {
                // Encountered a cell that is not a change
                // So break out of loop and return 0
                changeId = 0;
                break;
            } else {
                // This cell is a changed cell. Continue further.
                if (changeId == 0) {
                    //First cell and it is a changed-cell
                    //Store it and continue 
                    changeId = currentChangeId;
                    continue;
                } else {
                    if (currentChangeId == changeId) {
                        //Change found and it is the same as the first change.
                        //continue looking
                        continue; 
                    } else {
                        //A Change found but not same as the first change
                        //Break-out of loop and return 0
                        changeId = 0;
                        break;
                    }
                }
            }
        }
    }
    return changeId;
}

//Check if the whole of table column is a part of a single change
//If so return the changeId else return 0
int KoTextWriter::Private::checkForTableColumnChange(int position)
{
    int changeId = 0;
    QTextCursor cursor(document);
    cursor.setPosition(position);
    QTextTable *table = cursor.currentTable();

    if (table) {
        int column = table->cellAt(position).column();
        for (int i=0; i<table->rows(); i++) {
            int currentChangeId = table->cellAt(i,column).format().property(KoCharacterStyle::ChangeTrackerId).toInt();
            if (!currentChangeId) {
                // Encountered a cell that is not a change
                // So break out of loop and return 0
                changeId = 0;
                break;
            } else {
                // This cell is a changed cell. Continue further.
                if (changeId == 0) {
                    //First cell and it is a changed-cell
                    //Store it and continue 
                    changeId = currentChangeId;
                    continue;
                } else {
                    if (currentChangeId == changeId) {
                        //Change found and it is the same as the first change.
                        //continue looking
                        continue; 
                    } else {
                        //A Change found but not same as the first change
                        //Break-out of loop and return 0
                        changeId = 0;
                        break;
                    }
                }
            }
        }
    }
    return changeId;
}

void KoTextWriter::Private::saveTable(QTextTable *table, QHash<QTextList *, QString> &listStyles)
{
    TagInformation tableTagInformation;
    tableTagInformation.setTagName("table:table");
    int changeId = openTagRegion(table->firstCursorPosition().position(), KoTextWriter::Private::Table, tableTagInformation);
    
    for (int c = 0 ; c < table->columns() ; c++) {
        TagInformation tableColumnInformation;
        tableColumnInformation.setTagName("table:table-column");
        int changeId = openTagRegion(table->cellAt(0,c).firstCursorPosition().position(), KoTextWriter::Private::TableColumn, tableColumnInformation);
        closeTagRegion(changeId);
    }
    for (int r = 0 ; r < table->rows() ; r++) {
        TagInformation tableRowInformation;
        tableRowInformation.setTagName("table:table-row");
        int changeId = openTagRegion(table->cellAt(r,0).firstCursorPosition().position(), KoTextWriter::Private::TableRow, tableRowInformation);

        for (int c = 0 ; c < table->columns() ; c++) {
            QTextTableCell cell = table->cellAt(r, c);
            int changeId = 0;

            if ((cell.row() == r) && (cell.column() == c)) {
                TagInformation tableCellInformation;
                tableCellInformation.setTagName("table:table-cell");
                tableCellInformation.addAttribute("rowSpan", cell.rowSpan());
                tableCellInformation.addAttribute("columnSpan", cell.columnSpan());
                changeId = openTagRegion(table->cellAt(r,c).firstCursorPosition().position(), KoTextWriter::Private::TableCell, tableCellInformation);
        
                // Save the Rdf for the table cell
                QTextTableCellFormat cellFormat = cell.format().toTableCellFormat();
                QVariant v = cellFormat.property(KoTableCellStyle::InlineRdf);
                if (KoTextInlineRdf* inlineRdf = v.value<KoTextInlineRdf*>()) {
                    inlineRdf->saveOdf(context, writer);
                }
                writeBlocks(table->document(), cell.firstPosition(), cell.lastPosition(), listStyles, table);
            } else {
                TagInformation tableCellInformation;
                tableCellInformation.setTagName("table:covered-table-cell");
                changeId = openTagRegion(table->cellAt(r,c).firstCursorPosition().position(), KoTextWriter::Private::TableCell, tableCellInformation);
            }

            closeTagRegion(changeId);
        }
        closeTagRegion(changeId);
    }
    closeTagRegion(changeId);
}

void KoTextWriter::Private::saveTableOfContents(QTextDocument *document, int from, int to, QHash<QTextList *, QString> &listStyles, QTextTable *currentTable, QTextFrame *toc)
{

    writer->startElement("text:table-of-content");

        KoTableOfContentsGeneratorInfo *info = toc->frameFormat().property(KoText::TableOfContentsData).value<KoTableOfContentsGeneratorInfo*>();
        if (!info->tableOfContentData()->styleName.isNull())
            {
                writer->addAttribute("text:style-name",info->tableOfContentData()->styleName);
            }
        writer->addAttribute("text:name",info->tableOfContentData()->name);

        info->saveOdf(writer);

        writer->startElement("text:index-body");
            // write the title (one p block)
            QTextCursor localBlock = toc->firstCursorPosition();
            localBlock.movePosition(QTextCursor::NextBlock);
            int endTitle = localBlock.position();
            writer->startElement("text:index-title");
                writeBlocks(document, from, endTitle, listStyles, currentTable, toc);
            writer->endElement(); // text:index-title
        from = endTitle;

        QTextBlock block = toc->lastCursorPosition().block();
        writeBlocks(document, from, to, listStyles, currentTable, toc);


    writer->endElement(); // table:index-body
    writer->endElement(); // table:table-of-content
}

QTextBlock& KoTextWriter::Private::saveList(QTextBlock &block, QHash<QTextList *, QString> &listStyles, int level)
{
    QTextList *textList, *topLevelTextList;
    topLevelTextList = textList = block.textList();

    int headingLevel = 0, numberedParagraphLevel = 0;
    QTextBlockFormat blockFormat = block.blockFormat();
    headingLevel = blockFormat.intProperty(KoParagraphStyle::OutlineLevel);
    numberedParagraphLevel = blockFormat.intProperty(KoParagraphStyle::ListLevel);

    KoTextDocument textDocument(block.document());
    KoList *list = textDocument.list(block);
    int topListLevel = KoList::level(block);

    if ((level == 1) && (!deleteMergeRegionOpened) && !headingLevel) {
        QTextBlock listBlock = block;
        do {
            int endBlockNumber = checkForDeleteMerge(listBlock);
            if (endBlockNumber != -1) {
                deleteMergeEndBlockNumber = endBlockNumber;
                deleteMergeRegionOpened = true;
                openSplitMergeRegion();
                break;
            }
            listBlock = listBlock.next();
        } while(textDocument.list(listBlock) == list);
    }

    bool closeDelMergeRegion = false;
    if ((level == 1) && (deleteMergeRegionOpened) && !headingLevel) {
        QTextBlock listBlock = block;
        do {
            if (listBlock.blockNumber() == deleteMergeEndBlockNumber) {
                closeDelMergeRegion = true;
            }
            listBlock = listBlock.next();
        } while(textDocument.list(listBlock) == list);
    }

    bool splitRegionOpened = false;
    int splitEndBlockNumber = -1;

    bool listStarted = false;
    int listChangeId = 0;
    if (!headingLevel && !numberedParagraphLevel) {
        listStarted = true;

        TagInformation listTagInformation;
        listTagInformation.setTagName("text:list");
        listTagInformation.addAttribute("text:style-name", listStyles[textList]);
        if (textList->format().hasProperty(KoListStyle::ContinueNumbering))
            listTagInformation.addAttribute("text:continue-numbering",textList->format().boolProperty(KoListStyle::ContinueNumbering) ? "true" : "false");

        listChangeId = openTagRegion(block.position(), KoTextWriter::Private::List, listTagInformation);
    }

    if (!headingLevel) {
        do {
            if (numberedParagraphLevel) {
                TagInformation paraTagInformation;
                paraTagInformation.setTagName("text:numbered-paragraph");
                paraTagInformation.addAttribute("text:level", numberedParagraphLevel);
                paraTagInformation.addAttribute("text:style-name", listStyles.value(textList));
                
                int changeId = openTagRegion(block.position(), KoTextWriter::Private::NumberedParagraph, paraTagInformation);
                writeBlocks(textDocument.document(), block.position(), block.position() + block.length() - 1, listStyles, 0, 0, textList); 
                closeTagRegion(changeId);
            } else {
                int endBlockNumber = checkForSplit(block);
                if (!deleteMergeRegionOpened && !splitRegionOpened && (endBlockNumber != -1)) {
                    openSplitMergeRegion();
                    splitRegionOpened = true;
                    splitEndBlockNumber = endBlockNumber;
                }

                const bool listHeader = blockFormat.boolProperty(KoParagraphStyle::IsListHeader)|| blockFormat.boolProperty(KoParagraphStyle::UnnumberedListItem);
                int listItemChangeId;
                TagInformation listItemTagInformation;
                listItemTagInformation.setTagName(listHeader ? "text:list-header" : "text:list-item");
                if (block.blockFormat().hasProperty(KoParagraphStyle::ListStartValue)) {
                    int startValue = block.blockFormat().intProperty(KoParagraphStyle::ListStartValue);
                    listItemTagInformation.addAttribute("text:start-value", startValue);
                }
                if (textList == topLevelTextList) {
                    listItemChangeId = openTagRegion(block.position(), KoTextWriter::Private::ListItem, listItemTagInformation);
                } else {
                    // This is a sub-list. So check for a list-change
                    listItemChangeId = openTagRegion(block.position(), KoTextWriter::Private::List, listItemTagInformation);
                }

                if (KoListStyle::isNumberingStyle(textList->format().style())) {
                    if (KoTextBlockData *blockData = dynamic_cast<KoTextBlockData *>(block.userData())) {
                        writer->startElement("text:number", false);
                        writer->addTextSpan(blockData->counterText());
                        writer->endElement();
                    }
                }
                
                if (textList == topLevelTextList) {
                    writeBlocks(textDocument.document(), block.position(), block.position() + block.length() - 1, listStyles, 0, 0, textList); 
                    // we are generating a text:list-item. Look forward and generate unnumbered list items.
                    while (true) {
                        QTextBlock nextBlock = block.next();
                        if (!nextBlock.textList() || !nextBlock.blockFormat().boolProperty(KoParagraphStyle::UnnumberedListItem))
                            break;
                        block = nextBlock;
                        saveParagraph(block, block.position(), block.position() + block.length() - 1);
                    }
                } else {
                    //This is a sub-list
                    block = saveList(block, listStyles, ++level);
                    //saveList will return a block one-past the last block of the list.
                    //Since we are doing a block.next() below, we need to go one back.
                    block = block.previous();
                }

                closeTagRegion(listItemChangeId);

                if (splitRegionOpened && (block.blockNumber() == splitEndBlockNumber)) {
                    splitRegionOpened = false;
                    splitEndBlockNumber = -1;
                    closeSplitMergeRegion();
                    postProcessListItemSplit(block.blockFormat().intProperty(KoCharacterStyle::ChangeTrackerId));
                }
            }
            block = block.next();
            blockFormat = block.blockFormat();
            headingLevel = blockFormat.intProperty(KoParagraphStyle::OutlineLevel);
            numberedParagraphLevel = blockFormat.intProperty(KoParagraphStyle::ListLevel);
            textList = block.textList();
        } while ((textDocument.list(block) == list) && (KoList::level(block) >= topListLevel));
    }

    if (listStarted) {
        closeTagRegion(listChangeId);
    }

    if (closeDelMergeRegion) {
        closeSplitMergeRegion();
        deleteMergeRegionOpened = false;
        deleteMergeEndBlockNumber = -1;
        postProcessDeleteMergeXml();
    }
   
    return block;
}

void KoTextWriter::Private::postProcessListItemSplit(int changeId)
{
    QString change = changeTransTable.value(changeId);

    QString generatedXmlString(generatedXmlArray);

    //Add the name-space definitions so that this can be parsed
    addNameSpaceDefinitions(generatedXmlString);

    //Now Parse the generatedXML and if successful generate the final output
    QString errorMsg;
    int errorLine, errorColumn;
    KoXmlDocument doc; 

    QXmlStreamReader reader(generatedXmlString);
    reader.setNamespaceProcessing(true);

    bool ok = doc.setContent(&reader, &errorMsg, &errorLine, &errorColumn);
    
    if (!ok)
        return;

    QString outputXml;
    QTextStream outputXmlStream(&outputXml);

    KoXmlElement rootElement = doc.documentElement();
    KoXmlElement listItemElement = rootElement.firstChild().toElement();
    removeLeavingContentStart(outputXmlStream, listItemElement, change, 1);

    KoXmlElement pElement = rootElement.firstChild().firstChild().toElement();
    removeLeavingContentStart(outputXmlStream, pElement, change, 2);

    KoXmlElement childElement;
    forEachElement(childElement, rootElement) {
        if (childElement.localName() == "list-item") {
            insertAroundContent(outputXmlStream, childElement, change);
            KoXmlElement pElement = childElement.firstChild().toElement();
            insertAroundContent(outputXmlStream, pElement, change);
            writeNode(outputXmlStream, pElement, true);
            outputXmlStream << "</text:p>";
            outputXmlStream << "</text:list-item>";
        } else {
            writeNode(outputXmlStream, pElement);
        }
    }

    removeLeavingContentEnd(outputXmlStream, 2);
    removeLeavingContentEnd(outputXmlStream, 1);
    writer->addCompleteElement(outputXml.toUtf8());
}

void KoTextWriter::Private::writeBlocks(QTextDocument *document, int from, int to, QHash<QTextList *, QString> &listStyles, QTextTable *currentTable, QTextFrame *currentFrame, QTextList *currentList)
{
    KoTextDocument textDocument(document);
    QTextBlock block = document->findBlock(from);

    while (block.isValid() && ((to == -1) || (block.position() <= to))) {
        QTextCursor cursor(block);
        QTextFrame *cursorFrame = cursor.currentFrame();
        int blockOutlineLevel = block.blockFormat().property(KoParagraphStyle::OutlineLevel).toInt();

        if (cursorFrame != currentFrame && cursorFrame->format().hasProperty(KoText::TableOfContents)) {
            int frameBegin = cursorFrame->firstPosition();
            int frameEnd = cursorFrame->lastPosition();
            saveTableOfContents(document, frameBegin, frameEnd, listStyles, currentTable, cursor.currentFrame());
            block = cursorFrame->lastCursorPosition().block();
            block = block.next();
            continue;
        }
        if (cursor.currentTable() != currentTable) {
            // Call the code to save the table....
            saveTable(cursor.currentTable(), listStyles);
            // We skip to the end of the table.
            block = cursor.currentTable()->lastCursorPosition().block();
            block = block.next();
            continue;
        }

        if (cursor.currentList() != currentList) {
            int previousBlockNumber = block.blockNumber();
            block = saveList(block, listStyles, 1);
            int blockNumberToProcess = block.blockNumber();
            if (blockNumberToProcess != previousBlockNumber)
                continue;
        }

<<<<<<< HEAD
        if (!deleteMergeRegionOpened && !cursor.currentTable() && (!cursor.currentList() || blockOutlineLevel)) {
            deleteMergeEndBlockNumber = checkForDeleteMerge(block);
            if (deleteMergeEndBlockNumber != -1) {
                deleteMergeRegionOpened = true;
                openSplitMergeRegion();
            }
        }


        saveParagraph(block, from, to);

        if (deleteMergeRegionOpened && (block.blockNumber() == deleteMergeEndBlockNumber) && (!cursor.currentList() || blockOutlineLevel)) {
            closeSplitMergeRegion();
            deleteMergeRegionOpened = false;
            deleteMergeEndBlockNumber = -1;
            postProcessDeleteMergeXml();
        }

        block = block.next();
    } // while
}

int KoTextWriter::Private::checkForSplit(const QTextBlock &block)
{
    return checkForMergeOrSplit(block, KoGenChange::InsertChange);
}

int KoTextWriter::Private::checkForDeleteMerge(const QTextBlock &block)
{
    return checkForMergeOrSplit(block, KoGenChange::DeleteChange);
}

int KoTextWriter::Private::checkForMergeOrSplit(const QTextBlock &block, KoGenChange::Type changeType)
{
    QTextBlock endBlock = block;
    QTextCursor cursor(block);    
    int endBlockNumber = -1;

    int splitMergeChangeId = 0, changeId = 0;
    do {
        if (!endBlock.next().isValid())
            break;

        int nextBlockChangeId;
        QTextTable *currentTable;

        if ((currentTable = QTextCursor(endBlock.next()).currentTable())) {
            nextBlockChangeId = currentTable->format().intProperty(KoCharacterStyle::ChangeTrackerId);
        } else {
            nextBlockChangeId = endBlock.next().blockFormat().property(KoCharacterStyle::ChangeTrackerId).toInt();
        }

        if (changeTracker->isDuplicateChangeId(nextBlockChangeId)) {
            nextBlockChangeId = changeTracker->originalChangeId(nextBlockChangeId);
        }
        
        if (!changeId) {
            splitMergeChangeId = changeId = nextBlockChangeId;
            if ((changeId) && (changeTracker->elementById(nextBlockChangeId)->getChangeType() == changeType)) {
                endBlock = endBlock.next();
            } else {
                changeId = 0;
            }
        } else {
            if (nextBlockChangeId == changeId) {
                endBlock = endBlock.next();
            } else {
                changeId = 0;
            }
        }
    } while(changeId);

    if ((endBlock.blockNumber() != block.blockNumber()) && (endBlock.text().length()) && !(QTextCursor(endBlock).currentTable())) {
        //Check that the last fragment of this block is not a part of this change. If so, it is not a merge or a split
        QTextFragment lastFragment = (--(endBlock.end())).fragment();
        QTextCharFormat lastFragmentFormat = lastFragment.charFormat();
        int lastFragmentChangeId = lastFragmentFormat.intProperty(KoCharacterStyle::ChangeTrackerId);
        if (changeTracker->isDuplicateChangeId(lastFragmentChangeId)) {
            lastFragmentChangeId = changeTracker->originalChangeId(lastFragmentChangeId);
        }
=======
        bool isValidListItem = true, isValidList = true;
        if (textList && deleteChangeBlocks) {
            isValidListItem = block.blockFormat().property(KoDeleteChangeMarker::DeletedListItem).toBool();
            isValidList = textList->format().property(KoDeleteChangeMarker::DeletedList).toBool();
        }

        if (textList && !headingLevel && !numberedParagraphLevel) {
            if (!textLists.contains(textList)) {
                KoList *list = textDocument.list(block);
                if (currentList != list) {
                    while (!textLists.isEmpty()) {
                        textLists.removeLast();
                        writer->endElement(); // </text:list>
                        if (!textLists.isEmpty()) {
                            writer->endElement(); // </text:list-element>
                        }
                    }
                    currentList = list;
                } else if (!textLists.isEmpty()) { // sublists should be written within a list-item
                    writer->startElement("text:list-item", false);
                    /******************** ODF Bug Work-around code that uses RDF*******************/
                    if (deleteChangeBlocks && rdfData) {
                        QString xmlId = getXmlId();
                        writer->addAttribute("xml:id", xmlId);
                        writeListItemValidityRDF(xmlId, true);
                    }
                    /******************************************************************************/
                }
>>>>>>> 0f2f877e

        if (lastFragmentChangeId != splitMergeChangeId) {
            endBlockNumber = endBlock.blockNumber();
        }
    }
    return endBlockNumber;
}

void KoTextWriter::Private::openSplitMergeRegion()
{
    //Save the current writer
    oldXmlWriter = writer;

    //Create a new KoXmlWriter pointing to a QBuffer
    generatedXmlArray.clear();
    generatedXmlBuffer.setBuffer(&generatedXmlArray);
    newXmlWriter = new KoXmlWriter(&generatedXmlBuffer);

    //Set our xmlWriter as the writer to be used
    writer = newXmlWriter;
    context.setXmlWriter(*newXmlWriter);
}

void KoTextWriter::Private::closeSplitMergeRegion()
{
    //delete the new writer
    delete newXmlWriter;

    //Restore the actual xml writer
    writer = oldXmlWriter;
    context.setXmlWriter(*oldXmlWriter);
}

void KoTextWriter::Private::postProcessDeleteMergeXml()
{
    QString generatedXmlString(generatedXmlArray);

    //Add the name-space definitions so that this can be parsed
    addNameSpaceDefinitions(generatedXmlString);

    //Now Parse the generatedXML and if successful generate the final output
    QString errorMsg;
    int errorLine, errorColumn;
    KoXmlDocument doc; 

    QXmlStreamReader reader(generatedXmlString);
    reader.setNamespaceProcessing(true);

    bool ok = doc.setContent(&reader, &errorMsg, &errorLine, &errorColumn);
    if (ok) {
        //Generate the final XML output and save it
        QString outputXml;
        QTextStream outputXmlStream(&outputXml);
        generateFinalXml(outputXmlStream, doc.documentElement());
        writer->addCompleteElement(outputXml.toUtf8());
    } 
}

void KoTextWriter::Private::addNameSpaceDefinitions(QString &generatedXmlString)
{
    //Generate the name-space definitions so that it can be parsed. Like what is office:text, office:delta etc
    QString nameSpaceDefinitions;
    QTextStream nameSpacesStream(&nameSpaceDefinitions);
    
    nameSpacesStream << "<generated-xml ";
    nameSpacesStream << "xmlns:office=\"" << KoXmlNS::office << "\" ";
    nameSpacesStream << "xmlns:meta=\"" << KoXmlNS::meta << "\" ";
    nameSpacesStream << "xmlns:config=\"" << KoXmlNS::config << "\" ";
    nameSpacesStream << "xmlns:text=\"" << KoXmlNS::text << "\" ";
    nameSpacesStream << "xmlns:table=\"" << KoXmlNS::table << "\" ";
    nameSpacesStream << "xmlns:draw=\"" << KoXmlNS::draw << "\" ";
    nameSpacesStream << "xmlns:presentation=\"" << KoXmlNS::presentation << "\" ";
    nameSpacesStream << "xmlns:dr3d=\"" << KoXmlNS::dr3d << "\" ";
    nameSpacesStream << "xmlns:chart=\"" << KoXmlNS::chart << "\" ";
    nameSpacesStream << "xmlns:form=\"" << KoXmlNS::form << "\" ";
    nameSpacesStream << "xmlns:script=\"" << KoXmlNS::script << "\" ";
    nameSpacesStream << "xmlns:style=\"" << KoXmlNS::style << "\" ";
    nameSpacesStream << "xmlns:number=\"" << KoXmlNS::number << "\" ";
    nameSpacesStream << "xmlns:math=\"" << KoXmlNS::math << "\" ";
    nameSpacesStream << "xmlns:svg=\"" << KoXmlNS::svg << "\" ";
    nameSpacesStream << "xmlns:fo=\"" << KoXmlNS::fo << "\" ";
    nameSpacesStream << "xmlns:anim=\"" << KoXmlNS::anim << "\" ";
    nameSpacesStream << "xmlns:smil=\"" << KoXmlNS::smil << "\" ";
    nameSpacesStream << "xmlns:koffice=\"" << KoXmlNS::koffice << "\" ";
    nameSpacesStream << "xmlns:officeooo=\"" << KoXmlNS::officeooo << "\" ";
    nameSpacesStream << "xmlns:delta=\"" << KoXmlNS::delta << "\" ";
    nameSpacesStream << "xmlns:split=\"" << KoXmlNS::split << "\" ";
    nameSpacesStream << "xmlns:ac=\"" << KoXmlNS::ac << "\" ";
    nameSpacesStream << ">";

    generatedXmlString.prepend(nameSpaceDefinitions);
    generatedXmlString.append("</generated-xml>");
}

void KoTextWriter::Private::generateFinalXml(QTextStream &outputXmlStream, const KoXmlElement &element)
{
    QString firstChild = element.firstChild().toElement().localName();
    KoXmlElement secondChildElement = element.firstChild().nextSibling().toElement();
    QString secondChild;

    do {
        secondChild = secondChildElement.localName();
        secondChildElement = secondChildElement.nextSibling().toElement();
    } while (secondChild == "removed-content");

    if ((firstChild == "p") && (secondChild == "h")) {
        handleParagraphOrHeaderMerge(outputXmlStream, element);
    } else if ((firstChild == "h") && (secondChild == "p")) {
        handleParagraphOrHeaderMerge(outputXmlStream, element);
    } else if ((firstChild == "p") && (secondChild == "p")) {
        handleParagraphOrHeaderMerge(outputXmlStream, element);
    } else if ((firstChild == "h") && (secondChild == "h")) {
        handleParagraphOrHeaderMerge(outputXmlStream, element);
    } else if ((firstChild == "p") && (secondChild == "list")) {
        handleParagraphWithListItemMerge(outputXmlStream, element);
    } else if ((firstChild == "h") && (secondChild == "list")) {
        handleParagraphWithListItemMerge(outputXmlStream, element);
    } else if ((firstChild == "list") && (secondChild == "p")) {
        handleListItemWithParagraphMerge(outputXmlStream, element);
    } else if ((firstChild == "list") && (secondChild == "h")) {
        handleListItemWithParagraphMerge(outputXmlStream, element);
    } else if ((firstChild == "list") && (secondChild == "list")) {
        handleListWithListMerge(outputXmlStream, element);
    } else if ((firstChild == "list") && (secondChild == "")) {
        handleListItemWithListItemMerge(outputXmlStream, element);
    } else {
        //Not Possible
    }

}

void KoTextWriter::Private::removeLeavingContentStart(QTextStream &outputXmlStream, KoXmlElement &element, QString &changeId, int endIdCounter)
{
    outputXmlStream << "<delta:remove-leaving-content-start";
    outputXmlStream << " delta:removal-change-idref=" << "\"" << changeId << "\"";
    outputXmlStream << " delta:end-element-idref=" << "\"end" << endIdCounter << "\">";

    outputXmlStream << "<text:" << element.localName();
    writeAttributes(outputXmlStream, element);
    outputXmlStream << "/>";
            
    outputXmlStream << "</delta:remove-leaving-content-start>";
}

void KoTextWriter::Private::removeLeavingContentEnd(QTextStream &outputXmlStream, int endIdCounter)
{
    outputXmlStream << "<delta:remove-leaving-content-end delta:end-element-id=\"end" << endIdCounter << "\"/>";
}

void KoTextWriter::Private::insertAroundContent(QTextStream &outputXmlStream, KoXmlElement &element, QString &changeId)
{
    outputXmlStream << "<text:" << element.localName() << " delta:insertion-change-idref=" << "\"" << changeId << "\"";
    outputXmlStream << " delta:insertion-type=\"insert-around-content\"";
    writeAttributes(outputXmlStream, element);
    outputXmlStream << ">";
}

void KoTextWriter::Private::handleParagraphOrHeaderMerge(QTextStream &outputXmlStream, const KoXmlElement &element)
{
    // Find the first child of the element
    // This is needed because we need to determine whether the final element is going to a <p> or a <h>
    KoXmlElement firstChildElement = element.firstChild().toElement();
    QString firstChild = firstChildElement.localName();

    // Find the Change-id
    KoXmlElement removedContentElement = firstChildElement.lastChild().toElement();
    QString changeId = removedContentElement.attributeNS(KoXmlNS::delta, "removal-change-idref");

    outputXmlStream << "<text:" << firstChild;
    writeAttributes(outputXmlStream, firstChildElement);
    outputXmlStream << ">";
    
    for (KoXmlNode node = firstChildElement.firstChild(); !node.isNull(); node = node.nextSibling()) {
        if (node.isElement() && node.toElement().localName() == "removed-content" && node.nextSibling().isNull()) {
            outputXmlStream << "<delta:merge delta:removal-change-idref=\"" << changeId << "\">";
            outputXmlStream << "<delta:leading-partial-content>";
            writeNode(outputXmlStream, node, true); 
            outputXmlStream << "</delta:leading-partial-content>";
        } else {
            writeNode(outputXmlStream, node);
        }
    }

    outputXmlStream << "<delta:intermediate-content>";
    KoXmlElement mergeEndElement = firstChildElement.nextSibling().toElement();
    while (mergeEndElement.localName() == "removed-content") {
        writeNode(outputXmlStream, mergeEndElement, true);
        mergeEndElement = mergeEndElement.nextSibling().toElement();
    }
    outputXmlStream << "</delta:intermediate-content>";

    for (KoXmlNode node = mergeEndElement.firstChild(); !node.isNull(); node = node.nextSibling()) {
        if (node.isElement() && node.toElement().localName() == "removed-content" && node.previousSibling().isNull()) {
            outputXmlStream << "<delta:trailing-partial-content>";
            outputXmlStream << "<text:" << mergeEndElement.localName();
            writeAttributes(outputXmlStream, mergeEndElement);
            outputXmlStream << ">";
            writeNode(outputXmlStream, node, true);
            outputXmlStream << "</text:" << mergeEndElement.localName() << ">";    
            outputXmlStream << "</delta:trailing-partial-content>";
            outputXmlStream << "</delta:merge>";    
        } else {
            writeNode(outputXmlStream, node);
        }
    }

    outputXmlStream << "</text:" << firstChild << ">";
}

void KoTextWriter::Private::handleParagraphWithHeaderMerge(QTextStream &outputXmlStream, const KoXmlElement &element)
{
    // Find the first child of the element
    // This is needed because we need to determine whether the final element is going to a <p> or a <h>
    KoXmlElement firstChildElement = element.firstChild().toElement();
    QString firstChild = firstChildElement.localName();

    // Find the Change-id
    KoXmlElement removedContentElement = firstChildElement.lastChild().toElement();
    QString changeId = removedContentElement.attributeNS(KoXmlNS::delta, "removal-change-idref");

    //Start generating the XML
    insertAroundContent(outputXmlStream, firstChildElement, changeId);

    //Start a counter for end-element-idref
    int endIdCounter = 1;

    KoXmlElement childElement;
    forEachElement (childElement, element) {
        if (childElement.localName() == "removed-content") {
            writeNode(outputXmlStream, childElement, false);
        } else {
            removeLeavingContentStart(outputXmlStream, childElement, changeId, endIdCounter);
            writeNode(outputXmlStream, childElement, true);
            removeLeavingContentEnd(outputXmlStream, endIdCounter);
            endIdCounter++;
        }
    }

    outputXmlStream << "</text:" << firstChild << ">";

}

void KoTextWriter::Private::handleParagraphWithListItemMerge(QTextStream &outputXmlStream, const KoXmlElement &element)
{
    // Find the first child of the element
    // This is needed because we need to determine whether the final element is going to a <p> or a <h>
    KoXmlElement firstChildElement = element.firstChild().toElement();
    QString firstChild = firstChildElement.localName();

    // Find the Change-id
    KoXmlElement removedContentElement = firstChildElement.lastChild().toElement();
    QString changeId = removedContentElement.attributeNS(KoXmlNS::delta, "removal-change-idref");

    //Start generating the XML
    insertAroundContent(outputXmlStream, firstChildElement, changeId);

    //Start a counter for end-element-idref
    int endIdCounter = 1;

    KoXmlElement childElement;
    forEachElement (childElement, element) {
        if (childElement.localName() == "removed-content") {
            writeNode(outputXmlStream, childElement, false);
        } else if (childElement.localName() == firstChild) {
            removeLeavingContentStart(outputXmlStream, childElement, changeId, endIdCounter);
            writeNode(outputXmlStream, childElement, true);
            removeLeavingContentEnd(outputXmlStream, endIdCounter);
            endIdCounter++;
        } else if (childElement.localName() == "list"){
            generateListForPWithListMerge(outputXmlStream, childElement, firstChild, changeId, endIdCounter, true);
        }
    }
}

void KoTextWriter::Private::generateListForPWithListMerge(QTextStream &outputXmlStream, KoXmlElement &element, \
                                                          QString &mergeResultElement, QString &changeId, int &endIdCounter, \
                                                          bool removeLeavingContent)
{
    int listEndIdCounter = endIdCounter;
    if (removeLeavingContent) {
        endIdCounter++;
        removeLeavingContentStart(outputXmlStream, element, changeId, listEndIdCounter);
    } else {
        outputXmlStream << "<text:" << element.localName();
        writeAttributes(outputXmlStream, element);
        outputXmlStream << ">";
    }

    bool tagTypeChangeEnded = false;
    bool listStarted = false;
    KoXmlElement childElement;
    forEachElement (childElement, element) {
        if (childElement.localName() == "removed-content") {
            writeNode(outputXmlStream, childElement, false);
        } else if ((childElement.localName() == "list-item") || (childElement.localName() == "list-header")) {
            generateListItemForPWithListMerge(outputXmlStream, childElement, mergeResultElement,\
                                              changeId, endIdCounter, !tagTypeChangeEnded);
            if (!tagTypeChangeEnded) {
                tagTypeChangeEnded = true;
                if (childElement != element.lastChild().toElement()) {
                    listStarted = true;
                    insertAroundContent(outputXmlStream, element, changeId);
                }
            }
        } else {
            //Not Possible
        }
    }
    if (listStarted)
        outputXmlStream << "</text:list>";
    if (removeLeavingContent) {
        removeLeavingContentEnd(outputXmlStream, listEndIdCounter);
    } else {
        outputXmlStream << "</text:" << element.localName() << ">";
    }
}

void KoTextWriter::Private::generateListItemForPWithListMerge(QTextStream &outputXmlStream, KoXmlElement &element, \
                                                              QString &mergeResultElement, QString &changeId, int &endIdCounter, \
                                                              bool removeLeavingContent)
{
    int listItemEndIdCounter = endIdCounter;

    if (removeLeavingContent) {
        endIdCounter++;
        removeLeavingContentStart(outputXmlStream, element, changeId, listItemEndIdCounter);
    } else {
        outputXmlStream << "<text:" << element.localName();
        writeAttributes(outputXmlStream, element);
        outputXmlStream << ">";
    }

    KoXmlElement childElement;
    forEachElement (childElement, element) {
        if (childElement.localName() == "removed-content") {
            writeNode(outputXmlStream, childElement, false);
        } else if (childElement.localName() == "p") {
            if (removeLeavingContent) {
                int paragraphEndIdCounter = endIdCounter;
                endIdCounter++;
                removeLeavingContentStart(outputXmlStream, childElement, changeId, paragraphEndIdCounter);        
                writeNode(outputXmlStream, childElement, true);
                removeLeavingContentEnd(outputXmlStream, paragraphEndIdCounter);
                outputXmlStream << "</text:" << mergeResultElement << ">";
            } else {
                writeNode(outputXmlStream, childElement, false);
            }
        } else if (childElement.localName() == "list") {
            generateListForPWithListMerge(outputXmlStream, childElement, mergeResultElement, changeId, endIdCounter, removeLeavingContent);
        } else {
            //Not Possible
        }
    }

    if (removeLeavingContent) {
        removeLeavingContentEnd(outputXmlStream, listItemEndIdCounter);
    } else {
        outputXmlStream << "</text:" << element.localName() << ">";
    }
}

void KoTextWriter::Private::handleListItemWithParagraphMerge(QTextStream &outputXmlStream, const KoXmlElement &element)
{
    deleteStartDepth = 0;

    // Find the first <p> so that we can get the change-id
    KoXmlElement paragraphElement;
    forEachElement(paragraphElement, element) {
        if (paragraphElement.localName() == "p") {
            break;
        }
    }

    // Find the Change-id
    KoXmlElement removedContentElement = paragraphElement.firstChild().toElement();
    QString changeId = removedContentElement.attributeNS(KoXmlNS::delta, "removal-change-idref");

    int endIdCounter = 1;

    KoXmlElement childElement;
    forEachElement(childElement, element) {
        if (childElement.localName() == "list") {
            generateListForListWithPMerge(outputXmlStream, childElement, changeId, endIdCounter, true);
        } else if (childElement.localName() == "removed-content") {
            writeNode(outputXmlStream, childElement, false);
        } else if (childElement.localName() == "p") {
            int paragraphEndIdCounter = endIdCounter;
            endIdCounter++;
            removeLeavingContentStart(outputXmlStream, childElement, changeId, paragraphEndIdCounter);
            writeNode(outputXmlStream, childElement, true);
            removeLeavingContentEnd(outputXmlStream, paragraphEndIdCounter);
            outputXmlStream << "</text:p>";

            for (int i=0; i < deleteStartDepth; i++) {
                outputXmlStream << "</text:list-item>";
                outputXmlStream << "</text:list>";
            }
            break;
        } else {
        }
    }

}

void KoTextWriter::Private::generateListForListWithPMerge(QTextStream &outputXmlStream, KoXmlElement &element, \
                                                          QString &changeId, int &endIdCounter, \
                                                          bool removeLeavingContent)
{
    static int listDepth = 0;
    listDepth++;

    if (!deleteStartDepth) {
        KoXmlElement childElement;
        forEachElement(childElement, element) {
            if ((childElement.localName() == "list-item") || (childElement.localName() == "list-header")) {
                bool startOfDeleteMerge = checkForDeleteStartInListItem(childElement, false);
                if (startOfDeleteMerge) {
                    deleteStartDepth = listDepth;
                }
            }
        }
    }

    int listEndIdCounter = endIdCounter;
    if (removeLeavingContent) {
        endIdCounter++;
        removeLeavingContentStart(outputXmlStream, element, changeId, listEndIdCounter);
        insertAroundContent(outputXmlStream, element, changeId);
    } else {
        outputXmlStream << "<text:" << element.localName();
        writeAttributes(outputXmlStream, element);
        outputXmlStream << ">";
    }

    KoXmlElement childElement;
    forEachElement(childElement, element) {
        if ((childElement.localName() == "list-item") || (childElement.localName() == "list-header")) {
            bool startOfDeleteMerge = checkForDeleteStartInListItem(childElement);
            generateListItemForListWithPMerge(outputXmlStream, childElement, changeId, endIdCounter, startOfDeleteMerge);
        } else if (childElement.localName() == "removed-content") {
            writeNode(outputXmlStream, childElement, false);
        }
    }
    
    if (removeLeavingContent) {
        removeLeavingContentEnd(outputXmlStream, listEndIdCounter);
    } else {
        outputXmlStream << "</text:" << element.localName() << ">";
    }
}

void KoTextWriter::Private::generateListItemForListWithPMerge(QTextStream &outputXmlStream, KoXmlElement &element, \
                                                              QString &changeId, int &endIdCounter, bool removeLeavingContent)
{
    if (!removeLeavingContent) {
        writeNode(outputXmlStream, element, false);
    } else {
        int listItemEndIdCounter = endIdCounter;
        endIdCounter++;
        insertAroundContent(outputXmlStream, element, changeId);
        removeLeavingContentStart(outputXmlStream, element, changeId, listItemEndIdCounter);

        KoXmlElement childElement;
        forEachElement (childElement, element) {
            if (childElement.localName() == "p") {
                int paragraphEndIdCounter = endIdCounter;
                endIdCounter++;
                insertAroundContent(outputXmlStream, childElement, changeId);
                removeLeavingContentStart(outputXmlStream, childElement, changeId, paragraphEndIdCounter);
                writeNode(outputXmlStream, childElement, true);
                removeLeavingContentEnd(outputXmlStream, paragraphEndIdCounter);
            } else if(childElement.localName() == "list") {
                generateListForListWithPMerge(outputXmlStream, childElement, changeId, endIdCounter, removeLeavingContent);
            }
        }
        removeLeavingContentEnd(outputXmlStream, listItemEndIdCounter); 
    }
}

bool KoTextWriter::Private::checkForDeleteStartInListItem(KoXmlElement &element, bool checkRecursively)
{
    bool returnValue = false;
    KoXmlElement childElement;
    forEachElement(childElement, element) {
        if (childElement.localName() == "p") {
            if (childElement.lastChild().toElement().localName() == "removed-content") {
                returnValue = true;
                break;
            }
        } else if ((childElement.localName() == "list") && (checkRecursively)) {
            KoXmlElement listItem;
            forEachElement(listItem, childElement) {
                returnValue = checkForDeleteStartInListItem(listItem);
                if (returnValue)
                    break; 
            }
        } else {
        }
    
        if (returnValue)
            break;
    }

    return returnValue;
}

void KoTextWriter::Private::handleListWithListMerge(QTextStream &outputXmlStream, const KoXmlElement &element)
{
    int endIdCounter = 1;

    KoXmlElement listElement = element.firstChild().toElement();
    QString changeId = findChangeIdForListItemMerge(listElement);

    KoXmlElement firstChildElement = element.firstChild().toElement();
    generateListForListItemMerge(outputXmlStream, firstChildElement, changeId, endIdCounter, true, false);

    KoXmlElement secondChildElement = element.firstChild().nextSibling().toElement();
    QString secondChild = secondChildElement.localName();
    while (secondChild == "removed-content")
    {
        writeNode(outputXmlStream, secondChildElement, false);
        secondChildElement = secondChildElement.nextSibling().toElement();
        secondChild = secondChildElement.localName();
    };

    generateListForListItemMerge(outputXmlStream, secondChildElement, changeId, endIdCounter, false, true);
}

void KoTextWriter::Private::handleListItemWithListItemMerge(QTextStream &outputXmlStream, const KoXmlElement &element)
{
    int endIdCounter = 1;
    KoXmlElement listElement = element.firstChild().toElement();
    QString changeId = findChangeIdForListItemMerge(listElement);
    
    generateListForListItemMerge(outputXmlStream, listElement, changeId, endIdCounter, false, false);
}

void KoTextWriter::Private::generateListForListItemMerge(QTextStream &outputXmlStream, KoXmlElement &element, \
                                                         QString &changeId, int &endIdCounter, bool listMergeStart, bool listMergeEnd)
{
    int listEndIdCounter = endIdCounter;
    if (listMergeStart || listMergeEnd) {
        endIdCounter++;
        removeLeavingContentStart(outputXmlStream, element, changeId, listEndIdCounter);
        
        if (listMergeStart) {
            insertAroundContent(outputXmlStream, element, changeId);
        }

    } else {
        outputXmlStream << "<text:" << element.localName();
        writeAttributes(outputXmlStream, element);
        outputXmlStream << ">";
    }

    KoXmlElement childElement;
    bool deleteRangeStarted = false;

    if (listMergeEnd) {
        deleteRangeStarted = true;
    }

    forEachElement(childElement, element) {
        if ((childElement.localName() == "list-item") || (childElement.localName() == "list-header")) {
            if (!deleteRangeStarted) {
                deleteRangeStarted = checkForDeleteStartInListItem(childElement);
                generateListItemForListItemMerge(outputXmlStream, childElement, changeId, endIdCounter, deleteRangeStarted, false);
            } else {
                bool endOfDeleteRange = checkForDeleteEndInListItem(childElement);
                deleteRangeStarted = !endOfDeleteRange;
                generateListItemForListItemMerge(outputXmlStream, childElement, changeId, endIdCounter, false, endOfDeleteRange);
            }
        } else if (childElement.localName() == "removed-content") {
            writeNode(outputXmlStream, childElement, false);
        }
    }
    
    if (listMergeStart || listMergeEnd) {
        removeLeavingContentEnd(outputXmlStream, listEndIdCounter);
        if (listMergeEnd) {
            outputXmlStream << "</text:list>";
        }
    } else {
        outputXmlStream << "</text:list>";
    }
}

void KoTextWriter::Private::generateListItemForListItemMerge(QTextStream &outputXmlStream, KoXmlElement &element, \
                                                             QString &changeId, int &endIdCounter, bool listItemMergeStart, bool listItemMergeEnd)
{
    if (!listItemMergeStart && !listItemMergeEnd) {
        writeNode(outputXmlStream, element, false);
    } else {
        int listItemEndIdCounter = endIdCounter;
        endIdCounter++;

        if (listItemMergeStart) {
            insertAroundContent(outputXmlStream, element, changeId);
        }

        removeLeavingContentStart(outputXmlStream, element, changeId, listItemEndIdCounter);

        KoXmlElement childElement;
        forEachElement (childElement, element) {
            if (childElement.localName() == "p") {
                int paragraphEndIdCounter = endIdCounter;
                endIdCounter++;
                if (listItemMergeStart) {
                    insertAroundContent(outputXmlStream, childElement, changeId);
                }

                removeLeavingContentStart(outputXmlStream, childElement, changeId, paragraphEndIdCounter);
                writeNode(outputXmlStream, childElement, true);
                removeLeavingContentEnd(outputXmlStream, paragraphEndIdCounter); 

                if (listItemMergeEnd) {
                    outputXmlStream << "</text:" << childElement.localName() << ">";
                }
            } else if(childElement.localName() == "list") {
                generateListForListItemMerge(outputXmlStream, childElement, changeId, endIdCounter, listItemMergeStart ,listItemMergeEnd);
            }
        }

        removeLeavingContentEnd(outputXmlStream, listItemEndIdCounter);        
        if (listItemMergeEnd) {
            outputXmlStream << "</text:list-item>";
        }
    }
}

bool KoTextWriter::Private::checkForDeleteEndInListItem(KoXmlElement &element, bool checkRecursively)
{
    bool returnValue = false;
    KoXmlElement childElement;
    forEachElement(childElement, element) {
        if (childElement.localName() == "p") {
            if (childElement.firstChild().toElement().localName() == "removed-content") {
                returnValue = true;
                break;
            }
        } else if ((childElement.localName() == "list") && (checkRecursively)) {
            KoXmlElement listItem;
            forEachElement(listItem, childElement) {
                returnValue = checkForDeleteStartInListItem(listItem);
                if (returnValue)
                    break; 
            }
        } else {
        }
    
        if (returnValue)
            break;
    }

    return returnValue;
}

QString KoTextWriter::Private::findChangeIdForListItemMerge(const KoXmlElement &element)
{
    QString changeId;

    KoXmlElement listItemElement;
    forEachElement (listItemElement, element) {
        if ((listItemElement.localName() == "list-item") || (listItemElement.localName() == "list-header")) {
            KoXmlElement childElement;
            forEachElement (childElement, listItemElement) {
                if (childElement.localName() == "p") {
                    KoXmlElement removedContentElement = childElement.lastChild().toElement();
                    if (removedContentElement.localName() == "removed-content") {
                        changeId = removedContentElement.attributeNS(KoXmlNS::delta, "removal-change-idref");
                        break;
                    }
                } else if (childElement.localName() == "list") {
                    changeId = findChangeIdForListItemMerge(childElement);
                    break;
                } else {
                    // Not Needed
                }
            }
        }
    }

    return changeId;
}

void KoTextWriter::Private::writeAttributes(QTextStream &outputXmlStream, KoXmlElement &element)
{
    QList<QPair<QString, QString> > attributes = element.attributeNSNames();

    QPair<QString, QString> attributeNamePair;
    foreach (attributeNamePair, attributes) {
        if (attributeNamePair.first == KoXmlNS::text) {
            outputXmlStream << " text:" << attributeNamePair.second << "=";
            outputXmlStream << "\"" << element.attributeNS(KoXmlNS::text, attributeNamePair.second) << "\"";    
        } else if (attributeNamePair.first == KoXmlNS::delta) {
            outputXmlStream << " delta:" << attributeNamePair.second << "=";
            outputXmlStream << "\"" << element.attributeNS(KoXmlNS::delta, attributeNamePair.second) << "\"";    
        } else {
            //To Be Added when needed
        }
    }
}

void KoTextWriter::Private::writeNode(QTextStream &outputXmlStream, KoXmlNode &node, bool writeOnlyChildren)
{
    if (node.isText()) {
        outputXmlStream  << node.toText().data();
    } else if (node.isElement()) {
        KoXmlElement element = node.toElement();
        if ((element.localName() == "removed-content") && !element.childNodesCount()) {
            return;
        }

        if (!writeOnlyChildren) {
            outputXmlStream << "<" << element.prefix() << ":" << element.localName();
            writeAttributes(outputXmlStream,element);
            outputXmlStream << ">";
        }    

        for (KoXmlNode node = element.firstChild(); !node.isNull(); node = node.nextSibling()) {
            writeNode(outputXmlStream, node);
        }

        if (!writeOnlyChildren) {
            outputXmlStream << "</" << element.prefix() << ":" << element.localName() << ">";
        }
    }
}

void KoTextWriter::write(QTextDocument *document, int from, int to)
{
    d->document = document;
    d->styleManager = KoTextDocument(document).styleManager();
    d->layout = qobject_cast<KoTextDocumentLayout*>(document->documentLayout());

    d->changeTracker = KoTextDocument(document).changeTracker();

    if (d->layout) Q_ASSERT(d->layout->inlineTextObjectManager());

    QTextBlock block = document->findBlock(from);

    QVector<int> changesVector;
    d->changeTracker->allChangeIds(changesVector);
    foreach (int changeId, changesVector) {
        d->saveChange(changeId);
    }

    QHash<QTextList *, QString> listStyles = d->saveListStyles(block, to);
    d->writeBlocks(document, from, to, listStyles);
}<|MERGE_RESOLUTION|>--- conflicted
+++ resolved
@@ -651,7 +651,10 @@
     if (!styleName.isEmpty())
         writer->addAttribute("text:style-name", styleName);
 
-<<<<<<< HEAD
+    if ( const KoTextBlockData *blockData = dynamic_cast<const KoTextBlockData *>(block.userData())) {
+        writer->addAttribute("text:id", context.subId(blockData));
+    }
+
     QTextBlock previousBlock = block.previous();
     if (previousBlock.isValid()) {
         QTextBlockFormat blockFormat = block.blockFormat();
@@ -670,12 +673,6 @@
         }
     }
     
-=======
-    if ( const KoTextBlockData *blockData = dynamic_cast<const KoTextBlockData *>(block.userData())) {
-        writer->addAttribute("text:id", context.subId(blockData));
-    }
-
->>>>>>> 0f2f877e
     // Write the fragments and their formats
     QTextCharFormat blockCharFormat = cursor.blockCharFormat();
     QTextCharFormat previousCharFormat;
@@ -697,22 +694,6 @@
             QTextCharFormat compFormat = charFormat;
             previousCharFormat.clearProperty(KoCharacterStyle::ChangeTrackerId);
             compFormat.clearProperty(KoCharacterStyle::ChangeTrackerId);
-
-<<<<<<< HEAD
-            const KoTextBlockData *blockData = dynamic_cast<const KoTextBlockData *>(block.userData());
-            if (blockData && (it == block.begin())) {
-                writer->addAttribute("text:id", context.subId(blockData));
-            }
-            //kDebug(30015) << "from:" << from << " to:" << to;
-            KoTextInlineRdf* inlineRdf;
-            if ((inlineRdf = KoTextInlineRdf::tryToGetInlineRdf(charFormat)) && (it == block.begin())) {
-                // Write xml:id here for Rdf
-                kDebug(30015) << "have inline rdf xmlid:" << inlineRdf->xmlId();
-                inlineRdf->saveOdf(context, writer);
-            }
-=======
-            saveChange(charFormat);
->>>>>>> 0f2f877e
 
             KoInlineObject *inlineObject = layout ? layout->inlineTextObjectManager()->inlineTextObject(charFormat) : 0;
             if (currentFragment.length() == 1 && inlineObject
@@ -805,31 +786,22 @@
 
                 TagInformation fragmentTagInformation;
                 if (charFormat.isAnchor()) {
-<<<<<<< HEAD
                     fragmentTagInformation.setTagName("text:a");
                     fragmentTagInformation.addAttribute("xlink:type", "simple");
                     fragmentTagInformation.addAttribute("xlink:href", charFormat.anchorHref());
-                } else if (!styleName.isEmpty() /*&& !identical*/) {
-                    fragmentTagInformation.setTagName("text:span");
-                    fragmentTagInformation.addAttribute("text:style-name", styleName);
-=======
-                    writer->startElement("text:a", false);
-                    writer->addAttribute("xlink:type", "simple");
-                    writer->addAttribute("xlink:href", charFormat.anchorHref());
                     if (KoTextInlineRdf* inlineRdf = KoTextInlineRdf::tryToGetInlineRdf(charFormat)) {
                         // Write xml:id here for Rdf
                         kDebug(30015) << "have inline rdf xmlid:" << inlineRdf->xmlId();
                         inlineRdf->saveOdf(context, writer);
                     }
-                } else if (!styleName.isEmpty()) {
-                    writer->startElement("text:span", false);
-                    writer->addAttribute("text:style-name", styleName);
+                } else if (!styleName.isEmpty() /*&& !identical*/) {
+                    fragmentTagInformation.setTagName("text:span");
+                    fragmentTagInformation.addAttribute("text:style-name", styleName);
                     if (KoTextInlineRdf* inlineRdf = KoTextInlineRdf::tryToGetInlineRdf(charFormat)) {
                         // Write xml:id here for Rdf
                         kDebug(30015) << "have inline rdf xmlid:" << inlineRdf->xmlId();
                         inlineRdf->saveOdf(context, writer);
                     }
->>>>>>> 0f2f877e
                 }
 
                 int changeId = openTagRegion(currentFragment.position(), KoTextWriter::Private::Span, fragmentTagInformation);
@@ -843,15 +815,8 @@
                     writer->addTextSpan(text);
                 }
 
-<<<<<<< HEAD
                 closeTagRegion(changeId);
             } // if (inlineObject)
-=======
-                if (!styleName.isEmpty() || charFormat.isAnchor()) {
-                    writer->endElement();
-                }
-            }
->>>>>>> 0f2f877e
 
             previousCharFormat = charFormat;
         }
@@ -1419,7 +1384,6 @@
                 continue;
         }
 
-<<<<<<< HEAD
         if (!deleteMergeRegionOpened && !cursor.currentTable() && (!cursor.currentList() || blockOutlineLevel)) {
             deleteMergeEndBlockNumber = checkForDeleteMerge(block);
             if (deleteMergeEndBlockNumber != -1) {
@@ -1500,41 +1464,12 @@
         if (changeTracker->isDuplicateChangeId(lastFragmentChangeId)) {
             lastFragmentChangeId = changeTracker->originalChangeId(lastFragmentChangeId);
         }
-=======
-        bool isValidListItem = true, isValidList = true;
-        if (textList && deleteChangeBlocks) {
-            isValidListItem = block.blockFormat().property(KoDeleteChangeMarker::DeletedListItem).toBool();
-            isValidList = textList->format().property(KoDeleteChangeMarker::DeletedList).toBool();
-        }
-
-        if (textList && !headingLevel && !numberedParagraphLevel) {
-            if (!textLists.contains(textList)) {
-                KoList *list = textDocument.list(block);
-                if (currentList != list) {
-                    while (!textLists.isEmpty()) {
-                        textLists.removeLast();
-                        writer->endElement(); // </text:list>
-                        if (!textLists.isEmpty()) {
-                            writer->endElement(); // </text:list-element>
-                        }
-                    }
-                    currentList = list;
-                } else if (!textLists.isEmpty()) { // sublists should be written within a list-item
-                    writer->startElement("text:list-item", false);
-                    /******************** ODF Bug Work-around code that uses RDF*******************/
-                    if (deleteChangeBlocks && rdfData) {
-                        QString xmlId = getXmlId();
-                        writer->addAttribute("xml:id", xmlId);
-                        writeListItemValidityRDF(xmlId, true);
-                    }
-                    /******************************************************************************/
-                }
->>>>>>> 0f2f877e
 
         if (lastFragmentChangeId != splitMergeChangeId) {
             endBlockNumber = endBlock.blockNumber();
         }
     }
+
     return endBlockNumber;
 }
 
