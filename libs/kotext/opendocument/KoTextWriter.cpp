/* This file is part of the KDE project
 * Copyright (C) 2006 Thomas Zander <zander@kde.org>
 * Copyright (C) 2008 Thorsten Zachmann <zachmann@kde.org>
 * Copyright (C) 2008 Girish Ramakrishnan <girish@forwardbias.in>
 * Copyright (C) 2009 Pierre Stirnweiss <pstirnweiss@googlemail.com>
 * Copyright (C) 2010 Benjamin Port <port.benjamin@gmail.com>
 * Copyright (C) 2011 Pierre Ducroquet <pinaraf@pinaraf.info>
 * Copyright (C) 2011 Boudewijn Rempt <boud@kogmbh.com>
 *
 * This library is free software; you can redistribute it and/or
 * modify it under the terms of the GNU Library General Public
 * License as published by the Free Software Foundation; either
 * version 2 of the License, or (at your option) any later version.
 *
 * This library is distributed in the hope that it will be useful,
 * but WITHOUT ANY WARRANTY; without even the implied warranty of
 * MERCHANTABILITY or FITNESS FOR A PARTICULAR PURPOSE.  See the GNU
 * Library General Public License for more details.
 *
 * You should have received a copy of the GNU Library General Public License
 * along with this library; see the file COPYING.LIB.  If not, write to
 * the Free Software Foundation, Inc., 51 Franklin Street, Fifth Floor,
 * Boston, MA 02110-1301, USA.
 */

#include "KoTextWriter.h"

<<<<<<< HEAD
#include <QMap>
#include <QTextDocument>
#include <QTextTable>
#include <QTextCursor>
#include <QStack>
#include <QTextTableCellFormat>
#include <QBuffer>
#include <QUuid>
#include <QXmlStreamReader>

#include "KoInlineObject.h"
#include "KoTextAnchor.h"
#include "KoShape.h"
#include "KoVariable.h"
#include "KoInlineTextObjectManager.h"
#include "styles/KoStyleManager.h"
#include "styles/KoCharacterStyle.h"
#include "styles/KoParagraphStyle.h"
#include "styles/KoListStyle.h"
#include "styles/KoListLevelProperties.h"
#include "styles/KoTableCellStyle.h"
#include "styles/KoTableStyle.h"
#include "KoTextBlockData.h"
#include "KoTextDocument.h"
#include "KoTextInlineRdf.h"
#include "KoSection.h"

#include "KoTextMeta.h"
#include "KoBookmark.h"

#include <KoShapeSavingContext.h>
#include <KoXmlWriter.h>
#include <KoGenStyle.h>
#include <KoGenStyles.h>
#include <KoXmlNS.h>
#include <KoTableColumnAndRowStyleManager.h>
#include <KoTableColumnStyle.h>

#include <opendocument/KoTextSharedSavingData.h>
#include <changetracker/KoChangeTracker.h>
#include <changetracker/KoChangeTrackerElement.h>
#include <changetracker/KoDeleteChangeMarker.h>
#include <changetracker/KoFormatChangeInformation.h>
#include <KoGenChange.h>
#include <KoGenChanges.h>
#include <KoXmlWriter.h>
#include <rdf/KoDocumentRdfBase.h>
#include <KoTableOfContentsGeneratorInfo.h>

#ifdef SHOULD_BUILD_RDF
#include <Soprano/Soprano>
#endif
#include <KoTableRowStyle.h>

class KoTextWriter::TagInformation
{
    public:
        TagInformation():tagName(0), attributeList()
        {
        }

        void setTagName(const char *tagName)
        {
            this->tagName = tagName;
        }

        void addAttribute(const QString& attributeName, const QString& attributeValue)
        {
            attributeList.push_back(QPair<QString,QString>(attributeName, attributeValue));
        }

        void addAttribute(const QString& attributeName, int value)
        {
            addAttribute(attributeName, QString::number(value));
        }

        void clear()
        {
            tagName = NULL;
            attributeList.clear();
        }

        const char *name() const
        {
            return tagName;
        }

        const QVector<QPair<QString, QString> >& attributes() const
        {
            return attributeList;
        }

    private:
        const char *tagName;
        QVector<QPair<QString, QString> > attributeList;
};

class KoTextWriter::Private
{
public:
    explicit Private(KoShapeSavingContext &context)
        : context(context)
        , sharedData(0)
        ,  writer(0)
        ,  styleManager(0)
        ,  changeTracker(0)
        ,  rdfData(0)
        ,  splitEndBlockNumber(-1)
        ,  splitRegionOpened(false)
        ,  splitIdCounter(1)
        ,  deleteMergeRegionOpened(false)
        ,  deleteMergeEndBlockNumber(-1)
    {
        writer = &context.xmlWriter();
        changeStack.push(0);
    }

    ~Private() {}

    enum ElementType {
        Span,
        ParagraphOrHeader,
        ListItem,
        List,
        NumberedParagraph,
        Table,
        TableRow,
        TableColumn,
        TableCell
    };

    void saveChange(QTextCharFormat format);
    void saveChange(int changeId);
    void saveODF12Change(QTextCharFormat format);
    QString generateDeleteChangeXml(KoDeleteChangeMarker *marker);
    int openTagRegion(int position, ElementType elementType, KoTextWriter::TagInformation& tagInformation);
    void closeTagRegion(int changeId);
    QStack<const char *> openedTagStack;

    QString saveParagraphStyle(const QTextBlock &block);
    QString saveParagraphStyle(const QTextBlockFormat &blockFormat, const QTextCharFormat &charFormat);
    QString saveCharacterStyle(const QTextCharFormat &charFormat, const QTextCharFormat &blockCharFormat);
    QString saveTableStyle(const QTextTable &table);
    QString saveTableColumnStyle(const KoTableColumnStyle &columnStyle, int columnNumber, const QString &tableStyleName);
    QString saveTableRowStyle(const KoTableRowStyle &rowStyle, int rowNumber, const QString &tableStyleName);
    QString saveTableCellStyle(const QTextTableCellFormat &cellFormat, int columnNumber, const QString &tableStyleName);

    QHash<QTextList *, QString> saveListStyles(QTextBlock block, int to);
    void saveParagraph(const QTextBlock &block, int from, int to);
    void saveTable(QTextTable *table, QHash<QTextList *, QString> &listStyles);
    QTextBlock& saveList(QTextBlock &block, QHash<QTextList *, QString> &listStyles, int level, QTextTable *currentTable);
    void saveTableOfContents(QTextDocument *document, QHash<QTextList *, QString> &listStyles, QTextBlock toc);
    void writeBlocks(QTextDocument *document, int from, int to, QHash<QTextList *, QString> &listStyles, QTextTable *currentTable = 0, QTextList *currentList = 0);
    void saveInlineRdf(KoTextInlineRdf *rdf, TagInformation *tagInfos);
    int checkForBlockChange(const QTextBlock &block);
    int checkForListItemChange(const QTextBlock &block);
    int checkForListChange(const QTextBlock &block);
    int checkForTableRowChange(int position);
    int checkForTableColumnChange(int position);

    KoShapeSavingContext &context;
    KoTextSharedSavingData *sharedData;
    KoXmlWriter *writer;

    KoStyleManager *styleManager;
    KoChangeTracker *changeTracker;
    KoDocumentRdfBase *rdfData;
    QTextDocument *document;

    QStack<int> changeStack;
    QMap<int, QString> changeTransTable;
    QList<int> savedDeleteChanges;

    // Things like bookmarks need to be properly turn down
    // during a cut and paste operation when their end marker
    // is not included in the selection.
    QList<KoInlineObject*> pairedInlineObjectStack;

    // For saving of paragraph or header splits
    int checkForSplit(const QTextBlock &block);
    int splitEndBlockNumber;
    bool splitRegionOpened;
    bool splitIdCounter;

    //For saving of delete-changes that result in a merge between two elements
    bool deleteMergeRegionOpened;
    int deleteMergeEndBlockNumber;
    int checkForDeleteMerge(const QTextBlock &block);
    void openSplitMergeRegion();
    void closeSplitMergeRegion();

    //For List Item Splits
    void postProcessListItemSplit(int changeId);

    //Method used by both split and merge
    int checkForMergeOrSplit(const QTextBlock &block, KoGenChange::Type changeType);
    void addNameSpaceDefinitions(QString &generatedXmlString);

    KoXmlWriter *oldXmlWriter;
    KoXmlWriter *newXmlWriter;
    QByteArray generatedXmlArray;
    QBuffer generatedXmlBuffer;

    void postProcessDeleteMergeXml();
    void generateFinalXml(QTextStream &outputXmlStream, const KoXmlElement &element);

    // For Handling <p> with <p> or <h> with <h> merges
    void handleParagraphOrHeaderMerge(QTextStream &outputXmlStream, const KoXmlElement &element);

    // For Handling <p> with <h> or <h> with <p> merges
    void handleParagraphWithHeaderMerge(QTextStream &outputXmlStream, const KoXmlElement &element);

    // For handling <p> with <list-item> merges
    void handleParagraphWithListItemMerge(QTextStream &outputXmlStream, const KoXmlElement &element);
    void generateListForPWithListMerge(QTextStream &outputXmlStream, KoXmlElement &element,
                                       QString &mergeResultElement, QString &changeId, int &endIdCounter, bool removeLeavingContent);
    void generateListItemForPWithListMerge(QTextStream &outputXmlStream, KoXmlElement &element,
                                       QString &mergeResultElement, QString &changeId, int &endIdCounter, bool removeLeavingContent);

    // For Handling <list-item> with <p> merges
    int deleteStartDepth;
    void handleListItemWithParagraphMerge(QTextStream &outputXmlStream, const KoXmlElement &element);
    void generateListForListWithPMerge(QTextStream &outputXmlStream, KoXmlElement &element,
                                       QString &changeId, int &endIdCounter, bool removeLeavingContent);
    void generateListItemForListWithPMerge(QTextStream &outputXmlStream, KoXmlElement &element,
                                       QString &changeId, int &endIdCounter, bool removeLeavingContent);
    bool checkForDeleteStartInListItem(KoXmlElement &element, bool checkRecursively = true);

    void handleListWithListMerge(QTextStream &outputXmlStream, const KoXmlElement &element);

    // For handling <list-item> with <list-item> merges
    void handleListItemWithListItemMerge(QTextStream &outputXmlStream, const KoXmlElement &element);
    QString findChangeIdForListItemMerge(const KoXmlElement &element);
    void generateListForListItemMerge(QTextStream &outputXmlStream, KoXmlElement &element,
                                       QString &changeId, int &endIdCounter, bool listMergeStart, bool listMergeEnd);
    void generateListItemForListItemMerge(QTextStream &outputXmlStream, KoXmlElement &element,
                                       QString &changeId, int &endIdCounter, bool listItemMergeStart, bool listItemMergeEnd);
    bool checkForDeleteEndInListItem(KoXmlElement &element, bool checkRecursively = true);

    // Common methods
    void writeAttributes(QTextStream &outputXmlStream, KoXmlElement &element);
    void writeNode(QTextStream &outputXmlStream, KoXmlNode &node, bool writeOnlyChildren = false);
    void removeLeavingContentStart(QTextStream &outputXmlStream, KoXmlElement &element, QString &changeId, int endIdCounter);
    void removeLeavingContentEnd(QTextStream &outputXmlStream, int endIdCounter);
    void insertAroundContent(QTextStream &outputXmlStream, KoXmlElement &element, QString &changeId);
};

void KoTextWriter::Private::saveChange(QTextCharFormat format)
{
    if (!changeTracker /*&& changeTracker->isEnabled()*/)
        return;//The change tracker exist and we are allowed to save tracked changes

    int changeId = format.property(KoCharacterStyle::ChangeTrackerId).toInt();
    if (changeId) { //There is a tracked change
        saveChange(changeId);
    }
}

void KoTextWriter::Private::saveChange(int changeId)
{
    if (!changeTracker) return;

    if(changeTransTable.value(changeId).length())
        return;

    if ((changeTracker->elementById(changeId)->getChangeType() == KoGenChange::DeleteChange) &&
         (changeTracker->saveFormat() == KoChangeTracker::ODF_1_2)) {
        return;
    }

    KoGenChange change;
    if (changeTracker->saveFormat() == KoChangeTracker::ODF_1_2) {
        change.setChangeFormat(KoGenChange::ODF_1_2);
    } else {
        change.setChangeFormat(KoGenChange::DELTAXML);
    }

    changeTracker->saveInlineChange(changeId, change);
    QString changeName = sharedData->genChanges().insert(change);
    changeTransTable.insert(changeId, changeName);
}

void KoTextWriter::Private::saveODF12Change(QTextCharFormat format)
{
    if (!changeTracker /*&& changeTracker->isEnabled()*/)
        return;//The change tracker exist and we are allowed to save tracked changes

    int changeId = format.property(KoCharacterStyle::ChangeTrackerId).toInt();

    //First we need to check if the eventual already opened change regions are still valid
    while (int change = changeStack.top()) {
        if (!changeId || !changeTracker->isParent(change, changeId)) {
            writer->startElement("text:change-end", false);
            writer->addAttribute("text:change-id", changeTransTable.value(change));
            writer->endElement();
            changeStack.pop();
        }
    }

    if (changeId) { //There is a tracked change
        if (changeTracker->elementById(changeId)->getChangeType() != KoGenChange::DeleteChange) {
            //Now start a new change region if not already done
            if (!changeStack.contains(changeId)) {
                QString changeName = changeTransTable.value(changeId);
                writer->startElement("text:change-start", false);
                writer->addAttribute("text:change-id",changeName);
                writer->endElement();
                changeStack.push(changeId);
            }
        }
    }
    KoInlineTextObjectManager *textObjectManager = KoTextDocument(document).inlineTextObjectManager();
    KoDeleteChangeMarker *changeMarker;
    if (textObjectManager && (changeMarker = dynamic_cast<KoDeleteChangeMarker*>(textObjectManager->inlineTextObject(format)))) {
        if (!savedDeleteChanges.contains(changeMarker->changeId())) {
            QString deleteChangeXml = generateDeleteChangeXml(changeMarker);
            changeMarker->setDeleteChangeXml(deleteChangeXml);
            changeMarker->saveOdf(context);
            savedDeleteChanges.append(changeMarker->changeId());
        }
    }
}

QString KoTextWriter::Private::generateDeleteChangeXml(KoDeleteChangeMarker *marker)
{
    if (!changeTracker) return QString();

    //Create a QTextDocument from the Delete Fragment
    QTextDocument doc;
    QTextCursor cursor(&doc);
    cursor.insertFragment(changeTracker->elementById(marker->changeId())->getDeleteData());

    //Save the current writer
    KoXmlWriter &oldWriter = context.xmlWriter();

    //Create a new KoXmlWriter pointing to a QBuffer
    QByteArray xmlArray;
    QBuffer xmlBuffer(&xmlArray);
    KoXmlWriter newXmlWriter(&xmlBuffer);

    //Set our xmlWriter as the writer to be used
    writer = &newXmlWriter;
    context.setXmlWriter(newXmlWriter);

    //Call writeBlocks to generate the xml
    QHash<QTextList *,QString> listStyles = saveListStyles(doc.firstBlock(), doc.characterCount());
    writeBlocks(&doc, 0, doc.characterCount(),listStyles);

    //Restore the actual xml writer
    writer = &oldWriter;
    context.setXmlWriter(oldWriter);

    QString generatedXmlString(xmlArray);
    return generatedXmlString;
}

int KoTextWriter::Private::openTagRegion(int position, ElementType elementType, KoTextWriter::TagInformation& tagInformation)
{
    int changeId = 0, returnChangeId = 0;

    if (!changeTracker) {
        //kDebug(30015) << "tag:" << tagInformation.name() << openedTagStack.size();
        if (tagInformation.name()) {
            writer->startElement(tagInformation.name(), elementType != ParagraphOrHeader);
            QPair<QString, QString> attribute;
            foreach (attribute, tagInformation.attributes()) {
                writer->addAttribute(attribute.first.toLocal8Bit(), attribute.second);
            }
        }
        openedTagStack.push(tagInformation.name());
        //kDebug(30015) << "stack" << openedTagStack.size();
        return changeId;
    }

    QTextCursor cursor(document);
    QTextBlock block = document->findBlock(position);

    openedTagStack.push(tagInformation.name());

    KoChangeTracker::ChangeSaveFormat changeSaveFormat = changeTracker->saveFormat();

    if (changeSaveFormat == KoChangeTracker::DELTAXML) {
        switch (elementType) {
            case KoTextWriter::Private::Span:
                cursor.setPosition(position + 1);
                changeId = cursor.charFormat().property(KoCharacterStyle::ChangeTrackerId).toInt();
                break;
            case KoTextWriter::Private::ParagraphOrHeader:
                changeId = checkForBlockChange(block);
                break;
            case KoTextWriter::Private::NumberedParagraph:
                changeId = checkForBlockChange(block);
                break;
            case KoTextWriter::Private::ListItem:
                changeId = checkForListItemChange(block);
                break;
            case KoTextWriter::Private::List:
                changeId = checkForListChange(block);
                break;
            case KoTextWriter::Private::TableRow:
                changeId = checkForTableRowChange(position);
                break;
            case KoTextWriter::Private::TableColumn:
                changeId = checkForTableColumnChange(position);
                break;
            case KoTextWriter::Private::TableCell:
                cursor.setPosition(position);
                changeId = cursor.currentTable()->cellAt(position).format().property(KoCharacterStyle::ChangeTrackerId).toInt();
                break;
            case KoTextWriter::Private::Table:
                cursor.setPosition(position);
                QTextTableFormat tableFormat = cursor.currentTable()->format();
                changeId = tableFormat.property(KoCharacterStyle::ChangeTrackerId).toInt();
                break;
        }
    }

    if (!changeId || (changeStack.top() == changeId)) {
        changeId = 0;
    } else if ((changeTracker->isDuplicateChangeId(changeId)) && (changeTracker->originalChangeId(changeId) == changeStack.top())) {
        QVectorIterator<int> changeStackIterator(changeStack);
        changeStackIterator.toBack();

        while ((changeStackIterator.peekPrevious()) && (changeStackIterator.peekPrevious() == changeTracker->originalChangeId(changeId))) {
            changeStackIterator.previous();
            changeId = changeTracker->parent(changeId);
        }
    } else if ((changeTracker->isDuplicateChangeId(changeId)) && (changeTracker->isParent(changeStack.top(), changeId))) {
        changeId = 0;
    }

    returnChangeId = changeId;

    //Navigate through the change history and push into a stack so that they can be processed in the reverse order (i.e starting from earliest)
    QStack<int> changeHistory;
    while (changeId && (changeId != changeStack.top())) {
        changeHistory.push(changeId);
        changeId = changeTracker->parent(changeId);
    }

    if (returnChangeId) {
        changeStack.push(returnChangeId);
    }

    while(changeHistory.size()) {
        int changeId = changeHistory.pop();
        if (changeTracker->isDuplicateChangeId(changeId)) {
            changeId = changeTracker->originalChangeId(changeId);
        }

        if (changeId && changeTracker->elementById(changeId)->getChangeType() == KoGenChange::DeleteChange) {
            writer->startElement("delta:removed-content", false);
            writer->addAttribute("delta:removal-change-idref", changeTransTable.value(changeId));
        }else if (changeId && changeTracker->elementById(changeId)->getChangeType() == KoGenChange::InsertChange) {
            tagInformation.addAttribute("delta:insertion-change-idref", changeTransTable.value(changeId));
            tagInformation.addAttribute("delta:insertion-type", "insert-with-content");
        } else if (changeId && changeTracker->elementById(changeId)->getChangeType() == KoGenChange::FormatChange && elementType == KoTextWriter::Private::Span) {
            KoFormatChangeInformation *formatChangeInformation = changeTracker->formatChangeInformation(changeId);

            if (formatChangeInformation && formatChangeInformation->formatType() == KoFormatChangeInformation::eTextStyleChange) {
                writer->startElement("delta:remove-leaving-content-start", false);
                writer->addAttribute("delta:removal-change-idref", changeTransTable.value(changeId));
                writer->addAttribute("delta:end-element-idref", QString("end%1").arg(changeId));

                cursor.setPosition(position);
                KoTextStyleChangeInformation *textStyleChangeInformation = static_cast<KoTextStyleChangeInformation *>(formatChangeInformation);
                QString styleName = saveCharacterStyle(textStyleChangeInformation->previousCharFormat(), cursor.blockCharFormat());
                if (!styleName.isEmpty()) {
                   writer->startElement("text:span", false);
                   writer->addAttribute("text:style-name", styleName);
                }
                writer->endElement();
                writer->endElement();

            }

            tagInformation.addAttribute("delta:insertion-change-idref", changeTransTable.value(changeId));
            tagInformation.addAttribute("delta:insertion-type", "insert-around-content");
        } else if (changeId && changeTracker->elementById(changeId)->getChangeType() == KoGenChange::FormatChange
                            && elementType == KoTextWriter::Private::ParagraphOrHeader) {
            KoFormatChangeInformation *formatChangeInformation = changeTracker->formatChangeInformation(changeId);
            if (formatChangeInformation && formatChangeInformation->formatType() == KoFormatChangeInformation::eParagraphStyleChange) {
                KoParagraphStyleChangeInformation *paraStyleChangeInformation = static_cast<KoParagraphStyleChangeInformation *>(formatChangeInformation);
                QString styleName = saveParagraphStyle(paraStyleChangeInformation->previousBlockFormat(), QTextCharFormat());
                QString attributeChangeRecord = changeTransTable.value(changeId) + QString(",") + QString("modify")
                                                                                 + QString(",") + QString("text:style-name")
                                                                                 + QString(",") + styleName;
                tagInformation.addAttribute("ac:change001", attributeChangeRecord);
            }
        } else if (changeId && changeTracker->elementById(changeId)->getChangeType() == KoGenChange::FormatChange
                            && elementType == KoTextWriter::Private::ListItem) {
            KoFormatChangeInformation *formatChangeInformation = changeTracker->formatChangeInformation(changeId);
            if (formatChangeInformation && formatChangeInformation->formatType() == KoFormatChangeInformation::eListItemNumberingChange) {
                KoListItemNumChangeInformation *listItemChangeInfo = static_cast<KoListItemNumChangeInformation *>(formatChangeInformation);

                if (listItemChangeInfo->listItemNumChangeType() == KoListItemNumChangeInformation::eNumberingRestarted) {
                    QString attributeChangeRecord = changeTransTable.value(changeId) + QString(",") + QString("insert")
                                                                                     + QString(",") + QString("text:start-value");
                    tagInformation.addAttribute("ac:change001", attributeChangeRecord);
                } else if (listItemChangeInfo->listItemNumChangeType() == KoListItemNumChangeInformation::eRestartRemoved) {
                    QString attributeChangeRecord = changeTransTable.value(changeId) + QString(",") + QString("remove")
                                                                                     + QString(",") + QString("text:start-value")
                                                                                     + QString(",") + QString::number(listItemChangeInfo->previousStartNumber());
                    tagInformation.addAttribute("ac:change001", attributeChangeRecord);
                }
            }
        }
    }

    if (tagInformation.name()) {
        writer->startElement(tagInformation.name(), false);
        const QVector<QPair<QString, QString> > &attributeList = tagInformation.attributes();
        QPair<QString, QString> attribute;
        foreach(attribute, attributeList) {
            writer->addAttribute(attribute.first.toAscii(), attribute.second.toAscii());
        }
    }

    return returnChangeId;
}

void KoTextWriter::Private::closeTagRegion(int changeId)
{
    // the tag needs to be closed even if there is no change tracking
    //kDebug(30015) << "stack" << openedTagStack.size();
    const char *tagName = openedTagStack.pop();
    //kDebug(30015) << "tag:" << tagName << openedTagStack.size();
    if (tagName) {
        writer->endElement(); // close the tag
    }

    if (!changeTracker) return;

    if (changeId)
        changeStack.pop();

    if (changeId && changeTracker->elementById(changeId)->getChangeType() == KoGenChange::DeleteChange) {
        writer->endElement(); //delta:removed-content
    } else if (changeId && changeTracker->elementById(changeId)->getChangeType() == KoGenChange::FormatChange) {
        KoFormatChangeInformation *formatChangeInformation = changeTracker->formatChangeInformation(changeId);
        if (formatChangeInformation && formatChangeInformation->formatType() == KoFormatChangeInformation::eTextStyleChange) {
            writer->startElement("delta:remove-leaving-content-end", false);
            writer->addAttribute("delta:end-element-id", QString("end%1").arg(changeId));
            writer->endElement();
        }
    }
    return;
}
=======
#include <KoTextWriter_p.h>
>>>>>>> 48743e37

KoTextWriter::KoTextWriter(KoShapeSavingContext &context, KoDocumentRdfBase *rdfData)
    : d(new Private(context))
{
    d->rdfData = rdfData;
    KoSharedSavingData *sharedData = context.sharedData(KOTEXT_SHARED_SAVING_ID);
    if (sharedData) {
        d->sharedData = dynamic_cast<KoTextSharedSavingData *>(sharedData);
    }

    if (!d->sharedData) {
        d->sharedData = new KoTextSharedSavingData();
        KoGenChanges *changes = new KoGenChanges();
        d->sharedData->setGenChanges(*changes);
        if (!sharedData) {
            context.addSharedData(KOTEXT_SHARED_SAVING_ID, d->sharedData);
        } else {
            kWarning(32500) << "A different type of sharedData was found under the" << KOTEXT_SHARED_SAVING_ID;
            Q_ASSERT(false);
        }
    }
}

KoTextWriter::~KoTextWriter()
{
    delete d;
}

QString KoTextWriter::saveParagraphStyle(const QTextBlock &block, KoStyleManager *styleManager, KoShapeSavingContext &context)
{
    QTextBlockFormat blockFormat = block.blockFormat();
    QTextCharFormat charFormat = QTextCursor(block).blockCharFormat();
    return saveParagraphStyle(blockFormat, charFormat, styleManager, context);
}

QString KoTextWriter::saveParagraphStyle(const QTextBlockFormat &blockFormat, const QTextCharFormat &charFormat, KoStyleManager * styleManager, KoShapeSavingContext &context)
{
    KoParagraphStyle *defaultParagraphStyle = styleManager->defaultParagraphStyle();
    KoParagraphStyle *originalParagraphStyle = styleManager->paragraphStyle(blockFormat.intProperty(KoParagraphStyle::StyleId));
    if (!originalParagraphStyle)
        originalParagraphStyle = defaultParagraphStyle;

    QString generatedName;
    QString displayName = originalParagraphStyle->name();
    QString internalName = QString(QUrl::toPercentEncoding(displayName, "", " ")).replace('%', '_');

    // we'll convert the blockFormat to a KoParagraphStyle to check for local changes.
    KoParagraphStyle paragStyle(blockFormat, charFormat);
    if (paragStyle == (*originalParagraphStyle)) { // This is the real, unmodified character style.
        // TODO zachmann: this could use the name of the saved style without saving it again
        // therefore we would need to store that information in the saving context
        if (originalParagraphStyle != defaultParagraphStyle) {
            KoGenStyle style(KoGenStyle::ParagraphStyle, "paragraph");
            originalParagraphStyle->saveOdf(style, context);
            generatedName = context.mainStyles().insert(style, internalName, KoGenStyles::DontAddNumberToName);
        }
    } else { // There are manual changes... We'll have to store them then
        KoGenStyle style(KoGenStyle::ParagraphAutoStyle, "paragraph", internalName);
        if (context.isSet(KoShapeSavingContext::AutoStyleInStyleXml))
            style.setAutoStyleInStylesDotXml(true);
        if (originalParagraphStyle)
            paragStyle.removeDuplicates(*originalParagraphStyle);
        paragStyle.saveOdf(style, context);
        generatedName = context.mainStyles().insert(style, "P");
    }
    return generatedName;
}

<<<<<<< HEAD
QString KoTextWriter::Private::saveParagraphStyle(const QTextBlock &block)
{
    return KoTextWriter::saveParagraphStyle(block, styleManager, context);
}

QString KoTextWriter::Private::saveParagraphStyle(const QTextBlockFormat &blockFormat, const QTextCharFormat &charFormat)
{
    return KoTextWriter::saveParagraphStyle(blockFormat, charFormat, styleManager, context);
}

QString KoTextWriter::Private::saveCharacterStyle(const QTextCharFormat &charFormat, const QTextCharFormat &blockCharFormat)
{
    KoCharacterStyle *defaultCharStyle = styleManager->defaultParagraphStyle()->characterStyle();

    KoCharacterStyle *originalCharStyle = styleManager->characterStyle(charFormat.intProperty(KoCharacterStyle::StyleId));
    if (!originalCharStyle)
        originalCharStyle = defaultCharStyle;

    QString generatedName;
    QString displayName = originalCharStyle->name();
    QString internalName = QString(QUrl::toPercentEncoding(displayName, "", " ")).replace('%', '_');

    KoCharacterStyle charStyle(charFormat);
    // we'll convert it to a KoCharacterStyle to check for local changes.
    // we remove that properties given by the paragraphstyle char format, these are not present in the saved style (should it really be the case?)
    charStyle.removeDuplicates(blockCharFormat);
    if (charStyle == (*originalCharStyle)) { // This is the real, unmodified character style.
        if (originalCharStyle != defaultCharStyle) {
            if (!charStyle.isEmpty()) {
                KoGenStyle style(KoGenStyle::ParagraphStyle, "text");
                originalCharStyle->saveOdf(style);
                generatedName = context.mainStyles().insert(style, internalName, KoGenStyles::DontAddNumberToName);
            }
        }
    } else { // There are manual changes... We'll have to store them then
        KoGenStyle style(KoGenStyle::ParagraphAutoStyle, "text", originalCharStyle != defaultCharStyle ? internalName : "" /*parent*/);
        if (context.isSet(KoShapeSavingContext::AutoStyleInStyleXml))
            style.setAutoStyleInStylesDotXml(true);
        charStyle.removeDuplicates(*originalCharStyle);
        if (!charStyle.isEmpty()) {
            charStyle.saveOdf(style);
            generatedName = context.mainStyles().insert(style, "T");
        }
    }

    return generatedName;
}

QString KoTextWriter::Private::saveTableStyle(const QTextTable& table)
{
    KoTableStyle *originalTableStyle = styleManager->tableStyle(table.format().intProperty(KoTableStyle::StyleId));
    QString generatedName;
    QString internalName = "";
    if (originalTableStyle)
    {
        internalName = QString(QUrl::toPercentEncoding(originalTableStyle->name(), "", " ")).replace('%', '_');
    }
    KoTableStyle tableStyle(table.format());
    if ((originalTableStyle) && (*originalTableStyle == tableStyle)) { // This is the real unmodified table style
        KoGenStyle style(KoGenStyle::TableStyle, "table");
        originalTableStyle->saveOdf(style);
        generatedName = context.mainStyles().insert(style, internalName, KoGenStyles::DontAddNumberToName);
    } else { // There are manual changes... We'll have to store them then
        KoGenStyle style(KoGenStyle::TableAutoStyle, "table", internalName);
        if (context.isSet(KoShapeSavingContext::AutoStyleInStyleXml))
            style.setAutoStyleInStylesDotXml(true);
        if (originalTableStyle)
            tableStyle.removeDuplicates(*originalTableStyle);
        if (!tableStyle.isEmpty()) {
            tableStyle.saveOdf(style);
            generatedName = context.mainStyles().insert(style, "Table");
        }
    }
    return generatedName;
}

QString KoTextWriter::Private::saveTableColumnStyle(const KoTableColumnStyle& tableColumnStyle, int columnNumber, const QString& tableStyleName)
{
    // 26*26 columns should be enough for everyone
    QString columnName = QChar('A' + int(columnNumber % 26));
    if (columnNumber > 25)
        columnName.prepend(QChar('A' + int(columnNumber/26)));
    QString generatedName = tableStyleName + '.' + columnName;

    KoGenStyle style(KoGenStyle::TableColumnAutoStyle, "table-column");

    if (context.isSet(KoShapeSavingContext::AutoStyleInStyleXml))
        style.setAutoStyleInStylesDotXml(true);

    tableColumnStyle.saveOdf(style);
    generatedName = context.mainStyles().insert(style, generatedName, KoGenStyles::DontAddNumberToName);
    return generatedName;
}

QString KoTextWriter::Private::saveTableRowStyle(const KoTableRowStyle& tableRowStyle, int rowNumber, const QString& tableStyleName)
{
    QString generatedName = tableStyleName + '.' + QString::number(rowNumber + 1);

    KoGenStyle style(KoGenStyle::TableRowAutoStyle, "table-row");

    if (context.isSet(KoShapeSavingContext::AutoStyleInStyleXml))
        style.setAutoStyleInStylesDotXml(true);

    tableRowStyle.saveOdf(style);
    generatedName = context.mainStyles().insert(style, generatedName, KoGenStyles::DontAddNumberToName);
    return generatedName;
}

QString KoTextWriter::Private::saveTableCellStyle(const QTextTableCellFormat& cellFormat, int columnNumber, const QString& tableStyleName)
{
    // 26*26 columns should be enough for everyone
    QString columnName = QChar('A' + int(columnNumber % 26));
    if (columnNumber > 25)
        columnName.prepend(QChar('A' + int(columnNumber/26)));
    QString generatedName = tableStyleName + '.' + columnName;

    KoGenStyle style(KoGenStyle::TableCellAutoStyle, "table-cell");

    if (context.isSet(KoShapeSavingContext::AutoStyleInStyleXml))
        style.setAutoStyleInStylesDotXml(true);

    KoTableCellStyle cellStyle(cellFormat);
    cellStyle.saveOdf(style);
    generatedName = context.mainStyles().insert(style, generatedName);
    return generatedName;
}

// A convenience function to get a listId from a list-format
static KoListStyle::ListIdType ListId(const QTextListFormat &format)
{
    KoListStyle::ListIdType listId;

    if (sizeof(KoListStyle::ListIdType) == sizeof(uint))
        listId = format.property(KoListStyle::ListId).toUInt();
    else
        listId = format.property(KoListStyle::ListId).toULongLong();

    return listId;
}

QHash<QTextList *, QString> KoTextWriter::Private::saveListStyles(QTextBlock block, int to)
{
    QHash<KoList *, QString> generatedLists;
    QHash<QTextList *, QString> listStyles;

    for (;block.isValid() && ((to == -1) || (block.position() < to)); block = block.next()) {
        QTextList *textList = block.textList();
        if (!textList)
            continue;
        KoListStyle::ListIdType listId = ListId(textList->format());
        if (KoList *list = KoTextDocument(document).list(listId)) {
            if (generatedLists.contains(list)) {
                if (!listStyles.contains(textList))
                    listStyles.insert(textList, generatedLists.value(list));
                continue;
            }
            KoListStyle *listStyle = list->style();
            bool automatic = listStyle->styleId() == 0;
            KoGenStyle style(automatic ? KoGenStyle::ListAutoStyle : KoGenStyle::ListStyle);
            listStyle->saveOdf(style, context);
            QString generatedName = context.mainStyles().insert(style, listStyle->name(), listStyle->isNumberingStyle() ? KoGenStyles::AllowDuplicates : KoGenStyles::DontAddNumberToName);
            listStyles[textList] = generatedName;
            generatedLists.insert(list, generatedName);
        } else {
            if (listStyles.contains(textList))
                continue;
            KoListLevelProperties llp = KoListLevelProperties::fromTextList(textList);
            KoGenStyle style(KoGenStyle::ListAutoStyle);
            KoListStyle listStyle;
            listStyle.setLevelProperties(llp);
            listStyle.saveOdf(style, context);
            QString generatedName = context.mainStyles().insert(style, listStyle.name());
            listStyles[textList] = generatedName;
        }
    }
    return listStyles;
}

void KoTextWriter::Private::saveInlineRdf(KoTextInlineRdf* rdf, KoTextWriter::TagInformation* tagInfos)
{
    QBuffer rdfXmlData;
    KoXmlWriter *rdfXmlWriter = new KoXmlWriter(&rdfXmlData);
    rdfXmlWriter->startDocument("rdf");
    rdfXmlWriter->startElement("rdf");
    rdf->saveOdf(context, rdfXmlWriter);
    rdfXmlWriter->endElement();
    rdfXmlWriter->endDocument();
    KoXmlDocument *xmlReader = new KoXmlDocument;
    xmlReader->setContent(rdfXmlData.data(), true);
    KoXmlElement mainElement = xmlReader->documentElement();
    QPair<QString, QString> attributeNameNS;
    foreach (attributeNameNS, mainElement.attributeFullNames()) {
        QString attributeName = QString("%1:%2").arg(KoXmlNS::nsURI2NS(attributeNameNS.first))
                                                .arg(attributeNameNS.second);
        if (attributeName.startsWith(':'))
            attributeName.prepend("xml");
        tagInfos->addAttribute(attributeName, mainElement.attribute(attributeNameNS.second));
    }
    delete(rdfXmlWriter);
}

void KoTextWriter::Private::saveParagraph(const QTextBlock &block, int from, int to)
{
    QTextCursor cursor(block);
    QTextBlockFormat blockFormat = block.blockFormat();
    const int outlineLevel = blockFormat.intProperty(KoParagraphStyle::OutlineLevel);

    TagInformation blockTagInformation;
    if (outlineLevel > 0) {
        blockTagInformation.setTagName("text:h");
        blockTagInformation.addAttribute("text:outline-level", outlineLevel);
    } else {
        blockTagInformation.setTagName("text:p");
    }

    int changeId = openTagRegion(block.position(), KoTextWriter::Private::ParagraphOrHeader, blockTagInformation);

    if (changeTracker && changeTracker->saveFormat() == KoChangeTracker::DELTAXML) {
        if (!deleteMergeRegionOpened && !splitRegionOpened && !cursor.currentTable() && (!cursor.currentList() || outlineLevel)) {
            splitEndBlockNumber = checkForSplit(block);
            if (splitEndBlockNumber != -1) {
                splitRegionOpened = true;
                QString splitId = QString("split") + QString::number(splitIdCounter);
                writer->addAttribute("split:split001-idref", splitId);
            }
        }

        if (splitRegionOpened && (block.blockNumber() == splitEndBlockNumber)) {
            splitRegionOpened = false;
            splitEndBlockNumber = -1;
            QString splitId = QString("split") + QString::number(splitIdCounter);
            writer->addAttribute("delta:split-id", splitId);
            int changeId = block.blockFormat().intProperty(KoCharacterStyle::ChangeTrackerId);
            writer->addAttribute("delta:insertion-change-idref", changeTransTable.value(changeId));
            writer->addAttribute("delta:insertion-type", "split");
            splitIdCounter++;
        }
    }

    QString styleName = saveParagraphStyle(block);
    if (!styleName.isEmpty())
        writer->addAttribute("text:style-name", styleName);

    if ( const KoTextBlockData *blockData = dynamic_cast<const KoTextBlockData *>(block.userData())) {
        writer->addAttribute("text:id", context.subId(blockData));
    }

    if (changeTracker && changeTracker->saveFormat() == KoChangeTracker::DELTAXML) {
        QTextBlock previousBlock = block.previous();
        if (previousBlock.isValid()) {
            QTextBlockFormat blockFormat = block.blockFormat();
            int changeId = blockFormat.intProperty(KoCharacterStyle::ChangeTrackerId);
            if (changeId && changeTracker->elementById(changeId)->getChangeType() == KoGenChange::DeleteChange) {
                QTextFragment firstFragment = (block.begin()).fragment();
                QTextCharFormat firstFragmentFormat = firstFragment.charFormat();
                int firstFragmentChangeId = firstFragmentFormat.intProperty(KoCharacterStyle::ChangeTrackerId);
                if (changeTracker->isDuplicateChangeId(firstFragmentChangeId)) {
                    firstFragmentChangeId = changeTracker->originalChangeId(firstFragmentChangeId);
                }
                if (firstFragmentChangeId != changeId) {
                    QString outputXml("<delta:removed-content delta:removal-change-idref=\"" + changeTransTable.value(changeId) + "\"/>");
                    writer->addCompleteElement(outputXml.toUtf8());
                }
            }
        }
    }

    // Write the fragments and their formats
    QTextCharFormat blockCharFormat = cursor.blockCharFormat();
    QTextCharFormat previousCharFormat;
    QTextBlock::iterator it;
    if (KoTextInlineRdf* inlineRdf = KoTextInlineRdf::tryToGetInlineRdf(blockCharFormat)) {
        // Write xml:id here for Rdf
        kDebug(30015) << "have inline rdf xmlid:" << inlineRdf->xmlId();
        inlineRdf->saveOdf(context, writer);
    }

    for (it = block.begin(); !(it.atEnd()); ++it) {
        QTextFragment currentFragment = it.fragment();
        const int fragmentStart = currentFragment.position();
        const int fragmentEnd = fragmentStart + currentFragment.length();
        if (to != -1 && fragmentStart >= to)
            break;
        if (currentFragment.isValid()) {
            QTextCharFormat charFormat = currentFragment.charFormat();
            QTextCharFormat compFormat = charFormat;
            previousCharFormat.clearProperty(KoCharacterStyle::ChangeTrackerId);
            compFormat.clearProperty(KoCharacterStyle::ChangeTrackerId);

            if (changeTracker && changeTracker->saveFormat() == KoChangeTracker::ODF_1_2) {
                saveODF12Change(charFormat);
            }

            KoInlineTextObjectManager *textObjectManager = KoTextDocument(document).inlineTextObjectManager();
            KoInlineObject *inlineObject = textObjectManager ? textObjectManager->inlineTextObject(charFormat) : 0;
            if (currentFragment.length() == 1 && inlineObject
                    && currentFragment.text()[0].unicode() == QChar::ObjectReplacementCharacter) {
                if (!dynamic_cast<KoDeleteChangeMarker*>(inlineObject)) {
                    bool saveInlineObject = true;

                    if (KoTextMeta* z = dynamic_cast<KoTextMeta*>(inlineObject)) {
                        if (z->position() < from) {
                            //
                            // This <text:meta> starts before the selection, default
                            // to not saving it with special cases to allow saving
                            //
                            saveInlineObject = false;
                            if (z->type() == KoTextMeta::StartBookmark) {
                                if (z->endBookmark()->position() > from) {
                                    //
                                    // They have selected something starting after the
                                    // <text:meta> opening but before the </text:meta>
                                    //
                                    saveInlineObject = true;
                                }
                            }
                        }
                    }

                    bool saveSpan = dynamic_cast<KoVariable*>(inlineObject) != 0;

                    if (saveSpan) {
                        QString styleName = saveCharacterStyle(charFormat, blockCharFormat);
                        if (!styleName.isEmpty()) {
                            writer->startElement("text:span", false);
                            writer->addAttribute("text:style-name", styleName);
                            if (KoTextInlineRdf* inlineRdf = KoTextInlineRdf::tryToGetInlineRdf(charFormat)) {
                                // Write xml:id here for Rdf
                                kDebug(30015) << "have inline rdf xmlid:" << inlineRdf->xmlId();
                                inlineRdf->saveOdf(context, writer);
                            }
                        }
                        else {
                            saveSpan = false;
                        }
                    }

                    if (saveInlineObject) {
                        int changeId = charFormat.intProperty(KoCharacterStyle::ChangeTrackerId);
                        KoTextAnchor *textAnchor = dynamic_cast<KoTextAnchor *>(inlineObject);
                        if (changeTracker && changeTracker->saveFormat() == KoChangeTracker::DELTAXML) {
                            if (textAnchor && changeId && changeTracker->elementById(changeId)->getChangeType() == KoGenChange::InsertChange) {
                                textAnchor->shape()->setAdditionalAttribute("delta:insertion-change-idref", changeTransTable.value(changeId));
                                textAnchor->shape()->setAdditionalAttribute("delta:insertion-type", "insert-with-content");
                            } else if (textAnchor && changeId && changeTracker->elementById(changeId)->getChangeType() == KoGenChange::DeleteChange) {
                                writer->startElement("delta:removed-content", false);
                                writer->addAttribute("delta:removal-change-idref", changeTransTable.value(changeId));
                            }
                        }

                        inlineObject->saveOdf(context);

                        if (changeTracker && changeTracker->saveFormat() == KoChangeTracker::DELTAXML) {
                            if (textAnchor && changeId && changeTracker->elementById(changeId)->getChangeType() == KoGenChange::InsertChange) {
                                textAnchor->shape()->removeAdditionalAttribute("delta:insertion-change-idref");
                                textAnchor->shape()->removeAdditionalAttribute("delta:insertion-type");
                            } else if (textAnchor && changeId && changeTracker->elementById(changeId)->getChangeType() == KoGenChange::DeleteChange) {
                                writer->endElement();
                            }
                        }
                    }

                    if (saveSpan) {
                        writer->endElement();
                    }
                    //
                    // Track the end marker for matched pairs so we produce valid
                    // ODF
                    //
                    if (KoTextMeta* z = dynamic_cast<KoTextMeta*>(inlineObject)) {
                        kDebug(30015) << "found kometa, type:" << z->type();
                        if (z->type() == KoTextMeta::StartBookmark)
                            pairedInlineObjectStack.append(z->endBookmark());
                        if (z->type() == KoTextMeta::EndBookmark
                                && !pairedInlineObjectStack.isEmpty())
                            pairedInlineObjectStack.removeLast();
                    } else if (KoBookmark* z = dynamic_cast<KoBookmark*>(inlineObject)) {
                        if (z->type() == KoBookmark::StartBookmark)
                            pairedInlineObjectStack.append(z->endBookmark());
                        if (z->type() == KoBookmark::EndBookmark
                                && !pairedInlineObjectStack.isEmpty())
                            pairedInlineObjectStack.removeLast();
                    }
                }
            } else {
                QString styleName = saveCharacterStyle(charFormat, blockCharFormat);

                TagInformation fragmentTagInformation;
                if (charFormat.isAnchor()) {
                    fragmentTagInformation.setTagName("text:a");
                    fragmentTagInformation.addAttribute("xlink:type", "simple");
                    fragmentTagInformation.addAttribute("xlink:href", charFormat.anchorHref());
                    if (KoTextInlineRdf* inlineRdf = KoTextInlineRdf::tryToGetInlineRdf(charFormat)) {
                        // Write xml:id here for Rdf
                        kDebug(30015) << "have inline rdf xmlid:" << inlineRdf->xmlId();
                        saveInlineRdf(inlineRdf, &fragmentTagInformation);
                        //inlineRdf->saveOdf(context, writer);
                    }
                } else if (!styleName.isEmpty() /*&& !identical*/) {
                    fragmentTagInformation.setTagName("text:span");
                    fragmentTagInformation.addAttribute("text:style-name", styleName);
                    if (KoTextInlineRdf* inlineRdf = KoTextInlineRdf::tryToGetInlineRdf(charFormat)) {
                        // Write xml:id here for Rdf
                        kDebug(30015) << "have inline rdf xmlid:" << inlineRdf->xmlId();
                        saveInlineRdf(inlineRdf, &fragmentTagInformation);
                        //inlineRdf->saveOdf(context, writer);
                    }
                }

                int changeId = openTagRegion(currentFragment.position(), KoTextWriter::Private::Span, fragmentTagInformation);

                QString text = currentFragment.text();
                int spanFrom = fragmentStart >= from ? 0 : from;
                int spanTo = to == -1 ? fragmentEnd : (fragmentEnd > to ? to : fragmentEnd);
                if (spanFrom != fragmentStart || spanTo != fragmentEnd) { // avoid mid, if possible
                    writer->addTextSpan(text.mid(spanFrom - fragmentStart, spanTo - spanFrom));
                } else {
                    writer->addTextSpan(text);
                }

                closeTagRegion(changeId);
            } // if (inlineObject)

            previousCharFormat = charFormat;
        }
    }

    //kDebug(30015) << "pairedInlineObjectStack.sz:" << pairedInlineObjectStack.size();
    if (to !=-1 && to < block.position() + block.length()) {
        foreach (KoInlineObject* inlineObject, pairedInlineObjectStack) {
            inlineObject->saveOdf(context);
        }
    }

    if (changeTracker) {
        if (changeTracker->saveFormat() == KoChangeTracker::DELTAXML) {
            QTextBlock nextBlock = block.next();
            if (nextBlock.isValid() && deleteMergeRegionOpened) {
                QTextBlockFormat nextBlockFormat = nextBlock.blockFormat();
                int changeId = nextBlockFormat.intProperty(KoCharacterStyle::ChangeTrackerId);
                if (changeId && changeTracker->elementById(changeId)->getChangeType() == KoGenChange::DeleteChange) {
                    QTextFragment lastFragment = (--block.end()).fragment();
                    QTextCharFormat lastFragmentFormat = lastFragment.charFormat();
                    int lastFragmentChangeId = lastFragmentFormat.intProperty(KoCharacterStyle::ChangeTrackerId);
                    if (changeTracker->isDuplicateChangeId(lastFragmentChangeId)) {
                        lastFragmentChangeId = changeTracker->originalChangeId(lastFragmentChangeId);
                    }
                    if (lastFragmentChangeId != changeId) {
                        QString outputXml("<delta:removed-content delta:removal-change-idref=\"" + changeTransTable.value(changeId) + "\"/>");
                        writer->addCompleteElement(outputXml.toUtf8());
                    }
                }
            }
        }
        if (changeTracker->saveFormat() == KoChangeTracker::ODF_1_2) {
            while (int change = changeStack.top()) {
                writer->startElement("text:change-end", false);
                writer->addAttribute("text:change-id", changeTransTable.value(change));
                writer->endElement();
                changeStack.pop();
            }
        }
    }

    closeTagRegion(changeId);
}

//Check if the whole Block is a part of a single change
//If so return the changeId else return 0
int KoTextWriter::Private::checkForBlockChange(const QTextBlock &block)
{
    int changeId = 0;
    if (!changeTracker) {
        return changeId;
    }
    QTextBlock::iterator it = block.begin();

    if (it.atEnd()) {
        //This is a empty block. So just return the change-id of the block
        changeId = block.blockFormat().property(KoCharacterStyle::ChangeTrackerId).toInt();
    }

    for (it = block.begin(); !(it.atEnd()); ++it) {
        QTextFragment currentFragment = it.fragment();
        if (currentFragment.isValid()) {
            QTextCharFormat charFormat = currentFragment.charFormat();
            int currentChangeId = charFormat.property(KoCharacterStyle::ChangeTrackerId).toInt();

            KoInlineTextObjectManager *textObjectManager = KoTextDocument(block.document()).inlineTextObjectManager();
            if (textObjectManager) {
                KoInlineObject *inlineObject = textObjectManager->inlineTextObject(charFormat);
                if (currentFragment.length() == 1 && inlineObject && currentFragment.text()[0].unicode() == QChar::ObjectReplacementCharacter) {
                    continue;
                }
            }

            if (!currentChangeId) {
                // Encountered a fragment that is not a change
                // So break out of loop and return 0
                changeId = 0;
                break;
            } else {
                // This Fragment is a change fragment. Continue further.
                if (changeId == 0) {
                    //First fragment and it is a change-fragment
                    //Store it and continue
                    changeId = currentChangeId;
                    continue;
                } else {
                    if (currentChangeId == changeId) {
                        //Change Fragment and it is the same as the first change.
                        //continue looking
                        continue;
                    } else if (changeTracker->isParent(currentChangeId, changeId)) {
                        //The currentChangeId is a parent of changeId
                        changeId = currentChangeId;
                        continue;
                    } else if (changeTracker->isParent(changeId, currentChangeId)) {
                        //The current change id is a child of change-id
                        continue;
                    } else {
                        //A Change Fragment but not same as the first change fragment
                        //Break-out of loop and return 0
                        changeId = 0;
                        break;
                    }
                }
            }
        }
    }
    return changeId;
}

//Check if the whole list-item is a part of a single change
//If so return the changeId else return 0
int KoTextWriter::Private::checkForListItemChange(const QTextBlock &block)
{
    QTextBlock listItemBlock = block;
    int listItemChangeId = checkForBlockChange(listItemBlock);
    while (listItemChangeId) {
        QTextBlock nextBlock = listItemBlock.next();
        if (!nextBlock.textList() || !nextBlock.blockFormat().boolProperty(KoParagraphStyle::UnnumberedListItem))
            break;
        listItemBlock = nextBlock;
        listItemChangeId = checkForBlockChange(listItemBlock);
    }
    return listItemChangeId;
}

//Check if the whole list is a part of a single change
//If so return the changeId else return 0
int KoTextWriter::Private::checkForListChange(const QTextBlock &listBlock)
{
    QTextBlock block(listBlock);

    KoTextDocument textDocument(block.document());
    KoList *list = textDocument.list(block);
    int topListLevel = KoList::level(block);

    int changeId = 0;
    do {
        int currentChangeId = checkForBlockChange(block);
        if (changeTracker->isDuplicateChangeId(currentChangeId)) {
            currentChangeId = changeTracker->originalChangeId(currentChangeId);
        }

        if (!currentChangeId) {
            // Encountered a list-item that is not a change
            // So break out of loop and return 0
            changeId = 0;
            break;
        } else {
            // This list-item is a changed cell. Continue further.
            if (changeId == 0) {
                //First list-item and it is a changed list-item
                //Store it and continue
                changeId = currentChangeId;
                block = block.next();
                continue;
            } else {
                if (currentChangeId == changeId) {
                    //Change found and it is the same as the first change.
                    //continue looking
                    block = block.next();
                    continue;
                } else if (changeTracker->isParent(currentChangeId, changeId)) {
                    //The currentChangeId is a parent of changeId
                    changeId = currentChangeId;
                    block = block.next();
                    continue;
                } else if (changeTracker->isParent(changeId, currentChangeId)) {
                    //The current change id is a child of change-id
                    block = block.next();
                    continue;
                } else {
                    //A Change found but not same as the first change
                    //Break-out of loop and return 0
                    changeId = 0;
                    break;
                }
            }
        }
    } while ((textDocument.list(block) == list) && (KoList::level(block) >= topListLevel));
    return changeId;
}

//Check if the whole of table row is a part of a singke change
//If so return the changeId else return 0
int KoTextWriter::Private::checkForTableRowChange(int position)
{
    int changeId = 0;
    QTextCursor cursor(document);
    cursor.setPosition(position);
    QTextTable *table = cursor.currentTable();

    if (table) {
        int row = table->cellAt(position).row();
        for (int i=0; i<table->columns(); i++) {
            int currentChangeId = table->cellAt(row,i).format().property(KoCharacterStyle::ChangeTrackerId).toInt();
            if (!currentChangeId) {
                // Encountered a cell that is not a change
                // So break out of loop and return 0
                changeId = 0;
                break;
            } else {
                // This cell is a changed cell. Continue further.
                if (changeId == 0) {
                    //First cell and it is a changed-cell
                    //Store it and continue
                    changeId = currentChangeId;
                    continue;
                } else {
                    if (currentChangeId == changeId) {
                        //Change found and it is the same as the first change.
                        //continue looking
                        continue;
                    } else {
                        //A Change found but not same as the first change
                        //Break-out of loop and return 0
                        changeId = 0;
                        break;
                    }
                }
            }
        }
    }
    return changeId;
}

//Check if the whole of table column is a part of a single change
//If so return the changeId else return 0
int KoTextWriter::Private::checkForTableColumnChange(int position)
{
    int changeId = 0;
    QTextCursor cursor(document);
    cursor.setPosition(position);
    QTextTable *table = cursor.currentTable();

    if (table) {
        int column = table->cellAt(position).column();
        for (int i=0; i<table->rows(); i++) {
            int currentChangeId = table->cellAt(i,column).format().property(KoCharacterStyle::ChangeTrackerId).toInt();
            if (!currentChangeId) {
                // Encountered a cell that is not a change
                // So break out of loop and return 0
                changeId = 0;
                break;
            } else {
                // This cell is a changed cell. Continue further.
                if (changeId == 0) {
                    //First cell and it is a changed-cell
                    //Store it and continue
                    changeId = currentChangeId;
                    continue;
                } else {
                    if (currentChangeId == changeId) {
                        //Change found and it is the same as the first change.
                        //continue looking
                        continue;
                    } else {
                        //A Change found but not same as the first change
                        //Break-out of loop and return 0
                        changeId = 0;
                        break;
                    }
                }
            }
        }
    }
    return changeId;
}

void KoTextWriter::Private::saveTable(QTextTable *table, QHash<QTextList *, QString> &listStyles)
{
    KoTableColumnAndRowStyleManager tcarManager = KoTableColumnAndRowStyleManager::getManager(table);
    int numberHeadingRows = table->format().property(KoTableStyle::NumberHeadingRows).toInt();
    TagInformation tableTagInformation;
    QString tableStyleName = saveTableStyle(*table);
    tableTagInformation.setTagName("table:table");
    tableTagInformation.addAttribute("table:style-name", tableStyleName);
    if (table->format().boolProperty(KoTableStyle::TableIsProtected))
    {
        tableTagInformation.addAttribute("table:protected", "true");
    }
    int changeId = openTagRegion(table->firstCursorPosition().position(), KoTextWriter::Private::Table, tableTagInformation);

    for (int c = 0 ; c < table->columns() ; c++) {
        KoTableColumnStyle columnStyle = tcarManager.columnStyle(c);
        int repetition = 0;

        for (; repetition < (table->columns() - c) ; repetition++)
        {
            if (columnStyle != tcarManager.columnStyle(c + repetition + 1))
                break;
        }

        TagInformation tableColumnInformation;
        tableColumnInformation.setTagName("table:table-column");
        QString columnStyleName = saveTableColumnStyle(columnStyle, c, tableStyleName);
        tableColumnInformation.addAttribute("table:style-name", columnStyleName);

        if (repetition > 0)
            tableColumnInformation.addAttribute("table:number-columns-repeated", repetition + 1);

        int changeId = openTagRegion(table->cellAt(0,c).firstCursorPosition().position(), KoTextWriter::Private::TableColumn, tableColumnInformation);
        closeTagRegion(changeId);
        c += repetition;
    }

    if (numberHeadingRows)
        writer->startElement("table:table-header-rows");

    for (int r = 0 ; r < table->rows() ; r++) {
        TagInformation tableRowInformation;
        tableRowInformation.setTagName("table:table-row");
        KoTableRowStyle rowStyle = tcarManager.rowStyle(r);
        if (!rowStyle.isEmpty())
        {
            QString rowStyleName = saveTableRowStyle(rowStyle, r, tableStyleName);
            tableRowInformation.addAttribute("table:style-name", rowStyleName);
        }
        int changeId = openTagRegion(table->cellAt(r,0).firstCursorPosition().position(), KoTextWriter::Private::TableRow, tableRowInformation);

        for (int c = 0 ; c < table->columns() ; c++) {
            QTextTableCell cell = table->cellAt(r, c);
            int changeId = 0;

            TagInformation tableCellInformation;
            if ((cell.row() == r) && (cell.column() == c)) {
                tableCellInformation.setTagName("table:table-cell");
                if (cell.rowSpan() > 1)
                    tableCellInformation.addAttribute("table:number-rows-spanned", cell.rowSpan());
                if (cell.columnSpan() > 1)
                    tableCellInformation.addAttribute("table:number-columns-spanned", cell.columnSpan());
                if (cell.format().boolProperty(KoTableCellStyle::CellIsProtected))
                {
                    tableCellInformation.addAttribute("table:protected", "true");
                }

                // Save the Rdf for the table cell
                QTextTableCellFormat cellFormat = cell.format().toTableCellFormat();
                QVariant v = cellFormat.property(KoTableCellStyle::InlineRdf);
                if (KoTextInlineRdf* inlineRdf = v.value<KoTextInlineRdf*>()) {
                    inlineRdf->saveOdf(context, writer);
                }

                QString cellStyleName = saveTableCellStyle(cellFormat, c, tableStyleName);
                tableCellInformation.addAttribute("table:style-name", cellStyleName);
                changeId = openTagRegion(table->cellAt(r,c).firstCursorPosition().position(), KoTextWriter::Private::TableCell, tableCellInformation);
                writeBlocks(table->document(), cell.firstPosition(), cell.lastPosition(), listStyles, table);
            } else {
                tableCellInformation.setTagName("table:covered-table-cell");
                if (cell.format().boolProperty(KoTableCellStyle::CellIsProtected))
                {
                    tableCellInformation.addAttribute("table:protected", "true");
                }
                changeId = openTagRegion(table->cellAt(r,c).firstCursorPosition().position(), KoTextWriter::Private::TableCell, tableCellInformation);
            }
            closeTagRegion(changeId);
        }
        closeTagRegion(changeId);

        if (r + 1 == numberHeadingRows) {
            writer->endElement();   // table:table-header-rows
            writer->startElement("table:table-rows");
        }
    }

    if (numberHeadingRows)
        writer->endElement();   // table:table-rows
    closeTagRegion(changeId);

}

void KoTextWriter::Private::saveTableOfContents(QTextDocument *document, QHash<QTextList *, QString> &listStyles, QTextBlock toc)
{
    Q_UNUSED(document);

    writer->startElement("text:table-of-content");

    KoTableOfContentsGeneratorInfo *info = toc.blockFormat().property(KoParagraphStyle::TableOfContentsData).value<KoTableOfContentsGeneratorInfo*>();
    QTextDocument *tocDocument = toc.blockFormat().property(KoParagraphStyle::TableOfContentsDocument).value<QTextDocument*>();
    if (!info->m_styleName.isNull()) {
            writer->addAttribute("text:style-name",info->m_styleName);
    }
    writer->addAttribute("text:name",info->m_name);

    info->saveOdf(writer);

    writer->startElement("text:index-body");
    // write the title (one p block)
    QTextCursor localBlock = tocDocument->rootFrame()->firstCursorPosition();
    localBlock.movePosition(QTextCursor::NextBlock);
    int endTitle = localBlock.position();
    writer->startElement("text:index-title");
        writeBlocks(tocDocument, 0, endTitle, listStyles);
    writer->endElement(); // text:index-title

    writeBlocks(tocDocument, endTitle, -1, listStyles);

    writer->endElement(); // table:index-body
    writer->endElement(); // table:table-of-content
}

QTextBlock& KoTextWriter::Private::saveList(QTextBlock &block, QHash<QTextList *, QString> &listStyles, int level, QTextTable *currentTable)
{
    QTextList *textList, *topLevelTextList;
    topLevelTextList = textList = block.textList();

    int headingLevel = 0, numberedParagraphLevel = 0;
    QTextBlockFormat blockFormat = block.blockFormat();
    headingLevel = blockFormat.intProperty(KoParagraphStyle::OutlineLevel);
    numberedParagraphLevel = blockFormat.intProperty(KoParagraphStyle::ListLevel);

    KoTextDocument textDocument(block.document());
    KoList *list = textDocument.list(block);
    int topListLevel = KoList::level(block);

    if (changeTracker && changeTracker->saveFormat() == KoChangeTracker::DELTAXML) {
        if ((level == 1) && (!deleteMergeRegionOpened) && !headingLevel) {
            QTextBlock listBlock = block;
            do {
                int endBlockNumber = checkForDeleteMerge(listBlock);
                if (endBlockNumber != -1) {
                    deleteMergeEndBlockNumber = endBlockNumber;
                    deleteMergeRegionOpened = true;
                    openSplitMergeRegion();
                    break;
                }
                listBlock = listBlock.next();
            } while(textDocument.list(listBlock) == list);
        }
    }

    bool closeDelMergeRegion = false;
    if (changeTracker && changeTracker->saveFormat() == KoChangeTracker::DELTAXML) {
        if ((level == 1) && (deleteMergeRegionOpened) && !headingLevel) {
            QTextBlock listBlock = block;
            do {
                if (listBlock.blockNumber() == deleteMergeEndBlockNumber) {
                    closeDelMergeRegion = true;
                }
                listBlock = listBlock.next();
            } while(textDocument.list(listBlock) == list);
        }
    }

    bool splitRegionOpened = false;

    bool listStarted = false;
    int listChangeId = 0;
    if (!headingLevel && !numberedParagraphLevel) {
        listStarted = true;

        TagInformation listTagInformation;
        listTagInformation.setTagName("text:list");
        listTagInformation.addAttribute("text:style-name", listStyles[textList]);
        if (textList->format().hasProperty(KoListStyle::ContinueNumbering))
            listTagInformation.addAttribute("text:continue-numbering",textList->format().boolProperty(KoListStyle::ContinueNumbering) ? "true" : "false");

        listChangeId = openTagRegion(block.position(), KoTextWriter::Private::List, listTagInformation);
    }

    if (!headingLevel) {
      int splitEndBlockNumber = -1;
      do {
            if (numberedParagraphLevel) {
                TagInformation paraTagInformation;
                paraTagInformation.setTagName("text:numbered-paragraph");
                paraTagInformation.addAttribute("text:level", numberedParagraphLevel);
                paraTagInformation.addAttribute("text:style-name", listStyles.value(textList));

                int changeId = openTagRegion(block.position(), KoTextWriter::Private::NumberedParagraph, paraTagInformation);
                writeBlocks(textDocument.document(), block.position(), block.position() + block.length() - 1, listStyles, currentTable, textList);
                closeTagRegion(changeId);
            } else {
                if (changeTracker && changeTracker->saveFormat() == KoChangeTracker::DELTAXML) {
                    int endBlockNumber = checkForSplit(block);
                    if (!deleteMergeRegionOpened && !splitRegionOpened && (endBlockNumber != -1)) {
                        openSplitMergeRegion();
                        splitRegionOpened = true;
                        splitEndBlockNumber = endBlockNumber;
                    }
                }

                const bool listHeader = blockFormat.boolProperty(KoParagraphStyle::IsListHeader)|| blockFormat.boolProperty(KoParagraphStyle::UnnumberedListItem);
                int listItemChangeId;
                TagInformation listItemTagInformation;
                listItemTagInformation.setTagName(listHeader ? "text:list-header" : "text:list-item");
                if (block.blockFormat().hasProperty(KoParagraphStyle::ListStartValue)) {
                    int startValue = block.blockFormat().intProperty(KoParagraphStyle::ListStartValue);
                    listItemTagInformation.addAttribute("text:start-value", startValue);
                }
                if (textList == topLevelTextList) {
                    listItemChangeId = openTagRegion(block.position(), KoTextWriter::Private::ListItem, listItemTagInformation);
                } else {
                    // This is a sub-list. So check for a list-change
                    listItemChangeId = openTagRegion(block.position(), KoTextWriter::Private::List, listItemTagInformation);
                }

                if (KoListStyle::isNumberingStyle(textList->format().style())) {
                    if (KoTextBlockData *blockData = dynamic_cast<KoTextBlockData *>(block.userData())) {
                        writer->startElement("text:number", false);
                        writer->addTextSpan(blockData->counterText());
                        writer->endElement();
                    }
                }

                if (textList == topLevelTextList) {
                    writeBlocks(textDocument.document(), block.position(), block.position() + block.length() - 1, listStyles, currentTable, textList);
                    // we are generating a text:list-item. Look forward and generate unnumbered list items.
                    while (true) {
                        QTextBlock nextBlock = block.next();
                        if (!nextBlock.textList() || !nextBlock.blockFormat().boolProperty(KoParagraphStyle::UnnumberedListItem))
                            break;
                        block = nextBlock;
                        saveParagraph(block, block.position(), block.position() + block.length() - 1);
                    }
                } else {
                    //This is a sub-list
                    block = saveList(block, listStyles, ++level, currentTable);
                    //saveList will return a block one-past the last block of the list.
                    //Since we are doing a block.next() below, we need to go one back.
                    block = block.previous();
                }

                closeTagRegion(listItemChangeId);

                if (changeTracker && changeTracker->saveFormat() == KoChangeTracker::DELTAXML) {
                    if (splitRegionOpened && (block.blockNumber() == splitEndBlockNumber)) {
                        splitRegionOpened = false;
                        splitEndBlockNumber = -1;
                        closeSplitMergeRegion();
                        postProcessListItemSplit(block.blockFormat().intProperty(KoCharacterStyle::ChangeTrackerId));
                    }
                }
            }
            block = block.next();
            blockFormat = block.blockFormat();
            headingLevel = blockFormat.intProperty(KoParagraphStyle::OutlineLevel);
            numberedParagraphLevel = blockFormat.intProperty(KoParagraphStyle::ListLevel);
            textList = block.textList();
        } while ((textDocument.list(block) == list) && (KoList::level(block) >= topListLevel));
    }

    if (listStarted) {
        closeTagRegion(listChangeId);
    }

    if (closeDelMergeRegion && (changeTracker && changeTracker->saveFormat() == KoChangeTracker::DELTAXML)) {
        closeSplitMergeRegion();
        deleteMergeRegionOpened = false;
        deleteMergeEndBlockNumber = -1;
        postProcessDeleteMergeXml();
    }

    return block;
}

void KoTextWriter::Private::postProcessListItemSplit(int changeId)
{
    QString change = changeTransTable.value(changeId);

    QString generatedXmlString(generatedXmlArray);

    //Add the name-space definitions so that this can be parsed
    addNameSpaceDefinitions(generatedXmlString);

    //Now Parse the generatedXML and if successful generate the final output
    QString errorMsg;
    int errorLine, errorColumn;
    KoXmlDocument doc;

    QXmlStreamReader reader(generatedXmlString);
    reader.setNamespaceProcessing(true);

    bool ok = doc.setContent(&reader, &errorMsg, &errorLine, &errorColumn);

    if (!ok)
        return;

    QString outputXml;
    QTextStream outputXmlStream(&outputXml);

    KoXmlElement rootElement = doc.documentElement();
    KoXmlElement listItemElement = rootElement.firstChild().toElement();
    removeLeavingContentStart(outputXmlStream, listItemElement, change, 1);

    KoXmlElement pElement = rootElement.firstChild().firstChild().toElement();
    removeLeavingContentStart(outputXmlStream, pElement, change, 2);

    KoXmlElement childElement;
    forEachElement(childElement, rootElement) {
        if (childElement.localName() == "list-item") {
            insertAroundContent(outputXmlStream, childElement, change);
            KoXmlElement pElement = childElement.firstChild().toElement();
            insertAroundContent(outputXmlStream, pElement, change);
            writeNode(outputXmlStream, pElement, true);
            outputXmlStream << "</text:p>";
            outputXmlStream << "</text:list-item>";
        } else {
            writeNode(outputXmlStream, pElement);
        }
    }

    removeLeavingContentEnd(outputXmlStream, 2);
    removeLeavingContentEnd(outputXmlStream, 1);
    writer->addCompleteElement(outputXml.toUtf8());
}

void KoTextWriter::Private::writeBlocks(QTextDocument *document, int from, int to, QHash<QTextList *, QString> &listStyles, QTextTable *currentTable, QTextList *currentList)
{
    QTextBlock block = document->findBlock(from);
    int sectionLevel = 0;

    while (block.isValid() && ((to == -1) || (block.position() <= to))) {

        QTextCursor cursor(block);

        int frameType = cursor.currentFrame()->format().intProperty(KoText::SubFrameType);
        if (frameType == KoText::EndNotesFrameType
            || frameType == KoText::FootNotesFrameType) {
            break; // we've reached the "end" (end/footnotes saved by themselves)
                   // note how NoteFrameType passes through here so the notes can
                   // call writeBlocks to save their contents.
        }

        QTextBlockFormat format = block.blockFormat();
        if (format.hasProperty(KoParagraphStyle::SectionStartings)) {
            QVariant v = format.property(KoParagraphStyle::SectionStartings);
            QList<QVariant> sectionStarts = v.value<QList<QVariant> >();

        foreach (QVariant sv, sectionStarts) {
                KoSection* section = (KoSection*)(sv.value<void*>());
                if (section) {
                    ++sectionLevel;
                    section->saveOdf(context);
                }
            }
        }

        if (format.hasProperty(KoParagraphStyle::TableOfContentsDocument)) {
            saveTableOfContents(document, listStyles, block);
            block = block.next();
            continue;
        }
        int blockOutlineLevel = format.property(KoParagraphStyle::OutlineLevel).toInt();

        if (cursor.currentFrame()->format().intProperty(KoText::SubFrameType) == KoText::FootNotesFrameType) {
           block = cursor.currentFrame()->lastCursorPosition().block();
           block = block.next();
           qDebug()<<"inside if";
           continue;
        }
        if (cursor.currentTable() != currentTable) {
            // Call the code to save the table....
            saveTable(cursor.currentTable(), listStyles);
            // We skip to the end of the table.
            block = cursor.currentTable()->lastCursorPosition().block();
            block = block.next();
            continue;
        }

        if (cursor.currentList() != currentList) {
            int previousBlockNumber = block.blockNumber();
            block = saveList(block, listStyles, 1, currentTable);
            int blockNumberToProcess = block.blockNumber();
            if (blockNumberToProcess != previousBlockNumber)
                continue;
        }

        if (changeTracker && changeTracker->saveFormat() == KoChangeTracker::DELTAXML) {
            if (!deleteMergeRegionOpened && !cursor.currentTable() && (!cursor.currentList() || blockOutlineLevel)) {
                deleteMergeEndBlockNumber = checkForDeleteMerge(block);
                if (deleteMergeEndBlockNumber != -1) {
                    deleteMergeRegionOpened = true;
                    openSplitMergeRegion();
                }
            }
        }

        saveParagraph(block, from, to);

        if (changeTracker && changeTracker->saveFormat() == KoChangeTracker::DELTAXML) {
            if (deleteMergeRegionOpened && (block.blockNumber() == deleteMergeEndBlockNumber) && (!cursor.currentList() || blockOutlineLevel)) {
                closeSplitMergeRegion();
                deleteMergeRegionOpened = false;
                deleteMergeEndBlockNumber = -1;
                postProcessDeleteMergeXml();
            }
        }

        if (format.hasProperty(KoParagraphStyle::SectionEndings)) {
            QVariant v = format.property(KoParagraphStyle::SectionEndings);
            QList<QVariant> sectionEndings = v.value<QList<QVariant> >();
            KoSectionEnd sectionEnd;
            foreach (QVariant sv, sectionEndings) {
                if (sectionLevel >= 1) {
                    --sectionLevel;
                    sectionEnd.saveOdf(context);
                }
            }
        }


        block = block.next();
    } // while

    while (sectionLevel >= 1) {
        --sectionLevel;
        KoSectionEnd sectionEnd;
        sectionEnd.saveOdf(context);
    }
}

int KoTextWriter::Private::checkForSplit(const QTextBlock &block)
{
    return checkForMergeOrSplit(block, KoGenChange::InsertChange);
}

int KoTextWriter::Private::checkForDeleteMerge(const QTextBlock &block)
{
    return checkForMergeOrSplit(block, KoGenChange::DeleteChange);
}

int KoTextWriter::Private::checkForMergeOrSplit(const QTextBlock &block, KoGenChange::Type changeType)
{
    QTextBlock endBlock = block;
    QTextCursor cursor(block);
    int endBlockNumber = -1;

    int splitMergeChangeId = 0, changeId = 0;
    do {
        if (!endBlock.next().isValid())
            break;

        int nextBlockChangeId;
        QTextTable *currentTable;

        if ((currentTable = QTextCursor(endBlock.next()).currentTable())) {
            nextBlockChangeId = currentTable->format().intProperty(KoCharacterStyle::ChangeTrackerId);
        } else {
            nextBlockChangeId = endBlock.next().blockFormat().property(KoCharacterStyle::ChangeTrackerId).toInt();
        }

        if (changeTracker && changeTracker->isDuplicateChangeId(nextBlockChangeId)) {
            nextBlockChangeId = changeTracker->originalChangeId(nextBlockChangeId);
        }

        if (!changeId) {
            splitMergeChangeId = changeId = nextBlockChangeId;
            if ((changeId) && (changeTracker && changeTracker->elementById(nextBlockChangeId)->getChangeType() == changeType)) {
                endBlock = endBlock.next();
            } else {
                changeId = 0;
            }
        } else {
            if (nextBlockChangeId == changeId) {
                endBlock = endBlock.next();
            } else {
                changeId = 0;
            }
        }
    } while(changeId);

    if ((endBlock.blockNumber() != block.blockNumber()) && (endBlock.text().length()) && !(QTextCursor(endBlock).currentTable())) {
        //Check that the last fragment of this block is not a part of this change. If so, it is not a merge or a split
        QTextFragment lastFragment = (--(endBlock.end())).fragment();
        QTextCharFormat lastFragmentFormat = lastFragment.charFormat();
        int lastFragmentChangeId = lastFragmentFormat.intProperty(KoCharacterStyle::ChangeTrackerId);
        if (changeTracker && changeTracker->isDuplicateChangeId(lastFragmentChangeId)) {
            lastFragmentChangeId = changeTracker->originalChangeId(lastFragmentChangeId);
        }

        if (lastFragmentChangeId != splitMergeChangeId) {
            endBlockNumber = endBlock.blockNumber();
        }
    }

    return endBlockNumber;
}

void KoTextWriter::Private::openSplitMergeRegion()
{
    //Save the current writer
    oldXmlWriter = writer;

    //Create a new KoXmlWriter pointing to a QBuffer
    generatedXmlArray.clear();
    generatedXmlBuffer.setBuffer(&generatedXmlArray);
    newXmlWriter = new KoXmlWriter(&generatedXmlBuffer);

    //Set our xmlWriter as the writer to be used
    writer = newXmlWriter;
    context.setXmlWriter(*newXmlWriter);
}

void KoTextWriter::Private::closeSplitMergeRegion()
{
    //delete the new writer
    delete newXmlWriter;

    //Restore the actual xml writer
    writer = oldXmlWriter;
    context.setXmlWriter(*oldXmlWriter);
}

void KoTextWriter::Private::postProcessDeleteMergeXml()
{
    QString generatedXmlString(generatedXmlArray);

    //Add the name-space definitions so that this can be parsed
    addNameSpaceDefinitions(generatedXmlString);

    //Now Parse the generatedXML and if successful generate the final output
    QString errorMsg;
    int errorLine, errorColumn;
    KoXmlDocument doc;

    QXmlStreamReader reader(generatedXmlString);
    reader.setNamespaceProcessing(true);

    bool ok = doc.setContent(&reader, &errorMsg, &errorLine, &errorColumn);
    if (ok) {
        //Generate the final XML output and save it
        QString outputXml;
        QTextStream outputXmlStream(&outputXml);
        generateFinalXml(outputXmlStream, doc.documentElement());
        writer->addCompleteElement(outputXml.toUtf8());
    }
}

void KoTextWriter::Private::addNameSpaceDefinitions(QString &generatedXmlString)
{
    //Generate the name-space definitions so that it can be parsed. Like what is office:text, office:delta etc
    QString nameSpaceDefinitions;
    QTextStream nameSpacesStream(&nameSpaceDefinitions);

    nameSpacesStream << "<generated-xml ";
    nameSpacesStream << "xmlns:office=\"" << KoXmlNS::office << "\" ";
    nameSpacesStream << "xmlns:meta=\"" << KoXmlNS::meta << "\" ";
    nameSpacesStream << "xmlns:config=\"" << KoXmlNS::config << "\" ";
    nameSpacesStream << "xmlns:text=\"" << KoXmlNS::text << "\" ";
    nameSpacesStream << "xmlns:table=\"" << KoXmlNS::table << "\" ";
    nameSpacesStream << "xmlns:draw=\"" << KoXmlNS::draw << "\" ";
    nameSpacesStream << "xmlns:presentation=\"" << KoXmlNS::presentation << "\" ";
    nameSpacesStream << "xmlns:dr3d=\"" << KoXmlNS::dr3d << "\" ";
    nameSpacesStream << "xmlns:chart=\"" << KoXmlNS::chart << "\" ";
    nameSpacesStream << "xmlns:form=\"" << KoXmlNS::form << "\" ";
    nameSpacesStream << "xmlns:script=\"" << KoXmlNS::script << "\" ";
    nameSpacesStream << "xmlns:style=\"" << KoXmlNS::style << "\" ";
    nameSpacesStream << "xmlns:number=\"" << KoXmlNS::number << "\" ";
    nameSpacesStream << "xmlns:math=\"" << KoXmlNS::math << "\" ";
    nameSpacesStream << "xmlns:svg=\"" << KoXmlNS::svg << "\" ";
    nameSpacesStream << "xmlns:fo=\"" << KoXmlNS::fo << "\" ";
    nameSpacesStream << "xmlns:anim=\"" << KoXmlNS::anim << "\" ";
    nameSpacesStream << "xmlns:smil=\"" << KoXmlNS::smil << "\" ";
    nameSpacesStream << "xmlns:calligra=\"" << KoXmlNS::calligra << "\" ";
    nameSpacesStream << "xmlns:officeooo=\"" << KoXmlNS::officeooo << "\" ";
    nameSpacesStream << "xmlns:delta=\"" << KoXmlNS::delta << "\" ";
    nameSpacesStream << "xmlns:split=\"" << KoXmlNS::split << "\" ";
    nameSpacesStream << "xmlns:ac=\"" << KoXmlNS::ac << "\" ";
    nameSpacesStream << ">";

    generatedXmlString.prepend(nameSpaceDefinitions);
    generatedXmlString.append("</generated-xml>");
}

void KoTextWriter::Private::generateFinalXml(QTextStream &outputXmlStream, const KoXmlElement &element)
{
    QString firstChild = element.firstChild().toElement().localName();
    KoXmlElement secondChildElement = element.firstChild().nextSibling().toElement();
    QString secondChild;

    do {
        secondChild = secondChildElement.localName();
        secondChildElement = secondChildElement.nextSibling().toElement();
    } while (secondChild == "removed-content");

    if ((firstChild == "p") && (secondChild == "h")) {
        handleParagraphOrHeaderMerge(outputXmlStream, element);
    } else if ((firstChild == "h") && (secondChild == "p")) {
        handleParagraphOrHeaderMerge(outputXmlStream, element);
    } else if ((firstChild == "p") && (secondChild == "p")) {
        handleParagraphOrHeaderMerge(outputXmlStream, element);
    } else if ((firstChild == "h") && (secondChild == "h")) {
        handleParagraphOrHeaderMerge(outputXmlStream, element);
    } else if ((firstChild == "p") && (secondChild == "list")) {
        handleParagraphWithListItemMerge(outputXmlStream, element);
    } else if ((firstChild == "h") && (secondChild == "list")) {
        handleParagraphWithListItemMerge(outputXmlStream, element);
    } else if ((firstChild == "list") && (secondChild == "p")) {
        handleListItemWithParagraphMerge(outputXmlStream, element);
    } else if ((firstChild == "list") && (secondChild == "h")) {
        handleListItemWithParagraphMerge(outputXmlStream, element);
    } else if ((firstChild == "list") && (secondChild == "list")) {
        handleListWithListMerge(outputXmlStream, element);
    } else if ((firstChild == "list") && (secondChild.isEmpty())) {
        handleListItemWithListItemMerge(outputXmlStream, element);
    } else {
        //Not Possible
    }

}

void KoTextWriter::Private::removeLeavingContentStart(QTextStream &outputXmlStream, KoXmlElement &element, QString &changeId, int endIdCounter)
{
    outputXmlStream << "<delta:remove-leaving-content-start";
    outputXmlStream << " delta:removal-change-idref=" << "\"" << changeId << "\"";
    outputXmlStream << " delta:end-element-idref=" << "\"end" << endIdCounter << "\">";

    outputXmlStream << "<text:" << element.localName();
    writeAttributes(outputXmlStream, element);
    outputXmlStream << "/>";

    outputXmlStream << "</delta:remove-leaving-content-start>";
}

void KoTextWriter::Private::removeLeavingContentEnd(QTextStream &outputXmlStream, int endIdCounter)
{
    outputXmlStream << "<delta:remove-leaving-content-end delta:end-element-id=\"end" << endIdCounter << "\"/>";
}

void KoTextWriter::Private::insertAroundContent(QTextStream &outputXmlStream, KoXmlElement &element, QString &changeId)
{
    outputXmlStream << "<text:" << element.localName() << " delta:insertion-change-idref=" << "\"" << changeId << "\"";
    outputXmlStream << " delta:insertion-type=\"insert-around-content\"";
    writeAttributes(outputXmlStream, element);
    outputXmlStream << ">";
}

void KoTextWriter::Private::handleParagraphOrHeaderMerge(QTextStream &outputXmlStream, const KoXmlElement &element)
{
    // Find the first child of the element
    // This is needed because we need to determine whether the final element is going to a <p> or a <h>
    KoXmlElement firstChildElement = element.firstChild().toElement();
    QString firstChild = firstChildElement.localName();

    // Find the Change-id
    KoXmlElement removedContentElement = firstChildElement.lastChild().toElement();
    QString changeId = removedContentElement.attributeNS(KoXmlNS::delta, "removal-change-idref");

    outputXmlStream << "<text:" << firstChild;
    writeAttributes(outputXmlStream, firstChildElement);
    outputXmlStream << ">";

    for (KoXmlNode node = firstChildElement.firstChild(); !node.isNull(); node = node.nextSibling()) {
        if (node.isElement() && node.toElement().localName() == "removed-content" && node.nextSibling().isNull()) {
            outputXmlStream << "<delta:merge delta:removal-change-idref=\"" << changeId << "\">";
            outputXmlStream << "<delta:leading-partial-content>";
            writeNode(outputXmlStream, node, true);
            outputXmlStream << "</delta:leading-partial-content>";
        } else {
            writeNode(outputXmlStream, node);
        }
    }

    outputXmlStream << "<delta:intermediate-content>";
    KoXmlElement mergeEndElement = firstChildElement.nextSibling().toElement();
    while (mergeEndElement.localName() == "removed-content") {
        writeNode(outputXmlStream, mergeEndElement, true);
        mergeEndElement = mergeEndElement.nextSibling().toElement();
    }
    outputXmlStream << "</delta:intermediate-content>";

    for (KoXmlNode node = mergeEndElement.firstChild(); !node.isNull(); node = node.nextSibling()) {
        if (node.isElement() && node.toElement().localName() == "removed-content" && node.previousSibling().isNull()) {
            outputXmlStream << "<delta:trailing-partial-content>";
            outputXmlStream << "<text:" << mergeEndElement.localName();
            writeAttributes(outputXmlStream, mergeEndElement);
            outputXmlStream << ">";
            writeNode(outputXmlStream, node, true);
            outputXmlStream << "</text:" << mergeEndElement.localName() << ">";
            outputXmlStream << "</delta:trailing-partial-content>";
            outputXmlStream << "</delta:merge>";
        } else {
            writeNode(outputXmlStream, node);
        }
    }

    outputXmlStream << "</text:" << firstChild << ">";
}

void KoTextWriter::Private::handleParagraphWithHeaderMerge(QTextStream &outputXmlStream, const KoXmlElement &element)
{
    // Find the first child of the element
    // This is needed because we need to determine whether the final element is going to a <p> or a <h>
    KoXmlElement firstChildElement = element.firstChild().toElement();
    QString firstChild = firstChildElement.localName();

    // Find the Change-id
    KoXmlElement removedContentElement = firstChildElement.lastChild().toElement();
    QString changeId = removedContentElement.attributeNS(KoXmlNS::delta, "removal-change-idref");

    //Start generating the XML
    insertAroundContent(outputXmlStream, firstChildElement, changeId);

    //Start a counter for end-element-idref
    int endIdCounter = 1;

    KoXmlElement childElement;
    forEachElement (childElement, element) {
        if (childElement.localName() == "removed-content") {
            writeNode(outputXmlStream, childElement, false);
        } else {
            removeLeavingContentStart(outputXmlStream, childElement, changeId, endIdCounter);
            writeNode(outputXmlStream, childElement, true);
            removeLeavingContentEnd(outputXmlStream, endIdCounter);
            endIdCounter++;
        }
    }

    outputXmlStream << "</text:" << firstChild << ">";

}

void KoTextWriter::Private::handleParagraphWithListItemMerge(QTextStream &outputXmlStream, const KoXmlElement &element)
{
    // Find the first child of the element
    // This is needed because we need to determine whether the final element is going to a <p> or a <h>
    KoXmlElement firstChildElement = element.firstChild().toElement();
    QString firstChild = firstChildElement.localName();

    // Find the Change-id
    KoXmlElement removedContentElement = firstChildElement.lastChild().toElement();
    QString changeId = removedContentElement.attributeNS(KoXmlNS::delta, "removal-change-idref");

    //Start generating the XML
    insertAroundContent(outputXmlStream, firstChildElement, changeId);

    //Start a counter for end-element-idref
    int endIdCounter = 1;

    KoXmlElement childElement;
    forEachElement (childElement, element) {
        if (childElement.localName() == "removed-content") {
            writeNode(outputXmlStream, childElement, false);
        } else if (childElement.localName() == firstChild) {
            removeLeavingContentStart(outputXmlStream, childElement, changeId, endIdCounter);
            writeNode(outputXmlStream, childElement, true);
            removeLeavingContentEnd(outputXmlStream, endIdCounter);
            endIdCounter++;
        } else if (childElement.localName() == "list"){
            generateListForPWithListMerge(outputXmlStream, childElement, firstChild, changeId, endIdCounter, true);
        }
    }
}

void KoTextWriter::Private::generateListForPWithListMerge(QTextStream &outputXmlStream, KoXmlElement &element,
                                                          QString &mergeResultElement, QString &changeId, int &endIdCounter,
                                                          bool removeLeavingContent)
{
    int listEndIdCounter = endIdCounter;
    if (removeLeavingContent) {
        endIdCounter++;
        removeLeavingContentStart(outputXmlStream, element, changeId, listEndIdCounter);
    } else {
        outputXmlStream << "<text:" << element.localName();
        writeAttributes(outputXmlStream, element);
        outputXmlStream << ">";
    }

    bool tagTypeChangeEnded = false;
    bool listStarted = false;
    KoXmlElement childElement;
    forEachElement (childElement, element) {
        if (childElement.localName() == "removed-content") {
            writeNode(outputXmlStream, childElement, false);
        } else if ((childElement.localName() == "list-item") || (childElement.localName() == "list-header")) {
            generateListItemForPWithListMerge(outputXmlStream, childElement, mergeResultElement,
                                              changeId, endIdCounter, !tagTypeChangeEnded);
            if (!tagTypeChangeEnded) {
                tagTypeChangeEnded = true;
                if (childElement != element.lastChild().toElement()) {
                    listStarted = true;
                    insertAroundContent(outputXmlStream, element, changeId);
                }
            }
        } else {
            //Not Possible
        }
    }
    if (listStarted)
        outputXmlStream << "</text:list>";
    if (removeLeavingContent) {
        removeLeavingContentEnd(outputXmlStream, listEndIdCounter);
    } else {
        outputXmlStream << "</text:" << element.localName() << ">";
    }
}

void KoTextWriter::Private::generateListItemForPWithListMerge(QTextStream &outputXmlStream, KoXmlElement &element,
                                                              QString &mergeResultElement, QString &changeId, int &endIdCounter,
                                                              bool removeLeavingContent)
{
    int listItemEndIdCounter = endIdCounter;

    if (removeLeavingContent) {
        endIdCounter++;
        removeLeavingContentStart(outputXmlStream, element, changeId, listItemEndIdCounter);
    } else {
        outputXmlStream << "<text:" << element.localName();
        writeAttributes(outputXmlStream, element);
        outputXmlStream << ">";
    }

    KoXmlElement childElement;
    forEachElement (childElement, element) {
        if (childElement.localName() == "removed-content") {
            writeNode(outputXmlStream, childElement, false);
        } else if (childElement.localName() == "p") {
            if (removeLeavingContent) {
                int paragraphEndIdCounter = endIdCounter;
                endIdCounter++;
                removeLeavingContentStart(outputXmlStream, childElement, changeId, paragraphEndIdCounter);
                writeNode(outputXmlStream, childElement, true);
                removeLeavingContentEnd(outputXmlStream, paragraphEndIdCounter);
                outputXmlStream << "</text:" << mergeResultElement << ">";
            } else {
                writeNode(outputXmlStream, childElement, false);
            }
        } else if (childElement.localName() == "list") {
            generateListForPWithListMerge(outputXmlStream, childElement, mergeResultElement, changeId, endIdCounter, removeLeavingContent);
        } else {
            //Not Possible
        }
    }

    if (removeLeavingContent) {
        removeLeavingContentEnd(outputXmlStream, listItemEndIdCounter);
    } else {
        outputXmlStream << "</text:" << element.localName() << ">";
    }
}

void KoTextWriter::Private::handleListItemWithParagraphMerge(QTextStream &outputXmlStream, const KoXmlElement &element)
{
    deleteStartDepth = 0;

    // Find the first <p> so that we can get the change-id
    KoXmlElement paragraphElement;
    forEachElement(paragraphElement, element) {
        if (paragraphElement.localName() == "p") {
            break;
        }
    }

    // Find the Change-id
    KoXmlElement removedContentElement = paragraphElement.firstChild().toElement();
    QString changeId = removedContentElement.attributeNS(KoXmlNS::delta, "removal-change-idref");

    int endIdCounter = 1;

    KoXmlElement childElement;
    forEachElement(childElement, element) {
        if (childElement.localName() == "list") {
            generateListForListWithPMerge(outputXmlStream, childElement, changeId, endIdCounter, true);
        } else if (childElement.localName() == "removed-content") {
            writeNode(outputXmlStream, childElement, false);
        } else if (childElement.localName() == "p") {
            int paragraphEndIdCounter = endIdCounter;
            endIdCounter++;
            removeLeavingContentStart(outputXmlStream, childElement, changeId, paragraphEndIdCounter);
            writeNode(outputXmlStream, childElement, true);
            removeLeavingContentEnd(outputXmlStream, paragraphEndIdCounter);
            outputXmlStream << "</text:p>";

            for (int i=0; i < deleteStartDepth; i++) {
                outputXmlStream << "</text:list-item>";
                outputXmlStream << "</text:list>";
            }
            break;
        } else {
        }
    }

}

void KoTextWriter::Private::generateListForListWithPMerge(QTextStream &outputXmlStream, KoXmlElement &element,
                                                          QString &changeId, int &endIdCounter,
                                                          bool removeLeavingContent)
{
    static int listDepth = 0;
    listDepth++;

    if (!deleteStartDepth) {
        KoXmlElement childElement;
        forEachElement(childElement, element) {
            if ((childElement.localName() == "list-item") || (childElement.localName() == "list-header")) {
                bool startOfDeleteMerge = checkForDeleteStartInListItem(childElement, false);
                if (startOfDeleteMerge) {
                    deleteStartDepth = listDepth;
                }
            }
        }
    }

    int listEndIdCounter = endIdCounter;
    if (removeLeavingContent) {
        endIdCounter++;
        removeLeavingContentStart(outputXmlStream, element, changeId, listEndIdCounter);
        insertAroundContent(outputXmlStream, element, changeId);
    } else {
        outputXmlStream << "<text:" << element.localName();
        writeAttributes(outputXmlStream, element);
        outputXmlStream << ">";
    }

    KoXmlElement childElement;
    forEachElement(childElement, element) {
        if ((childElement.localName() == "list-item") || (childElement.localName() == "list-header")) {
            bool startOfDeleteMerge = checkForDeleteStartInListItem(childElement);
            generateListItemForListWithPMerge(outputXmlStream, childElement, changeId, endIdCounter, startOfDeleteMerge);
        } else if (childElement.localName() == "removed-content") {
            writeNode(outputXmlStream, childElement, false);
        }
    }

    if (removeLeavingContent) {
        removeLeavingContentEnd(outputXmlStream, listEndIdCounter);
    } else {
        outputXmlStream << "</text:" << element.localName() << ">";
    }
}

void KoTextWriter::Private::generateListItemForListWithPMerge(QTextStream &outputXmlStream, KoXmlElement &element,
                                                              QString &changeId, int &endIdCounter, bool removeLeavingContent)
{
    if (!removeLeavingContent) {
        writeNode(outputXmlStream, element, false);
    } else {
        int listItemEndIdCounter = endIdCounter;
        endIdCounter++;
        insertAroundContent(outputXmlStream, element, changeId);
        removeLeavingContentStart(outputXmlStream, element, changeId, listItemEndIdCounter);

        KoXmlElement childElement;
        forEachElement (childElement, element) {
            if (childElement.localName() == "p") {
                int paragraphEndIdCounter = endIdCounter;
                endIdCounter++;
                insertAroundContent(outputXmlStream, childElement, changeId);
                removeLeavingContentStart(outputXmlStream, childElement, changeId, paragraphEndIdCounter);
                writeNode(outputXmlStream, childElement, true);
                removeLeavingContentEnd(outputXmlStream, paragraphEndIdCounter);
            } else if(childElement.localName() == "list") {
                generateListForListWithPMerge(outputXmlStream, childElement, changeId, endIdCounter, removeLeavingContent);
            }
        }
        removeLeavingContentEnd(outputXmlStream, listItemEndIdCounter);
    }
}

bool KoTextWriter::Private::checkForDeleteStartInListItem(KoXmlElement &element, bool checkRecursively)
{
    bool returnValue = false;
    KoXmlElement childElement;
    forEachElement(childElement, element) {
        if (childElement.localName() == "p") {
            if (childElement.lastChild().toElement().localName() == "removed-content") {
                returnValue = true;
                break;
            }
        } else if ((childElement.localName() == "list") && (checkRecursively)) {
            KoXmlElement listItem;
            forEachElement(listItem, childElement) {
                returnValue = checkForDeleteStartInListItem(listItem);
                if (returnValue)
                    break;
            }
        } else {
        }

        if (returnValue)
            break;
    }

    return returnValue;
}

void KoTextWriter::Private::handleListWithListMerge(QTextStream &outputXmlStream, const KoXmlElement &element)
{
    int endIdCounter = 1;

    KoXmlElement listElement = element.firstChild().toElement();
    QString changeId = findChangeIdForListItemMerge(listElement);

    KoXmlElement firstChildElement = element.firstChild().toElement();
    generateListForListItemMerge(outputXmlStream, firstChildElement, changeId, endIdCounter, true, false);

    KoXmlElement secondChildElement = element.firstChild().nextSibling().toElement();
    QString secondChild = secondChildElement.localName();
    while (secondChild == "removed-content")
    {
        writeNode(outputXmlStream, secondChildElement, false);
        secondChildElement = secondChildElement.nextSibling().toElement();
        secondChild = secondChildElement.localName();
    };

    generateListForListItemMerge(outputXmlStream, secondChildElement, changeId, endIdCounter, false, true);
}

void KoTextWriter::Private::handleListItemWithListItemMerge(QTextStream &outputXmlStream, const KoXmlElement &element)
{
    int endIdCounter = 1;
    KoXmlElement listElement = element.firstChild().toElement();
    QString changeId = findChangeIdForListItemMerge(listElement);

    generateListForListItemMerge(outputXmlStream, listElement, changeId, endIdCounter, false, false);
}

void KoTextWriter::Private::generateListForListItemMerge(QTextStream &outputXmlStream, KoXmlElement &element,
                                                         QString &changeId, int &endIdCounter, bool listMergeStart, bool listMergeEnd)
{
    int listEndIdCounter = endIdCounter;
    if (listMergeStart || listMergeEnd) {
        endIdCounter++;
        removeLeavingContentStart(outputXmlStream, element, changeId, listEndIdCounter);

        if (listMergeStart) {
            insertAroundContent(outputXmlStream, element, changeId);
        }

    } else {
        outputXmlStream << "<text:" << element.localName();
        writeAttributes(outputXmlStream, element);
        outputXmlStream << ">";
    }

    KoXmlElement childElement;
    bool deleteRangeStarted = false;

    if (listMergeEnd) {
        deleteRangeStarted = true;
    }

    forEachElement(childElement, element) {
        if ((childElement.localName() == "list-item") || (childElement.localName() == "list-header")) {
            if (!deleteRangeStarted) {
                deleteRangeStarted = checkForDeleteStartInListItem(childElement);
                generateListItemForListItemMerge(outputXmlStream, childElement, changeId, endIdCounter, deleteRangeStarted, false);
            } else {
                bool endOfDeleteRange = checkForDeleteEndInListItem(childElement);
                deleteRangeStarted = !endOfDeleteRange;
                generateListItemForListItemMerge(outputXmlStream, childElement, changeId, endIdCounter, false, endOfDeleteRange);
            }
        } else if (childElement.localName() == "removed-content") {
            writeNode(outputXmlStream, childElement, false);
        }
    }

    if (listMergeStart || listMergeEnd) {
        removeLeavingContentEnd(outputXmlStream, listEndIdCounter);
        if (listMergeEnd) {
            outputXmlStream << "</text:list>";
        }
    } else {
        outputXmlStream << "</text:list>";
    }
}

void KoTextWriter::Private::generateListItemForListItemMerge(QTextStream &outputXmlStream, KoXmlElement &element,
                                                             QString &changeId, int &endIdCounter, bool listItemMergeStart, bool listItemMergeEnd)
{
    if (!listItemMergeStart && !listItemMergeEnd) {
        writeNode(outputXmlStream, element, false);
    } else {
        int listItemEndIdCounter = endIdCounter;
        endIdCounter++;

        if (listItemMergeStart) {
            insertAroundContent(outputXmlStream, element, changeId);
        }

        removeLeavingContentStart(outputXmlStream, element, changeId, listItemEndIdCounter);

        KoXmlElement childElement;
        forEachElement (childElement, element) {
            if (childElement.localName() == "p") {
                int paragraphEndIdCounter = endIdCounter;
                endIdCounter++;
                if (listItemMergeStart) {
                    insertAroundContent(outputXmlStream, childElement, changeId);
                }

                removeLeavingContentStart(outputXmlStream, childElement, changeId, paragraphEndIdCounter);
                writeNode(outputXmlStream, childElement, true);
                removeLeavingContentEnd(outputXmlStream, paragraphEndIdCounter);

                if (listItemMergeEnd) {
                    outputXmlStream << "</text:" << childElement.localName() << ">";
                }
            } else if(childElement.localName() == "list") {
                generateListForListItemMerge(outputXmlStream, childElement, changeId, endIdCounter, listItemMergeStart ,listItemMergeEnd);
            }
        }

        removeLeavingContentEnd(outputXmlStream, listItemEndIdCounter);
        if (listItemMergeEnd) {
            outputXmlStream << "</text:list-item>";
        }
    }
}

bool KoTextWriter::Private::checkForDeleteEndInListItem(KoXmlElement &element, bool checkRecursively)
{
    bool returnValue = false;
    KoXmlElement childElement;
    forEachElement(childElement, element) {
        if (childElement.localName() == "p") {
            if (childElement.firstChild().toElement().localName() == "removed-content") {
                returnValue = true;
                break;
            }
        } else if ((childElement.localName() == "list") && (checkRecursively)) {
            KoXmlElement listItem;
            forEachElement(listItem, childElement) {
                returnValue = checkForDeleteStartInListItem(listItem);
                if (returnValue)
                    break;
            }
        } else {
        }

        if (returnValue)
            break;
    }

    return returnValue;
}

QString KoTextWriter::Private::findChangeIdForListItemMerge(const KoXmlElement &element)
{
    QString changeId;

    KoXmlElement listItemElement;
    forEachElement (listItemElement, element) {
        if ((listItemElement.localName() == "list-item") || (listItemElement.localName() == "list-header")) {
            KoXmlElement childElement;
            forEachElement (childElement, listItemElement) {
                if (childElement.localName() == "p") {
                    KoXmlElement removedContentElement = childElement.lastChild().toElement();
                    if (removedContentElement.localName() == "removed-content") {
                        changeId = removedContentElement.attributeNS(KoXmlNS::delta, "removal-change-idref");
                        break;
                    }
                } else if (childElement.localName() == "list") {
                    changeId = findChangeIdForListItemMerge(childElement);
                    break;
                } else {
                    // Not Needed
                }
            }
        }
    }

    return changeId;
}

void KoTextWriter::Private::writeAttributes(QTextStream &outputXmlStream, KoXmlElement &element)
{
    QList<QPair<QString, QString> > attributes = element.attributeFullNames();

    QPair<QString, QString> attributeNamePair;
    foreach (attributeNamePair, attributes) {
        if (attributeNamePair.first == KoXmlNS::text) {
            outputXmlStream << " text:" << attributeNamePair.second << "=";
            outputXmlStream << "\"" << element.attributeNS(KoXmlNS::text, attributeNamePair.second) << "\"";
        } else if (attributeNamePair.first == KoXmlNS::delta) {
            outputXmlStream << " delta:" << attributeNamePair.second << "=";
            outputXmlStream << "\"" << element.attributeNS(KoXmlNS::delta, attributeNamePair.second) << "\"";
        } else {
            //To Be Added when needed
        }
    }
}

void KoTextWriter::Private::writeNode(QTextStream &outputXmlStream, KoXmlNode &node, bool writeOnlyChildren)
{
    if (node.isText()) {
        outputXmlStream  << node.toText().data();
    } else if (node.isElement()) {
        KoXmlElement element = node.toElement();
        if ((element.localName() == "removed-content") && !element.childNodesCount()) {
            return;
        }

        if (!writeOnlyChildren) {
            outputXmlStream << "<" << element.prefix() << ":" << element.localName();
            writeAttributes(outputXmlStream,element);
            outputXmlStream << ">";
        }

        for (KoXmlNode node = element.firstChild(); !node.isNull(); node = node.nextSibling()) {
            writeNode(outputXmlStream, node);
        }

        if (!writeOnlyChildren) {
            outputXmlStream << "</" << element.prefix() << ":" << element.localName() << ">";
        }
    }
}

=======
>>>>>>> 48743e37
void KoTextWriter::write(QTextDocument *document, int from, int to)
{
    d->document = document;
    d->styleManager = KoTextDocument(document).styleManager();
    d->changeTracker = KoTextDocument(document).changeTracker();

    QTextBlock block = document->findBlock(from);

    QVector<int> changesVector;
    if (d->changeTracker) {
        d->changeTracker->allChangeIds(changesVector);
    }
    foreach (int changeId, changesVector) {
        d->saveChange(changeId);
    }

    QHash<QTextList *, QString> listStyles = d->saveListStyles(block, to);
    d->writeBlocks(document, from, to, listStyles);
}<|MERGE_RESOLUTION|>--- conflicted
+++ resolved
@@ -25,558 +25,7 @@
 
 #include "KoTextWriter.h"
 
-<<<<<<< HEAD
-#include <QMap>
-#include <QTextDocument>
-#include <QTextTable>
-#include <QTextCursor>
-#include <QStack>
-#include <QTextTableCellFormat>
-#include <QBuffer>
-#include <QUuid>
-#include <QXmlStreamReader>
-
-#include "KoInlineObject.h"
-#include "KoTextAnchor.h"
-#include "KoShape.h"
-#include "KoVariable.h"
-#include "KoInlineTextObjectManager.h"
-#include "styles/KoStyleManager.h"
-#include "styles/KoCharacterStyle.h"
-#include "styles/KoParagraphStyle.h"
-#include "styles/KoListStyle.h"
-#include "styles/KoListLevelProperties.h"
-#include "styles/KoTableCellStyle.h"
-#include "styles/KoTableStyle.h"
-#include "KoTextBlockData.h"
-#include "KoTextDocument.h"
-#include "KoTextInlineRdf.h"
-#include "KoSection.h"
-
-#include "KoTextMeta.h"
-#include "KoBookmark.h"
-
-#include <KoShapeSavingContext.h>
-#include <KoXmlWriter.h>
-#include <KoGenStyle.h>
-#include <KoGenStyles.h>
-#include <KoXmlNS.h>
-#include <KoTableColumnAndRowStyleManager.h>
-#include <KoTableColumnStyle.h>
-
-#include <opendocument/KoTextSharedSavingData.h>
-#include <changetracker/KoChangeTracker.h>
-#include <changetracker/KoChangeTrackerElement.h>
-#include <changetracker/KoDeleteChangeMarker.h>
-#include <changetracker/KoFormatChangeInformation.h>
-#include <KoGenChange.h>
-#include <KoGenChanges.h>
-#include <KoXmlWriter.h>
-#include <rdf/KoDocumentRdfBase.h>
-#include <KoTableOfContentsGeneratorInfo.h>
-
-#ifdef SHOULD_BUILD_RDF
-#include <Soprano/Soprano>
-#endif
-#include <KoTableRowStyle.h>
-
-class KoTextWriter::TagInformation
-{
-    public:
-        TagInformation():tagName(0), attributeList()
-        {
-        }
-
-        void setTagName(const char *tagName)
-        {
-            this->tagName = tagName;
-        }
-
-        void addAttribute(const QString& attributeName, const QString& attributeValue)
-        {
-            attributeList.push_back(QPair<QString,QString>(attributeName, attributeValue));
-        }
-
-        void addAttribute(const QString& attributeName, int value)
-        {
-            addAttribute(attributeName, QString::number(value));
-        }
-
-        void clear()
-        {
-            tagName = NULL;
-            attributeList.clear();
-        }
-
-        const char *name() const
-        {
-            return tagName;
-        }
-
-        const QVector<QPair<QString, QString> >& attributes() const
-        {
-            return attributeList;
-        }
-
-    private:
-        const char *tagName;
-        QVector<QPair<QString, QString> > attributeList;
-};
-
-class KoTextWriter::Private
-{
-public:
-    explicit Private(KoShapeSavingContext &context)
-        : context(context)
-        , sharedData(0)
-        ,  writer(0)
-        ,  styleManager(0)
-        ,  changeTracker(0)
-        ,  rdfData(0)
-        ,  splitEndBlockNumber(-1)
-        ,  splitRegionOpened(false)
-        ,  splitIdCounter(1)
-        ,  deleteMergeRegionOpened(false)
-        ,  deleteMergeEndBlockNumber(-1)
-    {
-        writer = &context.xmlWriter();
-        changeStack.push(0);
-    }
-
-    ~Private() {}
-
-    enum ElementType {
-        Span,
-        ParagraphOrHeader,
-        ListItem,
-        List,
-        NumberedParagraph,
-        Table,
-        TableRow,
-        TableColumn,
-        TableCell
-    };
-
-    void saveChange(QTextCharFormat format);
-    void saveChange(int changeId);
-    void saveODF12Change(QTextCharFormat format);
-    QString generateDeleteChangeXml(KoDeleteChangeMarker *marker);
-    int openTagRegion(int position, ElementType elementType, KoTextWriter::TagInformation& tagInformation);
-    void closeTagRegion(int changeId);
-    QStack<const char *> openedTagStack;
-
-    QString saveParagraphStyle(const QTextBlock &block);
-    QString saveParagraphStyle(const QTextBlockFormat &blockFormat, const QTextCharFormat &charFormat);
-    QString saveCharacterStyle(const QTextCharFormat &charFormat, const QTextCharFormat &blockCharFormat);
-    QString saveTableStyle(const QTextTable &table);
-    QString saveTableColumnStyle(const KoTableColumnStyle &columnStyle, int columnNumber, const QString &tableStyleName);
-    QString saveTableRowStyle(const KoTableRowStyle &rowStyle, int rowNumber, const QString &tableStyleName);
-    QString saveTableCellStyle(const QTextTableCellFormat &cellFormat, int columnNumber, const QString &tableStyleName);
-
-    QHash<QTextList *, QString> saveListStyles(QTextBlock block, int to);
-    void saveParagraph(const QTextBlock &block, int from, int to);
-    void saveTable(QTextTable *table, QHash<QTextList *, QString> &listStyles);
-    QTextBlock& saveList(QTextBlock &block, QHash<QTextList *, QString> &listStyles, int level, QTextTable *currentTable);
-    void saveTableOfContents(QTextDocument *document, QHash<QTextList *, QString> &listStyles, QTextBlock toc);
-    void writeBlocks(QTextDocument *document, int from, int to, QHash<QTextList *, QString> &listStyles, QTextTable *currentTable = 0, QTextList *currentList = 0);
-    void saveInlineRdf(KoTextInlineRdf *rdf, TagInformation *tagInfos);
-    int checkForBlockChange(const QTextBlock &block);
-    int checkForListItemChange(const QTextBlock &block);
-    int checkForListChange(const QTextBlock &block);
-    int checkForTableRowChange(int position);
-    int checkForTableColumnChange(int position);
-
-    KoShapeSavingContext &context;
-    KoTextSharedSavingData *sharedData;
-    KoXmlWriter *writer;
-
-    KoStyleManager *styleManager;
-    KoChangeTracker *changeTracker;
-    KoDocumentRdfBase *rdfData;
-    QTextDocument *document;
-
-    QStack<int> changeStack;
-    QMap<int, QString> changeTransTable;
-    QList<int> savedDeleteChanges;
-
-    // Things like bookmarks need to be properly turn down
-    // during a cut and paste operation when their end marker
-    // is not included in the selection.
-    QList<KoInlineObject*> pairedInlineObjectStack;
-
-    // For saving of paragraph or header splits
-    int checkForSplit(const QTextBlock &block);
-    int splitEndBlockNumber;
-    bool splitRegionOpened;
-    bool splitIdCounter;
-
-    //For saving of delete-changes that result in a merge between two elements
-    bool deleteMergeRegionOpened;
-    int deleteMergeEndBlockNumber;
-    int checkForDeleteMerge(const QTextBlock &block);
-    void openSplitMergeRegion();
-    void closeSplitMergeRegion();
-
-    //For List Item Splits
-    void postProcessListItemSplit(int changeId);
-
-    //Method used by both split and merge
-    int checkForMergeOrSplit(const QTextBlock &block, KoGenChange::Type changeType);
-    void addNameSpaceDefinitions(QString &generatedXmlString);
-
-    KoXmlWriter *oldXmlWriter;
-    KoXmlWriter *newXmlWriter;
-    QByteArray generatedXmlArray;
-    QBuffer generatedXmlBuffer;
-
-    void postProcessDeleteMergeXml();
-    void generateFinalXml(QTextStream &outputXmlStream, const KoXmlElement &element);
-
-    // For Handling <p> with <p> or <h> with <h> merges
-    void handleParagraphOrHeaderMerge(QTextStream &outputXmlStream, const KoXmlElement &element);
-
-    // For Handling <p> with <h> or <h> with <p> merges
-    void handleParagraphWithHeaderMerge(QTextStream &outputXmlStream, const KoXmlElement &element);
-
-    // For handling <p> with <list-item> merges
-    void handleParagraphWithListItemMerge(QTextStream &outputXmlStream, const KoXmlElement &element);
-    void generateListForPWithListMerge(QTextStream &outputXmlStream, KoXmlElement &element,
-                                       QString &mergeResultElement, QString &changeId, int &endIdCounter, bool removeLeavingContent);
-    void generateListItemForPWithListMerge(QTextStream &outputXmlStream, KoXmlElement &element,
-                                       QString &mergeResultElement, QString &changeId, int &endIdCounter, bool removeLeavingContent);
-
-    // For Handling <list-item> with <p> merges
-    int deleteStartDepth;
-    void handleListItemWithParagraphMerge(QTextStream &outputXmlStream, const KoXmlElement &element);
-    void generateListForListWithPMerge(QTextStream &outputXmlStream, KoXmlElement &element,
-                                       QString &changeId, int &endIdCounter, bool removeLeavingContent);
-    void generateListItemForListWithPMerge(QTextStream &outputXmlStream, KoXmlElement &element,
-                                       QString &changeId, int &endIdCounter, bool removeLeavingContent);
-    bool checkForDeleteStartInListItem(KoXmlElement &element, bool checkRecursively = true);
-
-    void handleListWithListMerge(QTextStream &outputXmlStream, const KoXmlElement &element);
-
-    // For handling <list-item> with <list-item> merges
-    void handleListItemWithListItemMerge(QTextStream &outputXmlStream, const KoXmlElement &element);
-    QString findChangeIdForListItemMerge(const KoXmlElement &element);
-    void generateListForListItemMerge(QTextStream &outputXmlStream, KoXmlElement &element,
-                                       QString &changeId, int &endIdCounter, bool listMergeStart, bool listMergeEnd);
-    void generateListItemForListItemMerge(QTextStream &outputXmlStream, KoXmlElement &element,
-                                       QString &changeId, int &endIdCounter, bool listItemMergeStart, bool listItemMergeEnd);
-    bool checkForDeleteEndInListItem(KoXmlElement &element, bool checkRecursively = true);
-
-    // Common methods
-    void writeAttributes(QTextStream &outputXmlStream, KoXmlElement &element);
-    void writeNode(QTextStream &outputXmlStream, KoXmlNode &node, bool writeOnlyChildren = false);
-    void removeLeavingContentStart(QTextStream &outputXmlStream, KoXmlElement &element, QString &changeId, int endIdCounter);
-    void removeLeavingContentEnd(QTextStream &outputXmlStream, int endIdCounter);
-    void insertAroundContent(QTextStream &outputXmlStream, KoXmlElement &element, QString &changeId);
-};
-
-void KoTextWriter::Private::saveChange(QTextCharFormat format)
-{
-    if (!changeTracker /*&& changeTracker->isEnabled()*/)
-        return;//The change tracker exist and we are allowed to save tracked changes
-
-    int changeId = format.property(KoCharacterStyle::ChangeTrackerId).toInt();
-    if (changeId) { //There is a tracked change
-        saveChange(changeId);
-    }
-}
-
-void KoTextWriter::Private::saveChange(int changeId)
-{
-    if (!changeTracker) return;
-
-    if(changeTransTable.value(changeId).length())
-        return;
-
-    if ((changeTracker->elementById(changeId)->getChangeType() == KoGenChange::DeleteChange) &&
-         (changeTracker->saveFormat() == KoChangeTracker::ODF_1_2)) {
-        return;
-    }
-
-    KoGenChange change;
-    if (changeTracker->saveFormat() == KoChangeTracker::ODF_1_2) {
-        change.setChangeFormat(KoGenChange::ODF_1_2);
-    } else {
-        change.setChangeFormat(KoGenChange::DELTAXML);
-    }
-
-    changeTracker->saveInlineChange(changeId, change);
-    QString changeName = sharedData->genChanges().insert(change);
-    changeTransTable.insert(changeId, changeName);
-}
-
-void KoTextWriter::Private::saveODF12Change(QTextCharFormat format)
-{
-    if (!changeTracker /*&& changeTracker->isEnabled()*/)
-        return;//The change tracker exist and we are allowed to save tracked changes
-
-    int changeId = format.property(KoCharacterStyle::ChangeTrackerId).toInt();
-
-    //First we need to check if the eventual already opened change regions are still valid
-    while (int change = changeStack.top()) {
-        if (!changeId || !changeTracker->isParent(change, changeId)) {
-            writer->startElement("text:change-end", false);
-            writer->addAttribute("text:change-id", changeTransTable.value(change));
-            writer->endElement();
-            changeStack.pop();
-        }
-    }
-
-    if (changeId) { //There is a tracked change
-        if (changeTracker->elementById(changeId)->getChangeType() != KoGenChange::DeleteChange) {
-            //Now start a new change region if not already done
-            if (!changeStack.contains(changeId)) {
-                QString changeName = changeTransTable.value(changeId);
-                writer->startElement("text:change-start", false);
-                writer->addAttribute("text:change-id",changeName);
-                writer->endElement();
-                changeStack.push(changeId);
-            }
-        }
-    }
-    KoInlineTextObjectManager *textObjectManager = KoTextDocument(document).inlineTextObjectManager();
-    KoDeleteChangeMarker *changeMarker;
-    if (textObjectManager && (changeMarker = dynamic_cast<KoDeleteChangeMarker*>(textObjectManager->inlineTextObject(format)))) {
-        if (!savedDeleteChanges.contains(changeMarker->changeId())) {
-            QString deleteChangeXml = generateDeleteChangeXml(changeMarker);
-            changeMarker->setDeleteChangeXml(deleteChangeXml);
-            changeMarker->saveOdf(context);
-            savedDeleteChanges.append(changeMarker->changeId());
-        }
-    }
-}
-
-QString KoTextWriter::Private::generateDeleteChangeXml(KoDeleteChangeMarker *marker)
-{
-    if (!changeTracker) return QString();
-
-    //Create a QTextDocument from the Delete Fragment
-    QTextDocument doc;
-    QTextCursor cursor(&doc);
-    cursor.insertFragment(changeTracker->elementById(marker->changeId())->getDeleteData());
-
-    //Save the current writer
-    KoXmlWriter &oldWriter = context.xmlWriter();
-
-    //Create a new KoXmlWriter pointing to a QBuffer
-    QByteArray xmlArray;
-    QBuffer xmlBuffer(&xmlArray);
-    KoXmlWriter newXmlWriter(&xmlBuffer);
-
-    //Set our xmlWriter as the writer to be used
-    writer = &newXmlWriter;
-    context.setXmlWriter(newXmlWriter);
-
-    //Call writeBlocks to generate the xml
-    QHash<QTextList *,QString> listStyles = saveListStyles(doc.firstBlock(), doc.characterCount());
-    writeBlocks(&doc, 0, doc.characterCount(),listStyles);
-
-    //Restore the actual xml writer
-    writer = &oldWriter;
-    context.setXmlWriter(oldWriter);
-
-    QString generatedXmlString(xmlArray);
-    return generatedXmlString;
-}
-
-int KoTextWriter::Private::openTagRegion(int position, ElementType elementType, KoTextWriter::TagInformation& tagInformation)
-{
-    int changeId = 0, returnChangeId = 0;
-
-    if (!changeTracker) {
-        //kDebug(30015) << "tag:" << tagInformation.name() << openedTagStack.size();
-        if (tagInformation.name()) {
-            writer->startElement(tagInformation.name(), elementType != ParagraphOrHeader);
-            QPair<QString, QString> attribute;
-            foreach (attribute, tagInformation.attributes()) {
-                writer->addAttribute(attribute.first.toLocal8Bit(), attribute.second);
-            }
-        }
-        openedTagStack.push(tagInformation.name());
-        //kDebug(30015) << "stack" << openedTagStack.size();
-        return changeId;
-    }
-
-    QTextCursor cursor(document);
-    QTextBlock block = document->findBlock(position);
-
-    openedTagStack.push(tagInformation.name());
-
-    KoChangeTracker::ChangeSaveFormat changeSaveFormat = changeTracker->saveFormat();
-
-    if (changeSaveFormat == KoChangeTracker::DELTAXML) {
-        switch (elementType) {
-            case KoTextWriter::Private::Span:
-                cursor.setPosition(position + 1);
-                changeId = cursor.charFormat().property(KoCharacterStyle::ChangeTrackerId).toInt();
-                break;
-            case KoTextWriter::Private::ParagraphOrHeader:
-                changeId = checkForBlockChange(block);
-                break;
-            case KoTextWriter::Private::NumberedParagraph:
-                changeId = checkForBlockChange(block);
-                break;
-            case KoTextWriter::Private::ListItem:
-                changeId = checkForListItemChange(block);
-                break;
-            case KoTextWriter::Private::List:
-                changeId = checkForListChange(block);
-                break;
-            case KoTextWriter::Private::TableRow:
-                changeId = checkForTableRowChange(position);
-                break;
-            case KoTextWriter::Private::TableColumn:
-                changeId = checkForTableColumnChange(position);
-                break;
-            case KoTextWriter::Private::TableCell:
-                cursor.setPosition(position);
-                changeId = cursor.currentTable()->cellAt(position).format().property(KoCharacterStyle::ChangeTrackerId).toInt();
-                break;
-            case KoTextWriter::Private::Table:
-                cursor.setPosition(position);
-                QTextTableFormat tableFormat = cursor.currentTable()->format();
-                changeId = tableFormat.property(KoCharacterStyle::ChangeTrackerId).toInt();
-                break;
-        }
-    }
-
-    if (!changeId || (changeStack.top() == changeId)) {
-        changeId = 0;
-    } else if ((changeTracker->isDuplicateChangeId(changeId)) && (changeTracker->originalChangeId(changeId) == changeStack.top())) {
-        QVectorIterator<int> changeStackIterator(changeStack);
-        changeStackIterator.toBack();
-
-        while ((changeStackIterator.peekPrevious()) && (changeStackIterator.peekPrevious() == changeTracker->originalChangeId(changeId))) {
-            changeStackIterator.previous();
-            changeId = changeTracker->parent(changeId);
-        }
-    } else if ((changeTracker->isDuplicateChangeId(changeId)) && (changeTracker->isParent(changeStack.top(), changeId))) {
-        changeId = 0;
-    }
-
-    returnChangeId = changeId;
-
-    //Navigate through the change history and push into a stack so that they can be processed in the reverse order (i.e starting from earliest)
-    QStack<int> changeHistory;
-    while (changeId && (changeId != changeStack.top())) {
-        changeHistory.push(changeId);
-        changeId = changeTracker->parent(changeId);
-    }
-
-    if (returnChangeId) {
-        changeStack.push(returnChangeId);
-    }
-
-    while(changeHistory.size()) {
-        int changeId = changeHistory.pop();
-        if (changeTracker->isDuplicateChangeId(changeId)) {
-            changeId = changeTracker->originalChangeId(changeId);
-        }
-
-        if (changeId && changeTracker->elementById(changeId)->getChangeType() == KoGenChange::DeleteChange) {
-            writer->startElement("delta:removed-content", false);
-            writer->addAttribute("delta:removal-change-idref", changeTransTable.value(changeId));
-        }else if (changeId && changeTracker->elementById(changeId)->getChangeType() == KoGenChange::InsertChange) {
-            tagInformation.addAttribute("delta:insertion-change-idref", changeTransTable.value(changeId));
-            tagInformation.addAttribute("delta:insertion-type", "insert-with-content");
-        } else if (changeId && changeTracker->elementById(changeId)->getChangeType() == KoGenChange::FormatChange && elementType == KoTextWriter::Private::Span) {
-            KoFormatChangeInformation *formatChangeInformation = changeTracker->formatChangeInformation(changeId);
-
-            if (formatChangeInformation && formatChangeInformation->formatType() == KoFormatChangeInformation::eTextStyleChange) {
-                writer->startElement("delta:remove-leaving-content-start", false);
-                writer->addAttribute("delta:removal-change-idref", changeTransTable.value(changeId));
-                writer->addAttribute("delta:end-element-idref", QString("end%1").arg(changeId));
-
-                cursor.setPosition(position);
-                KoTextStyleChangeInformation *textStyleChangeInformation = static_cast<KoTextStyleChangeInformation *>(formatChangeInformation);
-                QString styleName = saveCharacterStyle(textStyleChangeInformation->previousCharFormat(), cursor.blockCharFormat());
-                if (!styleName.isEmpty()) {
-                   writer->startElement("text:span", false);
-                   writer->addAttribute("text:style-name", styleName);
-                }
-                writer->endElement();
-                writer->endElement();
-
-            }
-
-            tagInformation.addAttribute("delta:insertion-change-idref", changeTransTable.value(changeId));
-            tagInformation.addAttribute("delta:insertion-type", "insert-around-content");
-        } else if (changeId && changeTracker->elementById(changeId)->getChangeType() == KoGenChange::FormatChange
-                            && elementType == KoTextWriter::Private::ParagraphOrHeader) {
-            KoFormatChangeInformation *formatChangeInformation = changeTracker->formatChangeInformation(changeId);
-            if (formatChangeInformation && formatChangeInformation->formatType() == KoFormatChangeInformation::eParagraphStyleChange) {
-                KoParagraphStyleChangeInformation *paraStyleChangeInformation = static_cast<KoParagraphStyleChangeInformation *>(formatChangeInformation);
-                QString styleName = saveParagraphStyle(paraStyleChangeInformation->previousBlockFormat(), QTextCharFormat());
-                QString attributeChangeRecord = changeTransTable.value(changeId) + QString(",") + QString("modify")
-                                                                                 + QString(",") + QString("text:style-name")
-                                                                                 + QString(",") + styleName;
-                tagInformation.addAttribute("ac:change001", attributeChangeRecord);
-            }
-        } else if (changeId && changeTracker->elementById(changeId)->getChangeType() == KoGenChange::FormatChange
-                            && elementType == KoTextWriter::Private::ListItem) {
-            KoFormatChangeInformation *formatChangeInformation = changeTracker->formatChangeInformation(changeId);
-            if (formatChangeInformation && formatChangeInformation->formatType() == KoFormatChangeInformation::eListItemNumberingChange) {
-                KoListItemNumChangeInformation *listItemChangeInfo = static_cast<KoListItemNumChangeInformation *>(formatChangeInformation);
-
-                if (listItemChangeInfo->listItemNumChangeType() == KoListItemNumChangeInformation::eNumberingRestarted) {
-                    QString attributeChangeRecord = changeTransTable.value(changeId) + QString(",") + QString("insert")
-                                                                                     + QString(",") + QString("text:start-value");
-                    tagInformation.addAttribute("ac:change001", attributeChangeRecord);
-                } else if (listItemChangeInfo->listItemNumChangeType() == KoListItemNumChangeInformation::eRestartRemoved) {
-                    QString attributeChangeRecord = changeTransTable.value(changeId) + QString(",") + QString("remove")
-                                                                                     + QString(",") + QString("text:start-value")
-                                                                                     + QString(",") + QString::number(listItemChangeInfo->previousStartNumber());
-                    tagInformation.addAttribute("ac:change001", attributeChangeRecord);
-                }
-            }
-        }
-    }
-
-    if (tagInformation.name()) {
-        writer->startElement(tagInformation.name(), false);
-        const QVector<QPair<QString, QString> > &attributeList = tagInformation.attributes();
-        QPair<QString, QString> attribute;
-        foreach(attribute, attributeList) {
-            writer->addAttribute(attribute.first.toAscii(), attribute.second.toAscii());
-        }
-    }
-
-    return returnChangeId;
-}
-
-void KoTextWriter::Private::closeTagRegion(int changeId)
-{
-    // the tag needs to be closed even if there is no change tracking
-    //kDebug(30015) << "stack" << openedTagStack.size();
-    const char *tagName = openedTagStack.pop();
-    //kDebug(30015) << "tag:" << tagName << openedTagStack.size();
-    if (tagName) {
-        writer->endElement(); // close the tag
-    }
-
-    if (!changeTracker) return;
-
-    if (changeId)
-        changeStack.pop();
-
-    if (changeId && changeTracker->elementById(changeId)->getChangeType() == KoGenChange::DeleteChange) {
-        writer->endElement(); //delta:removed-content
-    } else if (changeId && changeTracker->elementById(changeId)->getChangeType() == KoGenChange::FormatChange) {
-        KoFormatChangeInformation *formatChangeInformation = changeTracker->formatChangeInformation(changeId);
-        if (formatChangeInformation && formatChangeInformation->formatType() == KoFormatChangeInformation::eTextStyleChange) {
-            writer->startElement("delta:remove-leaving-content-end", false);
-            writer->addAttribute("delta:end-element-id", QString("end%1").arg(changeId));
-            writer->endElement();
-        }
-    }
-    return;
-}
-=======
 #include <KoTextWriter_p.h>
->>>>>>> 48743e37
 
 KoTextWriter::KoTextWriter(KoShapeSavingContext &context, KoDocumentRdfBase *rdfData)
     : d(new Private(context))
@@ -645,1932 +94,6 @@
     return generatedName;
 }
 
-<<<<<<< HEAD
-QString KoTextWriter::Private::saveParagraphStyle(const QTextBlock &block)
-{
-    return KoTextWriter::saveParagraphStyle(block, styleManager, context);
-}
-
-QString KoTextWriter::Private::saveParagraphStyle(const QTextBlockFormat &blockFormat, const QTextCharFormat &charFormat)
-{
-    return KoTextWriter::saveParagraphStyle(blockFormat, charFormat, styleManager, context);
-}
-
-QString KoTextWriter::Private::saveCharacterStyle(const QTextCharFormat &charFormat, const QTextCharFormat &blockCharFormat)
-{
-    KoCharacterStyle *defaultCharStyle = styleManager->defaultParagraphStyle()->characterStyle();
-
-    KoCharacterStyle *originalCharStyle = styleManager->characterStyle(charFormat.intProperty(KoCharacterStyle::StyleId));
-    if (!originalCharStyle)
-        originalCharStyle = defaultCharStyle;
-
-    QString generatedName;
-    QString displayName = originalCharStyle->name();
-    QString internalName = QString(QUrl::toPercentEncoding(displayName, "", " ")).replace('%', '_');
-
-    KoCharacterStyle charStyle(charFormat);
-    // we'll convert it to a KoCharacterStyle to check for local changes.
-    // we remove that properties given by the paragraphstyle char format, these are not present in the saved style (should it really be the case?)
-    charStyle.removeDuplicates(blockCharFormat);
-    if (charStyle == (*originalCharStyle)) { // This is the real, unmodified character style.
-        if (originalCharStyle != defaultCharStyle) {
-            if (!charStyle.isEmpty()) {
-                KoGenStyle style(KoGenStyle::ParagraphStyle, "text");
-                originalCharStyle->saveOdf(style);
-                generatedName = context.mainStyles().insert(style, internalName, KoGenStyles::DontAddNumberToName);
-            }
-        }
-    } else { // There are manual changes... We'll have to store them then
-        KoGenStyle style(KoGenStyle::ParagraphAutoStyle, "text", originalCharStyle != defaultCharStyle ? internalName : "" /*parent*/);
-        if (context.isSet(KoShapeSavingContext::AutoStyleInStyleXml))
-            style.setAutoStyleInStylesDotXml(true);
-        charStyle.removeDuplicates(*originalCharStyle);
-        if (!charStyle.isEmpty()) {
-            charStyle.saveOdf(style);
-            generatedName = context.mainStyles().insert(style, "T");
-        }
-    }
-
-    return generatedName;
-}
-
-QString KoTextWriter::Private::saveTableStyle(const QTextTable& table)
-{
-    KoTableStyle *originalTableStyle = styleManager->tableStyle(table.format().intProperty(KoTableStyle::StyleId));
-    QString generatedName;
-    QString internalName = "";
-    if (originalTableStyle)
-    {
-        internalName = QString(QUrl::toPercentEncoding(originalTableStyle->name(), "", " ")).replace('%', '_');
-    }
-    KoTableStyle tableStyle(table.format());
-    if ((originalTableStyle) && (*originalTableStyle == tableStyle)) { // This is the real unmodified table style
-        KoGenStyle style(KoGenStyle::TableStyle, "table");
-        originalTableStyle->saveOdf(style);
-        generatedName = context.mainStyles().insert(style, internalName, KoGenStyles::DontAddNumberToName);
-    } else { // There are manual changes... We'll have to store them then
-        KoGenStyle style(KoGenStyle::TableAutoStyle, "table", internalName);
-        if (context.isSet(KoShapeSavingContext::AutoStyleInStyleXml))
-            style.setAutoStyleInStylesDotXml(true);
-        if (originalTableStyle)
-            tableStyle.removeDuplicates(*originalTableStyle);
-        if (!tableStyle.isEmpty()) {
-            tableStyle.saveOdf(style);
-            generatedName = context.mainStyles().insert(style, "Table");
-        }
-    }
-    return generatedName;
-}
-
-QString KoTextWriter::Private::saveTableColumnStyle(const KoTableColumnStyle& tableColumnStyle, int columnNumber, const QString& tableStyleName)
-{
-    // 26*26 columns should be enough for everyone
-    QString columnName = QChar('A' + int(columnNumber % 26));
-    if (columnNumber > 25)
-        columnName.prepend(QChar('A' + int(columnNumber/26)));
-    QString generatedName = tableStyleName + '.' + columnName;
-
-    KoGenStyle style(KoGenStyle::TableColumnAutoStyle, "table-column");
-
-    if (context.isSet(KoShapeSavingContext::AutoStyleInStyleXml))
-        style.setAutoStyleInStylesDotXml(true);
-
-    tableColumnStyle.saveOdf(style);
-    generatedName = context.mainStyles().insert(style, generatedName, KoGenStyles::DontAddNumberToName);
-    return generatedName;
-}
-
-QString KoTextWriter::Private::saveTableRowStyle(const KoTableRowStyle& tableRowStyle, int rowNumber, const QString& tableStyleName)
-{
-    QString generatedName = tableStyleName + '.' + QString::number(rowNumber + 1);
-
-    KoGenStyle style(KoGenStyle::TableRowAutoStyle, "table-row");
-
-    if (context.isSet(KoShapeSavingContext::AutoStyleInStyleXml))
-        style.setAutoStyleInStylesDotXml(true);
-
-    tableRowStyle.saveOdf(style);
-    generatedName = context.mainStyles().insert(style, generatedName, KoGenStyles::DontAddNumberToName);
-    return generatedName;
-}
-
-QString KoTextWriter::Private::saveTableCellStyle(const QTextTableCellFormat& cellFormat, int columnNumber, const QString& tableStyleName)
-{
-    // 26*26 columns should be enough for everyone
-    QString columnName = QChar('A' + int(columnNumber % 26));
-    if (columnNumber > 25)
-        columnName.prepend(QChar('A' + int(columnNumber/26)));
-    QString generatedName = tableStyleName + '.' + columnName;
-
-    KoGenStyle style(KoGenStyle::TableCellAutoStyle, "table-cell");
-
-    if (context.isSet(KoShapeSavingContext::AutoStyleInStyleXml))
-        style.setAutoStyleInStylesDotXml(true);
-
-    KoTableCellStyle cellStyle(cellFormat);
-    cellStyle.saveOdf(style);
-    generatedName = context.mainStyles().insert(style, generatedName);
-    return generatedName;
-}
-
-// A convenience function to get a listId from a list-format
-static KoListStyle::ListIdType ListId(const QTextListFormat &format)
-{
-    KoListStyle::ListIdType listId;
-
-    if (sizeof(KoListStyle::ListIdType) == sizeof(uint))
-        listId = format.property(KoListStyle::ListId).toUInt();
-    else
-        listId = format.property(KoListStyle::ListId).toULongLong();
-
-    return listId;
-}
-
-QHash<QTextList *, QString> KoTextWriter::Private::saveListStyles(QTextBlock block, int to)
-{
-    QHash<KoList *, QString> generatedLists;
-    QHash<QTextList *, QString> listStyles;
-
-    for (;block.isValid() && ((to == -1) || (block.position() < to)); block = block.next()) {
-        QTextList *textList = block.textList();
-        if (!textList)
-            continue;
-        KoListStyle::ListIdType listId = ListId(textList->format());
-        if (KoList *list = KoTextDocument(document).list(listId)) {
-            if (generatedLists.contains(list)) {
-                if (!listStyles.contains(textList))
-                    listStyles.insert(textList, generatedLists.value(list));
-                continue;
-            }
-            KoListStyle *listStyle = list->style();
-            bool automatic = listStyle->styleId() == 0;
-            KoGenStyle style(automatic ? KoGenStyle::ListAutoStyle : KoGenStyle::ListStyle);
-            listStyle->saveOdf(style, context);
-            QString generatedName = context.mainStyles().insert(style, listStyle->name(), listStyle->isNumberingStyle() ? KoGenStyles::AllowDuplicates : KoGenStyles::DontAddNumberToName);
-            listStyles[textList] = generatedName;
-            generatedLists.insert(list, generatedName);
-        } else {
-            if (listStyles.contains(textList))
-                continue;
-            KoListLevelProperties llp = KoListLevelProperties::fromTextList(textList);
-            KoGenStyle style(KoGenStyle::ListAutoStyle);
-            KoListStyle listStyle;
-            listStyle.setLevelProperties(llp);
-            listStyle.saveOdf(style, context);
-            QString generatedName = context.mainStyles().insert(style, listStyle.name());
-            listStyles[textList] = generatedName;
-        }
-    }
-    return listStyles;
-}
-
-void KoTextWriter::Private::saveInlineRdf(KoTextInlineRdf* rdf, KoTextWriter::TagInformation* tagInfos)
-{
-    QBuffer rdfXmlData;
-    KoXmlWriter *rdfXmlWriter = new KoXmlWriter(&rdfXmlData);
-    rdfXmlWriter->startDocument("rdf");
-    rdfXmlWriter->startElement("rdf");
-    rdf->saveOdf(context, rdfXmlWriter);
-    rdfXmlWriter->endElement();
-    rdfXmlWriter->endDocument();
-    KoXmlDocument *xmlReader = new KoXmlDocument;
-    xmlReader->setContent(rdfXmlData.data(), true);
-    KoXmlElement mainElement = xmlReader->documentElement();
-    QPair<QString, QString> attributeNameNS;
-    foreach (attributeNameNS, mainElement.attributeFullNames()) {
-        QString attributeName = QString("%1:%2").arg(KoXmlNS::nsURI2NS(attributeNameNS.first))
-                                                .arg(attributeNameNS.second);
-        if (attributeName.startsWith(':'))
-            attributeName.prepend("xml");
-        tagInfos->addAttribute(attributeName, mainElement.attribute(attributeNameNS.second));
-    }
-    delete(rdfXmlWriter);
-}
-
-void KoTextWriter::Private::saveParagraph(const QTextBlock &block, int from, int to)
-{
-    QTextCursor cursor(block);
-    QTextBlockFormat blockFormat = block.blockFormat();
-    const int outlineLevel = blockFormat.intProperty(KoParagraphStyle::OutlineLevel);
-
-    TagInformation blockTagInformation;
-    if (outlineLevel > 0) {
-        blockTagInformation.setTagName("text:h");
-        blockTagInformation.addAttribute("text:outline-level", outlineLevel);
-    } else {
-        blockTagInformation.setTagName("text:p");
-    }
-
-    int changeId = openTagRegion(block.position(), KoTextWriter::Private::ParagraphOrHeader, blockTagInformation);
-
-    if (changeTracker && changeTracker->saveFormat() == KoChangeTracker::DELTAXML) {
-        if (!deleteMergeRegionOpened && !splitRegionOpened && !cursor.currentTable() && (!cursor.currentList() || outlineLevel)) {
-            splitEndBlockNumber = checkForSplit(block);
-            if (splitEndBlockNumber != -1) {
-                splitRegionOpened = true;
-                QString splitId = QString("split") + QString::number(splitIdCounter);
-                writer->addAttribute("split:split001-idref", splitId);
-            }
-        }
-
-        if (splitRegionOpened && (block.blockNumber() == splitEndBlockNumber)) {
-            splitRegionOpened = false;
-            splitEndBlockNumber = -1;
-            QString splitId = QString("split") + QString::number(splitIdCounter);
-            writer->addAttribute("delta:split-id", splitId);
-            int changeId = block.blockFormat().intProperty(KoCharacterStyle::ChangeTrackerId);
-            writer->addAttribute("delta:insertion-change-idref", changeTransTable.value(changeId));
-            writer->addAttribute("delta:insertion-type", "split");
-            splitIdCounter++;
-        }
-    }
-
-    QString styleName = saveParagraphStyle(block);
-    if (!styleName.isEmpty())
-        writer->addAttribute("text:style-name", styleName);
-
-    if ( const KoTextBlockData *blockData = dynamic_cast<const KoTextBlockData *>(block.userData())) {
-        writer->addAttribute("text:id", context.subId(blockData));
-    }
-
-    if (changeTracker && changeTracker->saveFormat() == KoChangeTracker::DELTAXML) {
-        QTextBlock previousBlock = block.previous();
-        if (previousBlock.isValid()) {
-            QTextBlockFormat blockFormat = block.blockFormat();
-            int changeId = blockFormat.intProperty(KoCharacterStyle::ChangeTrackerId);
-            if (changeId && changeTracker->elementById(changeId)->getChangeType() == KoGenChange::DeleteChange) {
-                QTextFragment firstFragment = (block.begin()).fragment();
-                QTextCharFormat firstFragmentFormat = firstFragment.charFormat();
-                int firstFragmentChangeId = firstFragmentFormat.intProperty(KoCharacterStyle::ChangeTrackerId);
-                if (changeTracker->isDuplicateChangeId(firstFragmentChangeId)) {
-                    firstFragmentChangeId = changeTracker->originalChangeId(firstFragmentChangeId);
-                }
-                if (firstFragmentChangeId != changeId) {
-                    QString outputXml("<delta:removed-content delta:removal-change-idref=\"" + changeTransTable.value(changeId) + "\"/>");
-                    writer->addCompleteElement(outputXml.toUtf8());
-                }
-            }
-        }
-    }
-
-    // Write the fragments and their formats
-    QTextCharFormat blockCharFormat = cursor.blockCharFormat();
-    QTextCharFormat previousCharFormat;
-    QTextBlock::iterator it;
-    if (KoTextInlineRdf* inlineRdf = KoTextInlineRdf::tryToGetInlineRdf(blockCharFormat)) {
-        // Write xml:id here for Rdf
-        kDebug(30015) << "have inline rdf xmlid:" << inlineRdf->xmlId();
-        inlineRdf->saveOdf(context, writer);
-    }
-
-    for (it = block.begin(); !(it.atEnd()); ++it) {
-        QTextFragment currentFragment = it.fragment();
-        const int fragmentStart = currentFragment.position();
-        const int fragmentEnd = fragmentStart + currentFragment.length();
-        if (to != -1 && fragmentStart >= to)
-            break;
-        if (currentFragment.isValid()) {
-            QTextCharFormat charFormat = currentFragment.charFormat();
-            QTextCharFormat compFormat = charFormat;
-            previousCharFormat.clearProperty(KoCharacterStyle::ChangeTrackerId);
-            compFormat.clearProperty(KoCharacterStyle::ChangeTrackerId);
-
-            if (changeTracker && changeTracker->saveFormat() == KoChangeTracker::ODF_1_2) {
-                saveODF12Change(charFormat);
-            }
-
-            KoInlineTextObjectManager *textObjectManager = KoTextDocument(document).inlineTextObjectManager();
-            KoInlineObject *inlineObject = textObjectManager ? textObjectManager->inlineTextObject(charFormat) : 0;
-            if (currentFragment.length() == 1 && inlineObject
-                    && currentFragment.text()[0].unicode() == QChar::ObjectReplacementCharacter) {
-                if (!dynamic_cast<KoDeleteChangeMarker*>(inlineObject)) {
-                    bool saveInlineObject = true;
-
-                    if (KoTextMeta* z = dynamic_cast<KoTextMeta*>(inlineObject)) {
-                        if (z->position() < from) {
-                            //
-                            // This <text:meta> starts before the selection, default
-                            // to not saving it with special cases to allow saving
-                            //
-                            saveInlineObject = false;
-                            if (z->type() == KoTextMeta::StartBookmark) {
-                                if (z->endBookmark()->position() > from) {
-                                    //
-                                    // They have selected something starting after the
-                                    // <text:meta> opening but before the </text:meta>
-                                    //
-                                    saveInlineObject = true;
-                                }
-                            }
-                        }
-                    }
-
-                    bool saveSpan = dynamic_cast<KoVariable*>(inlineObject) != 0;
-
-                    if (saveSpan) {
-                        QString styleName = saveCharacterStyle(charFormat, blockCharFormat);
-                        if (!styleName.isEmpty()) {
-                            writer->startElement("text:span", false);
-                            writer->addAttribute("text:style-name", styleName);
-                            if (KoTextInlineRdf* inlineRdf = KoTextInlineRdf::tryToGetInlineRdf(charFormat)) {
-                                // Write xml:id here for Rdf
-                                kDebug(30015) << "have inline rdf xmlid:" << inlineRdf->xmlId();
-                                inlineRdf->saveOdf(context, writer);
-                            }
-                        }
-                        else {
-                            saveSpan = false;
-                        }
-                    }
-
-                    if (saveInlineObject) {
-                        int changeId = charFormat.intProperty(KoCharacterStyle::ChangeTrackerId);
-                        KoTextAnchor *textAnchor = dynamic_cast<KoTextAnchor *>(inlineObject);
-                        if (changeTracker && changeTracker->saveFormat() == KoChangeTracker::DELTAXML) {
-                            if (textAnchor && changeId && changeTracker->elementById(changeId)->getChangeType() == KoGenChange::InsertChange) {
-                                textAnchor->shape()->setAdditionalAttribute("delta:insertion-change-idref", changeTransTable.value(changeId));
-                                textAnchor->shape()->setAdditionalAttribute("delta:insertion-type", "insert-with-content");
-                            } else if (textAnchor && changeId && changeTracker->elementById(changeId)->getChangeType() == KoGenChange::DeleteChange) {
-                                writer->startElement("delta:removed-content", false);
-                                writer->addAttribute("delta:removal-change-idref", changeTransTable.value(changeId));
-                            }
-                        }
-
-                        inlineObject->saveOdf(context);
-
-                        if (changeTracker && changeTracker->saveFormat() == KoChangeTracker::DELTAXML) {
-                            if (textAnchor && changeId && changeTracker->elementById(changeId)->getChangeType() == KoGenChange::InsertChange) {
-                                textAnchor->shape()->removeAdditionalAttribute("delta:insertion-change-idref");
-                                textAnchor->shape()->removeAdditionalAttribute("delta:insertion-type");
-                            } else if (textAnchor && changeId && changeTracker->elementById(changeId)->getChangeType() == KoGenChange::DeleteChange) {
-                                writer->endElement();
-                            }
-                        }
-                    }
-
-                    if (saveSpan) {
-                        writer->endElement();
-                    }
-                    //
-                    // Track the end marker for matched pairs so we produce valid
-                    // ODF
-                    //
-                    if (KoTextMeta* z = dynamic_cast<KoTextMeta*>(inlineObject)) {
-                        kDebug(30015) << "found kometa, type:" << z->type();
-                        if (z->type() == KoTextMeta::StartBookmark)
-                            pairedInlineObjectStack.append(z->endBookmark());
-                        if (z->type() == KoTextMeta::EndBookmark
-                                && !pairedInlineObjectStack.isEmpty())
-                            pairedInlineObjectStack.removeLast();
-                    } else if (KoBookmark* z = dynamic_cast<KoBookmark*>(inlineObject)) {
-                        if (z->type() == KoBookmark::StartBookmark)
-                            pairedInlineObjectStack.append(z->endBookmark());
-                        if (z->type() == KoBookmark::EndBookmark
-                                && !pairedInlineObjectStack.isEmpty())
-                            pairedInlineObjectStack.removeLast();
-                    }
-                }
-            } else {
-                QString styleName = saveCharacterStyle(charFormat, blockCharFormat);
-
-                TagInformation fragmentTagInformation;
-                if (charFormat.isAnchor()) {
-                    fragmentTagInformation.setTagName("text:a");
-                    fragmentTagInformation.addAttribute("xlink:type", "simple");
-                    fragmentTagInformation.addAttribute("xlink:href", charFormat.anchorHref());
-                    if (KoTextInlineRdf* inlineRdf = KoTextInlineRdf::tryToGetInlineRdf(charFormat)) {
-                        // Write xml:id here for Rdf
-                        kDebug(30015) << "have inline rdf xmlid:" << inlineRdf->xmlId();
-                        saveInlineRdf(inlineRdf, &fragmentTagInformation);
-                        //inlineRdf->saveOdf(context, writer);
-                    }
-                } else if (!styleName.isEmpty() /*&& !identical*/) {
-                    fragmentTagInformation.setTagName("text:span");
-                    fragmentTagInformation.addAttribute("text:style-name", styleName);
-                    if (KoTextInlineRdf* inlineRdf = KoTextInlineRdf::tryToGetInlineRdf(charFormat)) {
-                        // Write xml:id here for Rdf
-                        kDebug(30015) << "have inline rdf xmlid:" << inlineRdf->xmlId();
-                        saveInlineRdf(inlineRdf, &fragmentTagInformation);
-                        //inlineRdf->saveOdf(context, writer);
-                    }
-                }
-
-                int changeId = openTagRegion(currentFragment.position(), KoTextWriter::Private::Span, fragmentTagInformation);
-
-                QString text = currentFragment.text();
-                int spanFrom = fragmentStart >= from ? 0 : from;
-                int spanTo = to == -1 ? fragmentEnd : (fragmentEnd > to ? to : fragmentEnd);
-                if (spanFrom != fragmentStart || spanTo != fragmentEnd) { // avoid mid, if possible
-                    writer->addTextSpan(text.mid(spanFrom - fragmentStart, spanTo - spanFrom));
-                } else {
-                    writer->addTextSpan(text);
-                }
-
-                closeTagRegion(changeId);
-            } // if (inlineObject)
-
-            previousCharFormat = charFormat;
-        }
-    }
-
-    //kDebug(30015) << "pairedInlineObjectStack.sz:" << pairedInlineObjectStack.size();
-    if (to !=-1 && to < block.position() + block.length()) {
-        foreach (KoInlineObject* inlineObject, pairedInlineObjectStack) {
-            inlineObject->saveOdf(context);
-        }
-    }
-
-    if (changeTracker) {
-        if (changeTracker->saveFormat() == KoChangeTracker::DELTAXML) {
-            QTextBlock nextBlock = block.next();
-            if (nextBlock.isValid() && deleteMergeRegionOpened) {
-                QTextBlockFormat nextBlockFormat = nextBlock.blockFormat();
-                int changeId = nextBlockFormat.intProperty(KoCharacterStyle::ChangeTrackerId);
-                if (changeId && changeTracker->elementById(changeId)->getChangeType() == KoGenChange::DeleteChange) {
-                    QTextFragment lastFragment = (--block.end()).fragment();
-                    QTextCharFormat lastFragmentFormat = lastFragment.charFormat();
-                    int lastFragmentChangeId = lastFragmentFormat.intProperty(KoCharacterStyle::ChangeTrackerId);
-                    if (changeTracker->isDuplicateChangeId(lastFragmentChangeId)) {
-                        lastFragmentChangeId = changeTracker->originalChangeId(lastFragmentChangeId);
-                    }
-                    if (lastFragmentChangeId != changeId) {
-                        QString outputXml("<delta:removed-content delta:removal-change-idref=\"" + changeTransTable.value(changeId) + "\"/>");
-                        writer->addCompleteElement(outputXml.toUtf8());
-                    }
-                }
-            }
-        }
-        if (changeTracker->saveFormat() == KoChangeTracker::ODF_1_2) {
-            while (int change = changeStack.top()) {
-                writer->startElement("text:change-end", false);
-                writer->addAttribute("text:change-id", changeTransTable.value(change));
-                writer->endElement();
-                changeStack.pop();
-            }
-        }
-    }
-
-    closeTagRegion(changeId);
-}
-
-//Check if the whole Block is a part of a single change
-//If so return the changeId else return 0
-int KoTextWriter::Private::checkForBlockChange(const QTextBlock &block)
-{
-    int changeId = 0;
-    if (!changeTracker) {
-        return changeId;
-    }
-    QTextBlock::iterator it = block.begin();
-
-    if (it.atEnd()) {
-        //This is a empty block. So just return the change-id of the block
-        changeId = block.blockFormat().property(KoCharacterStyle::ChangeTrackerId).toInt();
-    }
-
-    for (it = block.begin(); !(it.atEnd()); ++it) {
-        QTextFragment currentFragment = it.fragment();
-        if (currentFragment.isValid()) {
-            QTextCharFormat charFormat = currentFragment.charFormat();
-            int currentChangeId = charFormat.property(KoCharacterStyle::ChangeTrackerId).toInt();
-
-            KoInlineTextObjectManager *textObjectManager = KoTextDocument(block.document()).inlineTextObjectManager();
-            if (textObjectManager) {
-                KoInlineObject *inlineObject = textObjectManager->inlineTextObject(charFormat);
-                if (currentFragment.length() == 1 && inlineObject && currentFragment.text()[0].unicode() == QChar::ObjectReplacementCharacter) {
-                    continue;
-                }
-            }
-
-            if (!currentChangeId) {
-                // Encountered a fragment that is not a change
-                // So break out of loop and return 0
-                changeId = 0;
-                break;
-            } else {
-                // This Fragment is a change fragment. Continue further.
-                if (changeId == 0) {
-                    //First fragment and it is a change-fragment
-                    //Store it and continue
-                    changeId = currentChangeId;
-                    continue;
-                } else {
-                    if (currentChangeId == changeId) {
-                        //Change Fragment and it is the same as the first change.
-                        //continue looking
-                        continue;
-                    } else if (changeTracker->isParent(currentChangeId, changeId)) {
-                        //The currentChangeId is a parent of changeId
-                        changeId = currentChangeId;
-                        continue;
-                    } else if (changeTracker->isParent(changeId, currentChangeId)) {
-                        //The current change id is a child of change-id
-                        continue;
-                    } else {
-                        //A Change Fragment but not same as the first change fragment
-                        //Break-out of loop and return 0
-                        changeId = 0;
-                        break;
-                    }
-                }
-            }
-        }
-    }
-    return changeId;
-}
-
-//Check if the whole list-item is a part of a single change
-//If so return the changeId else return 0
-int KoTextWriter::Private::checkForListItemChange(const QTextBlock &block)
-{
-    QTextBlock listItemBlock = block;
-    int listItemChangeId = checkForBlockChange(listItemBlock);
-    while (listItemChangeId) {
-        QTextBlock nextBlock = listItemBlock.next();
-        if (!nextBlock.textList() || !nextBlock.blockFormat().boolProperty(KoParagraphStyle::UnnumberedListItem))
-            break;
-        listItemBlock = nextBlock;
-        listItemChangeId = checkForBlockChange(listItemBlock);
-    }
-    return listItemChangeId;
-}
-
-//Check if the whole list is a part of a single change
-//If so return the changeId else return 0
-int KoTextWriter::Private::checkForListChange(const QTextBlock &listBlock)
-{
-    QTextBlock block(listBlock);
-
-    KoTextDocument textDocument(block.document());
-    KoList *list = textDocument.list(block);
-    int topListLevel = KoList::level(block);
-
-    int changeId = 0;
-    do {
-        int currentChangeId = checkForBlockChange(block);
-        if (changeTracker->isDuplicateChangeId(currentChangeId)) {
-            currentChangeId = changeTracker->originalChangeId(currentChangeId);
-        }
-
-        if (!currentChangeId) {
-            // Encountered a list-item that is not a change
-            // So break out of loop and return 0
-            changeId = 0;
-            break;
-        } else {
-            // This list-item is a changed cell. Continue further.
-            if (changeId == 0) {
-                //First list-item and it is a changed list-item
-                //Store it and continue
-                changeId = currentChangeId;
-                block = block.next();
-                continue;
-            } else {
-                if (currentChangeId == changeId) {
-                    //Change found and it is the same as the first change.
-                    //continue looking
-                    block = block.next();
-                    continue;
-                } else if (changeTracker->isParent(currentChangeId, changeId)) {
-                    //The currentChangeId is a parent of changeId
-                    changeId = currentChangeId;
-                    block = block.next();
-                    continue;
-                } else if (changeTracker->isParent(changeId, currentChangeId)) {
-                    //The current change id is a child of change-id
-                    block = block.next();
-                    continue;
-                } else {
-                    //A Change found but not same as the first change
-                    //Break-out of loop and return 0
-                    changeId = 0;
-                    break;
-                }
-            }
-        }
-    } while ((textDocument.list(block) == list) && (KoList::level(block) >= topListLevel));
-    return changeId;
-}
-
-//Check if the whole of table row is a part of a singke change
-//If so return the changeId else return 0
-int KoTextWriter::Private::checkForTableRowChange(int position)
-{
-    int changeId = 0;
-    QTextCursor cursor(document);
-    cursor.setPosition(position);
-    QTextTable *table = cursor.currentTable();
-
-    if (table) {
-        int row = table->cellAt(position).row();
-        for (int i=0; i<table->columns(); i++) {
-            int currentChangeId = table->cellAt(row,i).format().property(KoCharacterStyle::ChangeTrackerId).toInt();
-            if (!currentChangeId) {
-                // Encountered a cell that is not a change
-                // So break out of loop and return 0
-                changeId = 0;
-                break;
-            } else {
-                // This cell is a changed cell. Continue further.
-                if (changeId == 0) {
-                    //First cell and it is a changed-cell
-                    //Store it and continue
-                    changeId = currentChangeId;
-                    continue;
-                } else {
-                    if (currentChangeId == changeId) {
-                        //Change found and it is the same as the first change.
-                        //continue looking
-                        continue;
-                    } else {
-                        //A Change found but not same as the first change
-                        //Break-out of loop and return 0
-                        changeId = 0;
-                        break;
-                    }
-                }
-            }
-        }
-    }
-    return changeId;
-}
-
-//Check if the whole of table column is a part of a single change
-//If so return the changeId else return 0
-int KoTextWriter::Private::checkForTableColumnChange(int position)
-{
-    int changeId = 0;
-    QTextCursor cursor(document);
-    cursor.setPosition(position);
-    QTextTable *table = cursor.currentTable();
-
-    if (table) {
-        int column = table->cellAt(position).column();
-        for (int i=0; i<table->rows(); i++) {
-            int currentChangeId = table->cellAt(i,column).format().property(KoCharacterStyle::ChangeTrackerId).toInt();
-            if (!currentChangeId) {
-                // Encountered a cell that is not a change
-                // So break out of loop and return 0
-                changeId = 0;
-                break;
-            } else {
-                // This cell is a changed cell. Continue further.
-                if (changeId == 0) {
-                    //First cell and it is a changed-cell
-                    //Store it and continue
-                    changeId = currentChangeId;
-                    continue;
-                } else {
-                    if (currentChangeId == changeId) {
-                        //Change found and it is the same as the first change.
-                        //continue looking
-                        continue;
-                    } else {
-                        //A Change found but not same as the first change
-                        //Break-out of loop and return 0
-                        changeId = 0;
-                        break;
-                    }
-                }
-            }
-        }
-    }
-    return changeId;
-}
-
-void KoTextWriter::Private::saveTable(QTextTable *table, QHash<QTextList *, QString> &listStyles)
-{
-    KoTableColumnAndRowStyleManager tcarManager = KoTableColumnAndRowStyleManager::getManager(table);
-    int numberHeadingRows = table->format().property(KoTableStyle::NumberHeadingRows).toInt();
-    TagInformation tableTagInformation;
-    QString tableStyleName = saveTableStyle(*table);
-    tableTagInformation.setTagName("table:table");
-    tableTagInformation.addAttribute("table:style-name", tableStyleName);
-    if (table->format().boolProperty(KoTableStyle::TableIsProtected))
-    {
-        tableTagInformation.addAttribute("table:protected", "true");
-    }
-    int changeId = openTagRegion(table->firstCursorPosition().position(), KoTextWriter::Private::Table, tableTagInformation);
-
-    for (int c = 0 ; c < table->columns() ; c++) {
-        KoTableColumnStyle columnStyle = tcarManager.columnStyle(c);
-        int repetition = 0;
-
-        for (; repetition < (table->columns() - c) ; repetition++)
-        {
-            if (columnStyle != tcarManager.columnStyle(c + repetition + 1))
-                break;
-        }
-
-        TagInformation tableColumnInformation;
-        tableColumnInformation.setTagName("table:table-column");
-        QString columnStyleName = saveTableColumnStyle(columnStyle, c, tableStyleName);
-        tableColumnInformation.addAttribute("table:style-name", columnStyleName);
-
-        if (repetition > 0)
-            tableColumnInformation.addAttribute("table:number-columns-repeated", repetition + 1);
-
-        int changeId = openTagRegion(table->cellAt(0,c).firstCursorPosition().position(), KoTextWriter::Private::TableColumn, tableColumnInformation);
-        closeTagRegion(changeId);
-        c += repetition;
-    }
-
-    if (numberHeadingRows)
-        writer->startElement("table:table-header-rows");
-
-    for (int r = 0 ; r < table->rows() ; r++) {
-        TagInformation tableRowInformation;
-        tableRowInformation.setTagName("table:table-row");
-        KoTableRowStyle rowStyle = tcarManager.rowStyle(r);
-        if (!rowStyle.isEmpty())
-        {
-            QString rowStyleName = saveTableRowStyle(rowStyle, r, tableStyleName);
-            tableRowInformation.addAttribute("table:style-name", rowStyleName);
-        }
-        int changeId = openTagRegion(table->cellAt(r,0).firstCursorPosition().position(), KoTextWriter::Private::TableRow, tableRowInformation);
-
-        for (int c = 0 ; c < table->columns() ; c++) {
-            QTextTableCell cell = table->cellAt(r, c);
-            int changeId = 0;
-
-            TagInformation tableCellInformation;
-            if ((cell.row() == r) && (cell.column() == c)) {
-                tableCellInformation.setTagName("table:table-cell");
-                if (cell.rowSpan() > 1)
-                    tableCellInformation.addAttribute("table:number-rows-spanned", cell.rowSpan());
-                if (cell.columnSpan() > 1)
-                    tableCellInformation.addAttribute("table:number-columns-spanned", cell.columnSpan());
-                if (cell.format().boolProperty(KoTableCellStyle::CellIsProtected))
-                {
-                    tableCellInformation.addAttribute("table:protected", "true");
-                }
-
-                // Save the Rdf for the table cell
-                QTextTableCellFormat cellFormat = cell.format().toTableCellFormat();
-                QVariant v = cellFormat.property(KoTableCellStyle::InlineRdf);
-                if (KoTextInlineRdf* inlineRdf = v.value<KoTextInlineRdf*>()) {
-                    inlineRdf->saveOdf(context, writer);
-                }
-
-                QString cellStyleName = saveTableCellStyle(cellFormat, c, tableStyleName);
-                tableCellInformation.addAttribute("table:style-name", cellStyleName);
-                changeId = openTagRegion(table->cellAt(r,c).firstCursorPosition().position(), KoTextWriter::Private::TableCell, tableCellInformation);
-                writeBlocks(table->document(), cell.firstPosition(), cell.lastPosition(), listStyles, table);
-            } else {
-                tableCellInformation.setTagName("table:covered-table-cell");
-                if (cell.format().boolProperty(KoTableCellStyle::CellIsProtected))
-                {
-                    tableCellInformation.addAttribute("table:protected", "true");
-                }
-                changeId = openTagRegion(table->cellAt(r,c).firstCursorPosition().position(), KoTextWriter::Private::TableCell, tableCellInformation);
-            }
-            closeTagRegion(changeId);
-        }
-        closeTagRegion(changeId);
-
-        if (r + 1 == numberHeadingRows) {
-            writer->endElement();   // table:table-header-rows
-            writer->startElement("table:table-rows");
-        }
-    }
-
-    if (numberHeadingRows)
-        writer->endElement();   // table:table-rows
-    closeTagRegion(changeId);
-
-}
-
-void KoTextWriter::Private::saveTableOfContents(QTextDocument *document, QHash<QTextList *, QString> &listStyles, QTextBlock toc)
-{
-    Q_UNUSED(document);
-
-    writer->startElement("text:table-of-content");
-
-    KoTableOfContentsGeneratorInfo *info = toc.blockFormat().property(KoParagraphStyle::TableOfContentsData).value<KoTableOfContentsGeneratorInfo*>();
-    QTextDocument *tocDocument = toc.blockFormat().property(KoParagraphStyle::TableOfContentsDocument).value<QTextDocument*>();
-    if (!info->m_styleName.isNull()) {
-            writer->addAttribute("text:style-name",info->m_styleName);
-    }
-    writer->addAttribute("text:name",info->m_name);
-
-    info->saveOdf(writer);
-
-    writer->startElement("text:index-body");
-    // write the title (one p block)
-    QTextCursor localBlock = tocDocument->rootFrame()->firstCursorPosition();
-    localBlock.movePosition(QTextCursor::NextBlock);
-    int endTitle = localBlock.position();
-    writer->startElement("text:index-title");
-        writeBlocks(tocDocument, 0, endTitle, listStyles);
-    writer->endElement(); // text:index-title
-
-    writeBlocks(tocDocument, endTitle, -1, listStyles);
-
-    writer->endElement(); // table:index-body
-    writer->endElement(); // table:table-of-content
-}
-
-QTextBlock& KoTextWriter::Private::saveList(QTextBlock &block, QHash<QTextList *, QString> &listStyles, int level, QTextTable *currentTable)
-{
-    QTextList *textList, *topLevelTextList;
-    topLevelTextList = textList = block.textList();
-
-    int headingLevel = 0, numberedParagraphLevel = 0;
-    QTextBlockFormat blockFormat = block.blockFormat();
-    headingLevel = blockFormat.intProperty(KoParagraphStyle::OutlineLevel);
-    numberedParagraphLevel = blockFormat.intProperty(KoParagraphStyle::ListLevel);
-
-    KoTextDocument textDocument(block.document());
-    KoList *list = textDocument.list(block);
-    int topListLevel = KoList::level(block);
-
-    if (changeTracker && changeTracker->saveFormat() == KoChangeTracker::DELTAXML) {
-        if ((level == 1) && (!deleteMergeRegionOpened) && !headingLevel) {
-            QTextBlock listBlock = block;
-            do {
-                int endBlockNumber = checkForDeleteMerge(listBlock);
-                if (endBlockNumber != -1) {
-                    deleteMergeEndBlockNumber = endBlockNumber;
-                    deleteMergeRegionOpened = true;
-                    openSplitMergeRegion();
-                    break;
-                }
-                listBlock = listBlock.next();
-            } while(textDocument.list(listBlock) == list);
-        }
-    }
-
-    bool closeDelMergeRegion = false;
-    if (changeTracker && changeTracker->saveFormat() == KoChangeTracker::DELTAXML) {
-        if ((level == 1) && (deleteMergeRegionOpened) && !headingLevel) {
-            QTextBlock listBlock = block;
-            do {
-                if (listBlock.blockNumber() == deleteMergeEndBlockNumber) {
-                    closeDelMergeRegion = true;
-                }
-                listBlock = listBlock.next();
-            } while(textDocument.list(listBlock) == list);
-        }
-    }
-
-    bool splitRegionOpened = false;
-
-    bool listStarted = false;
-    int listChangeId = 0;
-    if (!headingLevel && !numberedParagraphLevel) {
-        listStarted = true;
-
-        TagInformation listTagInformation;
-        listTagInformation.setTagName("text:list");
-        listTagInformation.addAttribute("text:style-name", listStyles[textList]);
-        if (textList->format().hasProperty(KoListStyle::ContinueNumbering))
-            listTagInformation.addAttribute("text:continue-numbering",textList->format().boolProperty(KoListStyle::ContinueNumbering) ? "true" : "false");
-
-        listChangeId = openTagRegion(block.position(), KoTextWriter::Private::List, listTagInformation);
-    }
-
-    if (!headingLevel) {
-      int splitEndBlockNumber = -1;
-      do {
-            if (numberedParagraphLevel) {
-                TagInformation paraTagInformation;
-                paraTagInformation.setTagName("text:numbered-paragraph");
-                paraTagInformation.addAttribute("text:level", numberedParagraphLevel);
-                paraTagInformation.addAttribute("text:style-name", listStyles.value(textList));
-
-                int changeId = openTagRegion(block.position(), KoTextWriter::Private::NumberedParagraph, paraTagInformation);
-                writeBlocks(textDocument.document(), block.position(), block.position() + block.length() - 1, listStyles, currentTable, textList);
-                closeTagRegion(changeId);
-            } else {
-                if (changeTracker && changeTracker->saveFormat() == KoChangeTracker::DELTAXML) {
-                    int endBlockNumber = checkForSplit(block);
-                    if (!deleteMergeRegionOpened && !splitRegionOpened && (endBlockNumber != -1)) {
-                        openSplitMergeRegion();
-                        splitRegionOpened = true;
-                        splitEndBlockNumber = endBlockNumber;
-                    }
-                }
-
-                const bool listHeader = blockFormat.boolProperty(KoParagraphStyle::IsListHeader)|| blockFormat.boolProperty(KoParagraphStyle::UnnumberedListItem);
-                int listItemChangeId;
-                TagInformation listItemTagInformation;
-                listItemTagInformation.setTagName(listHeader ? "text:list-header" : "text:list-item");
-                if (block.blockFormat().hasProperty(KoParagraphStyle::ListStartValue)) {
-                    int startValue = block.blockFormat().intProperty(KoParagraphStyle::ListStartValue);
-                    listItemTagInformation.addAttribute("text:start-value", startValue);
-                }
-                if (textList == topLevelTextList) {
-                    listItemChangeId = openTagRegion(block.position(), KoTextWriter::Private::ListItem, listItemTagInformation);
-                } else {
-                    // This is a sub-list. So check for a list-change
-                    listItemChangeId = openTagRegion(block.position(), KoTextWriter::Private::List, listItemTagInformation);
-                }
-
-                if (KoListStyle::isNumberingStyle(textList->format().style())) {
-                    if (KoTextBlockData *blockData = dynamic_cast<KoTextBlockData *>(block.userData())) {
-                        writer->startElement("text:number", false);
-                        writer->addTextSpan(blockData->counterText());
-                        writer->endElement();
-                    }
-                }
-
-                if (textList == topLevelTextList) {
-                    writeBlocks(textDocument.document(), block.position(), block.position() + block.length() - 1, listStyles, currentTable, textList);
-                    // we are generating a text:list-item. Look forward and generate unnumbered list items.
-                    while (true) {
-                        QTextBlock nextBlock = block.next();
-                        if (!nextBlock.textList() || !nextBlock.blockFormat().boolProperty(KoParagraphStyle::UnnumberedListItem))
-                            break;
-                        block = nextBlock;
-                        saveParagraph(block, block.position(), block.position() + block.length() - 1);
-                    }
-                } else {
-                    //This is a sub-list
-                    block = saveList(block, listStyles, ++level, currentTable);
-                    //saveList will return a block one-past the last block of the list.
-                    //Since we are doing a block.next() below, we need to go one back.
-                    block = block.previous();
-                }
-
-                closeTagRegion(listItemChangeId);
-
-                if (changeTracker && changeTracker->saveFormat() == KoChangeTracker::DELTAXML) {
-                    if (splitRegionOpened && (block.blockNumber() == splitEndBlockNumber)) {
-                        splitRegionOpened = false;
-                        splitEndBlockNumber = -1;
-                        closeSplitMergeRegion();
-                        postProcessListItemSplit(block.blockFormat().intProperty(KoCharacterStyle::ChangeTrackerId));
-                    }
-                }
-            }
-            block = block.next();
-            blockFormat = block.blockFormat();
-            headingLevel = blockFormat.intProperty(KoParagraphStyle::OutlineLevel);
-            numberedParagraphLevel = blockFormat.intProperty(KoParagraphStyle::ListLevel);
-            textList = block.textList();
-        } while ((textDocument.list(block) == list) && (KoList::level(block) >= topListLevel));
-    }
-
-    if (listStarted) {
-        closeTagRegion(listChangeId);
-    }
-
-    if (closeDelMergeRegion && (changeTracker && changeTracker->saveFormat() == KoChangeTracker::DELTAXML)) {
-        closeSplitMergeRegion();
-        deleteMergeRegionOpened = false;
-        deleteMergeEndBlockNumber = -1;
-        postProcessDeleteMergeXml();
-    }
-
-    return block;
-}
-
-void KoTextWriter::Private::postProcessListItemSplit(int changeId)
-{
-    QString change = changeTransTable.value(changeId);
-
-    QString generatedXmlString(generatedXmlArray);
-
-    //Add the name-space definitions so that this can be parsed
-    addNameSpaceDefinitions(generatedXmlString);
-
-    //Now Parse the generatedXML and if successful generate the final output
-    QString errorMsg;
-    int errorLine, errorColumn;
-    KoXmlDocument doc;
-
-    QXmlStreamReader reader(generatedXmlString);
-    reader.setNamespaceProcessing(true);
-
-    bool ok = doc.setContent(&reader, &errorMsg, &errorLine, &errorColumn);
-
-    if (!ok)
-        return;
-
-    QString outputXml;
-    QTextStream outputXmlStream(&outputXml);
-
-    KoXmlElement rootElement = doc.documentElement();
-    KoXmlElement listItemElement = rootElement.firstChild().toElement();
-    removeLeavingContentStart(outputXmlStream, listItemElement, change, 1);
-
-    KoXmlElement pElement = rootElement.firstChild().firstChild().toElement();
-    removeLeavingContentStart(outputXmlStream, pElement, change, 2);
-
-    KoXmlElement childElement;
-    forEachElement(childElement, rootElement) {
-        if (childElement.localName() == "list-item") {
-            insertAroundContent(outputXmlStream, childElement, change);
-            KoXmlElement pElement = childElement.firstChild().toElement();
-            insertAroundContent(outputXmlStream, pElement, change);
-            writeNode(outputXmlStream, pElement, true);
-            outputXmlStream << "</text:p>";
-            outputXmlStream << "</text:list-item>";
-        } else {
-            writeNode(outputXmlStream, pElement);
-        }
-    }
-
-    removeLeavingContentEnd(outputXmlStream, 2);
-    removeLeavingContentEnd(outputXmlStream, 1);
-    writer->addCompleteElement(outputXml.toUtf8());
-}
-
-void KoTextWriter::Private::writeBlocks(QTextDocument *document, int from, int to, QHash<QTextList *, QString> &listStyles, QTextTable *currentTable, QTextList *currentList)
-{
-    QTextBlock block = document->findBlock(from);
-    int sectionLevel = 0;
-
-    while (block.isValid() && ((to == -1) || (block.position() <= to))) {
-
-        QTextCursor cursor(block);
-
-        int frameType = cursor.currentFrame()->format().intProperty(KoText::SubFrameType);
-        if (frameType == KoText::EndNotesFrameType
-            || frameType == KoText::FootNotesFrameType) {
-            break; // we've reached the "end" (end/footnotes saved by themselves)
-                   // note how NoteFrameType passes through here so the notes can
-                   // call writeBlocks to save their contents.
-        }
-
-        QTextBlockFormat format = block.blockFormat();
-        if (format.hasProperty(KoParagraphStyle::SectionStartings)) {
-            QVariant v = format.property(KoParagraphStyle::SectionStartings);
-            QList<QVariant> sectionStarts = v.value<QList<QVariant> >();
-
-        foreach (QVariant sv, sectionStarts) {
-                KoSection* section = (KoSection*)(sv.value<void*>());
-                if (section) {
-                    ++sectionLevel;
-                    section->saveOdf(context);
-                }
-            }
-        }
-
-        if (format.hasProperty(KoParagraphStyle::TableOfContentsDocument)) {
-            saveTableOfContents(document, listStyles, block);
-            block = block.next();
-            continue;
-        }
-        int blockOutlineLevel = format.property(KoParagraphStyle::OutlineLevel).toInt();
-
-        if (cursor.currentFrame()->format().intProperty(KoText::SubFrameType) == KoText::FootNotesFrameType) {
-           block = cursor.currentFrame()->lastCursorPosition().block();
-           block = block.next();
-           qDebug()<<"inside if";
-           continue;
-        }
-        if (cursor.currentTable() != currentTable) {
-            // Call the code to save the table....
-            saveTable(cursor.currentTable(), listStyles);
-            // We skip to the end of the table.
-            block = cursor.currentTable()->lastCursorPosition().block();
-            block = block.next();
-            continue;
-        }
-
-        if (cursor.currentList() != currentList) {
-            int previousBlockNumber = block.blockNumber();
-            block = saveList(block, listStyles, 1, currentTable);
-            int blockNumberToProcess = block.blockNumber();
-            if (blockNumberToProcess != previousBlockNumber)
-                continue;
-        }
-
-        if (changeTracker && changeTracker->saveFormat() == KoChangeTracker::DELTAXML) {
-            if (!deleteMergeRegionOpened && !cursor.currentTable() && (!cursor.currentList() || blockOutlineLevel)) {
-                deleteMergeEndBlockNumber = checkForDeleteMerge(block);
-                if (deleteMergeEndBlockNumber != -1) {
-                    deleteMergeRegionOpened = true;
-                    openSplitMergeRegion();
-                }
-            }
-        }
-
-        saveParagraph(block, from, to);
-
-        if (changeTracker && changeTracker->saveFormat() == KoChangeTracker::DELTAXML) {
-            if (deleteMergeRegionOpened && (block.blockNumber() == deleteMergeEndBlockNumber) && (!cursor.currentList() || blockOutlineLevel)) {
-                closeSplitMergeRegion();
-                deleteMergeRegionOpened = false;
-                deleteMergeEndBlockNumber = -1;
-                postProcessDeleteMergeXml();
-            }
-        }
-
-        if (format.hasProperty(KoParagraphStyle::SectionEndings)) {
-            QVariant v = format.property(KoParagraphStyle::SectionEndings);
-            QList<QVariant> sectionEndings = v.value<QList<QVariant> >();
-            KoSectionEnd sectionEnd;
-            foreach (QVariant sv, sectionEndings) {
-                if (sectionLevel >= 1) {
-                    --sectionLevel;
-                    sectionEnd.saveOdf(context);
-                }
-            }
-        }
-
-
-        block = block.next();
-    } // while
-
-    while (sectionLevel >= 1) {
-        --sectionLevel;
-        KoSectionEnd sectionEnd;
-        sectionEnd.saveOdf(context);
-    }
-}
-
-int KoTextWriter::Private::checkForSplit(const QTextBlock &block)
-{
-    return checkForMergeOrSplit(block, KoGenChange::InsertChange);
-}
-
-int KoTextWriter::Private::checkForDeleteMerge(const QTextBlock &block)
-{
-    return checkForMergeOrSplit(block, KoGenChange::DeleteChange);
-}
-
-int KoTextWriter::Private::checkForMergeOrSplit(const QTextBlock &block, KoGenChange::Type changeType)
-{
-    QTextBlock endBlock = block;
-    QTextCursor cursor(block);
-    int endBlockNumber = -1;
-
-    int splitMergeChangeId = 0, changeId = 0;
-    do {
-        if (!endBlock.next().isValid())
-            break;
-
-        int nextBlockChangeId;
-        QTextTable *currentTable;
-
-        if ((currentTable = QTextCursor(endBlock.next()).currentTable())) {
-            nextBlockChangeId = currentTable->format().intProperty(KoCharacterStyle::ChangeTrackerId);
-        } else {
-            nextBlockChangeId = endBlock.next().blockFormat().property(KoCharacterStyle::ChangeTrackerId).toInt();
-        }
-
-        if (changeTracker && changeTracker->isDuplicateChangeId(nextBlockChangeId)) {
-            nextBlockChangeId = changeTracker->originalChangeId(nextBlockChangeId);
-        }
-
-        if (!changeId) {
-            splitMergeChangeId = changeId = nextBlockChangeId;
-            if ((changeId) && (changeTracker && changeTracker->elementById(nextBlockChangeId)->getChangeType() == changeType)) {
-                endBlock = endBlock.next();
-            } else {
-                changeId = 0;
-            }
-        } else {
-            if (nextBlockChangeId == changeId) {
-                endBlock = endBlock.next();
-            } else {
-                changeId = 0;
-            }
-        }
-    } while(changeId);
-
-    if ((endBlock.blockNumber() != block.blockNumber()) && (endBlock.text().length()) && !(QTextCursor(endBlock).currentTable())) {
-        //Check that the last fragment of this block is not a part of this change. If so, it is not a merge or a split
-        QTextFragment lastFragment = (--(endBlock.end())).fragment();
-        QTextCharFormat lastFragmentFormat = lastFragment.charFormat();
-        int lastFragmentChangeId = lastFragmentFormat.intProperty(KoCharacterStyle::ChangeTrackerId);
-        if (changeTracker && changeTracker->isDuplicateChangeId(lastFragmentChangeId)) {
-            lastFragmentChangeId = changeTracker->originalChangeId(lastFragmentChangeId);
-        }
-
-        if (lastFragmentChangeId != splitMergeChangeId) {
-            endBlockNumber = endBlock.blockNumber();
-        }
-    }
-
-    return endBlockNumber;
-}
-
-void KoTextWriter::Private::openSplitMergeRegion()
-{
-    //Save the current writer
-    oldXmlWriter = writer;
-
-    //Create a new KoXmlWriter pointing to a QBuffer
-    generatedXmlArray.clear();
-    generatedXmlBuffer.setBuffer(&generatedXmlArray);
-    newXmlWriter = new KoXmlWriter(&generatedXmlBuffer);
-
-    //Set our xmlWriter as the writer to be used
-    writer = newXmlWriter;
-    context.setXmlWriter(*newXmlWriter);
-}
-
-void KoTextWriter::Private::closeSplitMergeRegion()
-{
-    //delete the new writer
-    delete newXmlWriter;
-
-    //Restore the actual xml writer
-    writer = oldXmlWriter;
-    context.setXmlWriter(*oldXmlWriter);
-}
-
-void KoTextWriter::Private::postProcessDeleteMergeXml()
-{
-    QString generatedXmlString(generatedXmlArray);
-
-    //Add the name-space definitions so that this can be parsed
-    addNameSpaceDefinitions(generatedXmlString);
-
-    //Now Parse the generatedXML and if successful generate the final output
-    QString errorMsg;
-    int errorLine, errorColumn;
-    KoXmlDocument doc;
-
-    QXmlStreamReader reader(generatedXmlString);
-    reader.setNamespaceProcessing(true);
-
-    bool ok = doc.setContent(&reader, &errorMsg, &errorLine, &errorColumn);
-    if (ok) {
-        //Generate the final XML output and save it
-        QString outputXml;
-        QTextStream outputXmlStream(&outputXml);
-        generateFinalXml(outputXmlStream, doc.documentElement());
-        writer->addCompleteElement(outputXml.toUtf8());
-    }
-}
-
-void KoTextWriter::Private::addNameSpaceDefinitions(QString &generatedXmlString)
-{
-    //Generate the name-space definitions so that it can be parsed. Like what is office:text, office:delta etc
-    QString nameSpaceDefinitions;
-    QTextStream nameSpacesStream(&nameSpaceDefinitions);
-
-    nameSpacesStream << "<generated-xml ";
-    nameSpacesStream << "xmlns:office=\"" << KoXmlNS::office << "\" ";
-    nameSpacesStream << "xmlns:meta=\"" << KoXmlNS::meta << "\" ";
-    nameSpacesStream << "xmlns:config=\"" << KoXmlNS::config << "\" ";
-    nameSpacesStream << "xmlns:text=\"" << KoXmlNS::text << "\" ";
-    nameSpacesStream << "xmlns:table=\"" << KoXmlNS::table << "\" ";
-    nameSpacesStream << "xmlns:draw=\"" << KoXmlNS::draw << "\" ";
-    nameSpacesStream << "xmlns:presentation=\"" << KoXmlNS::presentation << "\" ";
-    nameSpacesStream << "xmlns:dr3d=\"" << KoXmlNS::dr3d << "\" ";
-    nameSpacesStream << "xmlns:chart=\"" << KoXmlNS::chart << "\" ";
-    nameSpacesStream << "xmlns:form=\"" << KoXmlNS::form << "\" ";
-    nameSpacesStream << "xmlns:script=\"" << KoXmlNS::script << "\" ";
-    nameSpacesStream << "xmlns:style=\"" << KoXmlNS::style << "\" ";
-    nameSpacesStream << "xmlns:number=\"" << KoXmlNS::number << "\" ";
-    nameSpacesStream << "xmlns:math=\"" << KoXmlNS::math << "\" ";
-    nameSpacesStream << "xmlns:svg=\"" << KoXmlNS::svg << "\" ";
-    nameSpacesStream << "xmlns:fo=\"" << KoXmlNS::fo << "\" ";
-    nameSpacesStream << "xmlns:anim=\"" << KoXmlNS::anim << "\" ";
-    nameSpacesStream << "xmlns:smil=\"" << KoXmlNS::smil << "\" ";
-    nameSpacesStream << "xmlns:calligra=\"" << KoXmlNS::calligra << "\" ";
-    nameSpacesStream << "xmlns:officeooo=\"" << KoXmlNS::officeooo << "\" ";
-    nameSpacesStream << "xmlns:delta=\"" << KoXmlNS::delta << "\" ";
-    nameSpacesStream << "xmlns:split=\"" << KoXmlNS::split << "\" ";
-    nameSpacesStream << "xmlns:ac=\"" << KoXmlNS::ac << "\" ";
-    nameSpacesStream << ">";
-
-    generatedXmlString.prepend(nameSpaceDefinitions);
-    generatedXmlString.append("</generated-xml>");
-}
-
-void KoTextWriter::Private::generateFinalXml(QTextStream &outputXmlStream, const KoXmlElement &element)
-{
-    QString firstChild = element.firstChild().toElement().localName();
-    KoXmlElement secondChildElement = element.firstChild().nextSibling().toElement();
-    QString secondChild;
-
-    do {
-        secondChild = secondChildElement.localName();
-        secondChildElement = secondChildElement.nextSibling().toElement();
-    } while (secondChild == "removed-content");
-
-    if ((firstChild == "p") && (secondChild == "h")) {
-        handleParagraphOrHeaderMerge(outputXmlStream, element);
-    } else if ((firstChild == "h") && (secondChild == "p")) {
-        handleParagraphOrHeaderMerge(outputXmlStream, element);
-    } else if ((firstChild == "p") && (secondChild == "p")) {
-        handleParagraphOrHeaderMerge(outputXmlStream, element);
-    } else if ((firstChild == "h") && (secondChild == "h")) {
-        handleParagraphOrHeaderMerge(outputXmlStream, element);
-    } else if ((firstChild == "p") && (secondChild == "list")) {
-        handleParagraphWithListItemMerge(outputXmlStream, element);
-    } else if ((firstChild == "h") && (secondChild == "list")) {
-        handleParagraphWithListItemMerge(outputXmlStream, element);
-    } else if ((firstChild == "list") && (secondChild == "p")) {
-        handleListItemWithParagraphMerge(outputXmlStream, element);
-    } else if ((firstChild == "list") && (secondChild == "h")) {
-        handleListItemWithParagraphMerge(outputXmlStream, element);
-    } else if ((firstChild == "list") && (secondChild == "list")) {
-        handleListWithListMerge(outputXmlStream, element);
-    } else if ((firstChild == "list") && (secondChild.isEmpty())) {
-        handleListItemWithListItemMerge(outputXmlStream, element);
-    } else {
-        //Not Possible
-    }
-
-}
-
-void KoTextWriter::Private::removeLeavingContentStart(QTextStream &outputXmlStream, KoXmlElement &element, QString &changeId, int endIdCounter)
-{
-    outputXmlStream << "<delta:remove-leaving-content-start";
-    outputXmlStream << " delta:removal-change-idref=" << "\"" << changeId << "\"";
-    outputXmlStream << " delta:end-element-idref=" << "\"end" << endIdCounter << "\">";
-
-    outputXmlStream << "<text:" << element.localName();
-    writeAttributes(outputXmlStream, element);
-    outputXmlStream << "/>";
-
-    outputXmlStream << "</delta:remove-leaving-content-start>";
-}
-
-void KoTextWriter::Private::removeLeavingContentEnd(QTextStream &outputXmlStream, int endIdCounter)
-{
-    outputXmlStream << "<delta:remove-leaving-content-end delta:end-element-id=\"end" << endIdCounter << "\"/>";
-}
-
-void KoTextWriter::Private::insertAroundContent(QTextStream &outputXmlStream, KoXmlElement &element, QString &changeId)
-{
-    outputXmlStream << "<text:" << element.localName() << " delta:insertion-change-idref=" << "\"" << changeId << "\"";
-    outputXmlStream << " delta:insertion-type=\"insert-around-content\"";
-    writeAttributes(outputXmlStream, element);
-    outputXmlStream << ">";
-}
-
-void KoTextWriter::Private::handleParagraphOrHeaderMerge(QTextStream &outputXmlStream, const KoXmlElement &element)
-{
-    // Find the first child of the element
-    // This is needed because we need to determine whether the final element is going to a <p> or a <h>
-    KoXmlElement firstChildElement = element.firstChild().toElement();
-    QString firstChild = firstChildElement.localName();
-
-    // Find the Change-id
-    KoXmlElement removedContentElement = firstChildElement.lastChild().toElement();
-    QString changeId = removedContentElement.attributeNS(KoXmlNS::delta, "removal-change-idref");
-
-    outputXmlStream << "<text:" << firstChild;
-    writeAttributes(outputXmlStream, firstChildElement);
-    outputXmlStream << ">";
-
-    for (KoXmlNode node = firstChildElement.firstChild(); !node.isNull(); node = node.nextSibling()) {
-        if (node.isElement() && node.toElement().localName() == "removed-content" && node.nextSibling().isNull()) {
-            outputXmlStream << "<delta:merge delta:removal-change-idref=\"" << changeId << "\">";
-            outputXmlStream << "<delta:leading-partial-content>";
-            writeNode(outputXmlStream, node, true);
-            outputXmlStream << "</delta:leading-partial-content>";
-        } else {
-            writeNode(outputXmlStream, node);
-        }
-    }
-
-    outputXmlStream << "<delta:intermediate-content>";
-    KoXmlElement mergeEndElement = firstChildElement.nextSibling().toElement();
-    while (mergeEndElement.localName() == "removed-content") {
-        writeNode(outputXmlStream, mergeEndElement, true);
-        mergeEndElement = mergeEndElement.nextSibling().toElement();
-    }
-    outputXmlStream << "</delta:intermediate-content>";
-
-    for (KoXmlNode node = mergeEndElement.firstChild(); !node.isNull(); node = node.nextSibling()) {
-        if (node.isElement() && node.toElement().localName() == "removed-content" && node.previousSibling().isNull()) {
-            outputXmlStream << "<delta:trailing-partial-content>";
-            outputXmlStream << "<text:" << mergeEndElement.localName();
-            writeAttributes(outputXmlStream, mergeEndElement);
-            outputXmlStream << ">";
-            writeNode(outputXmlStream, node, true);
-            outputXmlStream << "</text:" << mergeEndElement.localName() << ">";
-            outputXmlStream << "</delta:trailing-partial-content>";
-            outputXmlStream << "</delta:merge>";
-        } else {
-            writeNode(outputXmlStream, node);
-        }
-    }
-
-    outputXmlStream << "</text:" << firstChild << ">";
-}
-
-void KoTextWriter::Private::handleParagraphWithHeaderMerge(QTextStream &outputXmlStream, const KoXmlElement &element)
-{
-    // Find the first child of the element
-    // This is needed because we need to determine whether the final element is going to a <p> or a <h>
-    KoXmlElement firstChildElement = element.firstChild().toElement();
-    QString firstChild = firstChildElement.localName();
-
-    // Find the Change-id
-    KoXmlElement removedContentElement = firstChildElement.lastChild().toElement();
-    QString changeId = removedContentElement.attributeNS(KoXmlNS::delta, "removal-change-idref");
-
-    //Start generating the XML
-    insertAroundContent(outputXmlStream, firstChildElement, changeId);
-
-    //Start a counter for end-element-idref
-    int endIdCounter = 1;
-
-    KoXmlElement childElement;
-    forEachElement (childElement, element) {
-        if (childElement.localName() == "removed-content") {
-            writeNode(outputXmlStream, childElement, false);
-        } else {
-            removeLeavingContentStart(outputXmlStream, childElement, changeId, endIdCounter);
-            writeNode(outputXmlStream, childElement, true);
-            removeLeavingContentEnd(outputXmlStream, endIdCounter);
-            endIdCounter++;
-        }
-    }
-
-    outputXmlStream << "</text:" << firstChild << ">";
-
-}
-
-void KoTextWriter::Private::handleParagraphWithListItemMerge(QTextStream &outputXmlStream, const KoXmlElement &element)
-{
-    // Find the first child of the element
-    // This is needed because we need to determine whether the final element is going to a <p> or a <h>
-    KoXmlElement firstChildElement = element.firstChild().toElement();
-    QString firstChild = firstChildElement.localName();
-
-    // Find the Change-id
-    KoXmlElement removedContentElement = firstChildElement.lastChild().toElement();
-    QString changeId = removedContentElement.attributeNS(KoXmlNS::delta, "removal-change-idref");
-
-    //Start generating the XML
-    insertAroundContent(outputXmlStream, firstChildElement, changeId);
-
-    //Start a counter for end-element-idref
-    int endIdCounter = 1;
-
-    KoXmlElement childElement;
-    forEachElement (childElement, element) {
-        if (childElement.localName() == "removed-content") {
-            writeNode(outputXmlStream, childElement, false);
-        } else if (childElement.localName() == firstChild) {
-            removeLeavingContentStart(outputXmlStream, childElement, changeId, endIdCounter);
-            writeNode(outputXmlStream, childElement, true);
-            removeLeavingContentEnd(outputXmlStream, endIdCounter);
-            endIdCounter++;
-        } else if (childElement.localName() == "list"){
-            generateListForPWithListMerge(outputXmlStream, childElement, firstChild, changeId, endIdCounter, true);
-        }
-    }
-}
-
-void KoTextWriter::Private::generateListForPWithListMerge(QTextStream &outputXmlStream, KoXmlElement &element,
-                                                          QString &mergeResultElement, QString &changeId, int &endIdCounter,
-                                                          bool removeLeavingContent)
-{
-    int listEndIdCounter = endIdCounter;
-    if (removeLeavingContent) {
-        endIdCounter++;
-        removeLeavingContentStart(outputXmlStream, element, changeId, listEndIdCounter);
-    } else {
-        outputXmlStream << "<text:" << element.localName();
-        writeAttributes(outputXmlStream, element);
-        outputXmlStream << ">";
-    }
-
-    bool tagTypeChangeEnded = false;
-    bool listStarted = false;
-    KoXmlElement childElement;
-    forEachElement (childElement, element) {
-        if (childElement.localName() == "removed-content") {
-            writeNode(outputXmlStream, childElement, false);
-        } else if ((childElement.localName() == "list-item") || (childElement.localName() == "list-header")) {
-            generateListItemForPWithListMerge(outputXmlStream, childElement, mergeResultElement,
-                                              changeId, endIdCounter, !tagTypeChangeEnded);
-            if (!tagTypeChangeEnded) {
-                tagTypeChangeEnded = true;
-                if (childElement != element.lastChild().toElement()) {
-                    listStarted = true;
-                    insertAroundContent(outputXmlStream, element, changeId);
-                }
-            }
-        } else {
-            //Not Possible
-        }
-    }
-    if (listStarted)
-        outputXmlStream << "</text:list>";
-    if (removeLeavingContent) {
-        removeLeavingContentEnd(outputXmlStream, listEndIdCounter);
-    } else {
-        outputXmlStream << "</text:" << element.localName() << ">";
-    }
-}
-
-void KoTextWriter::Private::generateListItemForPWithListMerge(QTextStream &outputXmlStream, KoXmlElement &element,
-                                                              QString &mergeResultElement, QString &changeId, int &endIdCounter,
-                                                              bool removeLeavingContent)
-{
-    int listItemEndIdCounter = endIdCounter;
-
-    if (removeLeavingContent) {
-        endIdCounter++;
-        removeLeavingContentStart(outputXmlStream, element, changeId, listItemEndIdCounter);
-    } else {
-        outputXmlStream << "<text:" << element.localName();
-        writeAttributes(outputXmlStream, element);
-        outputXmlStream << ">";
-    }
-
-    KoXmlElement childElement;
-    forEachElement (childElement, element) {
-        if (childElement.localName() == "removed-content") {
-            writeNode(outputXmlStream, childElement, false);
-        } else if (childElement.localName() == "p") {
-            if (removeLeavingContent) {
-                int paragraphEndIdCounter = endIdCounter;
-                endIdCounter++;
-                removeLeavingContentStart(outputXmlStream, childElement, changeId, paragraphEndIdCounter);
-                writeNode(outputXmlStream, childElement, true);
-                removeLeavingContentEnd(outputXmlStream, paragraphEndIdCounter);
-                outputXmlStream << "</text:" << mergeResultElement << ">";
-            } else {
-                writeNode(outputXmlStream, childElement, false);
-            }
-        } else if (childElement.localName() == "list") {
-            generateListForPWithListMerge(outputXmlStream, childElement, mergeResultElement, changeId, endIdCounter, removeLeavingContent);
-        } else {
-            //Not Possible
-        }
-    }
-
-    if (removeLeavingContent) {
-        removeLeavingContentEnd(outputXmlStream, listItemEndIdCounter);
-    } else {
-        outputXmlStream << "</text:" << element.localName() << ">";
-    }
-}
-
-void KoTextWriter::Private::handleListItemWithParagraphMerge(QTextStream &outputXmlStream, const KoXmlElement &element)
-{
-    deleteStartDepth = 0;
-
-    // Find the first <p> so that we can get the change-id
-    KoXmlElement paragraphElement;
-    forEachElement(paragraphElement, element) {
-        if (paragraphElement.localName() == "p") {
-            break;
-        }
-    }
-
-    // Find the Change-id
-    KoXmlElement removedContentElement = paragraphElement.firstChild().toElement();
-    QString changeId = removedContentElement.attributeNS(KoXmlNS::delta, "removal-change-idref");
-
-    int endIdCounter = 1;
-
-    KoXmlElement childElement;
-    forEachElement(childElement, element) {
-        if (childElement.localName() == "list") {
-            generateListForListWithPMerge(outputXmlStream, childElement, changeId, endIdCounter, true);
-        } else if (childElement.localName() == "removed-content") {
-            writeNode(outputXmlStream, childElement, false);
-        } else if (childElement.localName() == "p") {
-            int paragraphEndIdCounter = endIdCounter;
-            endIdCounter++;
-            removeLeavingContentStart(outputXmlStream, childElement, changeId, paragraphEndIdCounter);
-            writeNode(outputXmlStream, childElement, true);
-            removeLeavingContentEnd(outputXmlStream, paragraphEndIdCounter);
-            outputXmlStream << "</text:p>";
-
-            for (int i=0; i < deleteStartDepth; i++) {
-                outputXmlStream << "</text:list-item>";
-                outputXmlStream << "</text:list>";
-            }
-            break;
-        } else {
-        }
-    }
-
-}
-
-void KoTextWriter::Private::generateListForListWithPMerge(QTextStream &outputXmlStream, KoXmlElement &element,
-                                                          QString &changeId, int &endIdCounter,
-                                                          bool removeLeavingContent)
-{
-    static int listDepth = 0;
-    listDepth++;
-
-    if (!deleteStartDepth) {
-        KoXmlElement childElement;
-        forEachElement(childElement, element) {
-            if ((childElement.localName() == "list-item") || (childElement.localName() == "list-header")) {
-                bool startOfDeleteMerge = checkForDeleteStartInListItem(childElement, false);
-                if (startOfDeleteMerge) {
-                    deleteStartDepth = listDepth;
-                }
-            }
-        }
-    }
-
-    int listEndIdCounter = endIdCounter;
-    if (removeLeavingContent) {
-        endIdCounter++;
-        removeLeavingContentStart(outputXmlStream, element, changeId, listEndIdCounter);
-        insertAroundContent(outputXmlStream, element, changeId);
-    } else {
-        outputXmlStream << "<text:" << element.localName();
-        writeAttributes(outputXmlStream, element);
-        outputXmlStream << ">";
-    }
-
-    KoXmlElement childElement;
-    forEachElement(childElement, element) {
-        if ((childElement.localName() == "list-item") || (childElement.localName() == "list-header")) {
-            bool startOfDeleteMerge = checkForDeleteStartInListItem(childElement);
-            generateListItemForListWithPMerge(outputXmlStream, childElement, changeId, endIdCounter, startOfDeleteMerge);
-        } else if (childElement.localName() == "removed-content") {
-            writeNode(outputXmlStream, childElement, false);
-        }
-    }
-
-    if (removeLeavingContent) {
-        removeLeavingContentEnd(outputXmlStream, listEndIdCounter);
-    } else {
-        outputXmlStream << "</text:" << element.localName() << ">";
-    }
-}
-
-void KoTextWriter::Private::generateListItemForListWithPMerge(QTextStream &outputXmlStream, KoXmlElement &element,
-                                                              QString &changeId, int &endIdCounter, bool removeLeavingContent)
-{
-    if (!removeLeavingContent) {
-        writeNode(outputXmlStream, element, false);
-    } else {
-        int listItemEndIdCounter = endIdCounter;
-        endIdCounter++;
-        insertAroundContent(outputXmlStream, element, changeId);
-        removeLeavingContentStart(outputXmlStream, element, changeId, listItemEndIdCounter);
-
-        KoXmlElement childElement;
-        forEachElement (childElement, element) {
-            if (childElement.localName() == "p") {
-                int paragraphEndIdCounter = endIdCounter;
-                endIdCounter++;
-                insertAroundContent(outputXmlStream, childElement, changeId);
-                removeLeavingContentStart(outputXmlStream, childElement, changeId, paragraphEndIdCounter);
-                writeNode(outputXmlStream, childElement, true);
-                removeLeavingContentEnd(outputXmlStream, paragraphEndIdCounter);
-            } else if(childElement.localName() == "list") {
-                generateListForListWithPMerge(outputXmlStream, childElement, changeId, endIdCounter, removeLeavingContent);
-            }
-        }
-        removeLeavingContentEnd(outputXmlStream, listItemEndIdCounter);
-    }
-}
-
-bool KoTextWriter::Private::checkForDeleteStartInListItem(KoXmlElement &element, bool checkRecursively)
-{
-    bool returnValue = false;
-    KoXmlElement childElement;
-    forEachElement(childElement, element) {
-        if (childElement.localName() == "p") {
-            if (childElement.lastChild().toElement().localName() == "removed-content") {
-                returnValue = true;
-                break;
-            }
-        } else if ((childElement.localName() == "list") && (checkRecursively)) {
-            KoXmlElement listItem;
-            forEachElement(listItem, childElement) {
-                returnValue = checkForDeleteStartInListItem(listItem);
-                if (returnValue)
-                    break;
-            }
-        } else {
-        }
-
-        if (returnValue)
-            break;
-    }
-
-    return returnValue;
-}
-
-void KoTextWriter::Private::handleListWithListMerge(QTextStream &outputXmlStream, const KoXmlElement &element)
-{
-    int endIdCounter = 1;
-
-    KoXmlElement listElement = element.firstChild().toElement();
-    QString changeId = findChangeIdForListItemMerge(listElement);
-
-    KoXmlElement firstChildElement = element.firstChild().toElement();
-    generateListForListItemMerge(outputXmlStream, firstChildElement, changeId, endIdCounter, true, false);
-
-    KoXmlElement secondChildElement = element.firstChild().nextSibling().toElement();
-    QString secondChild = secondChildElement.localName();
-    while (secondChild == "removed-content")
-    {
-        writeNode(outputXmlStream, secondChildElement, false);
-        secondChildElement = secondChildElement.nextSibling().toElement();
-        secondChild = secondChildElement.localName();
-    };
-
-    generateListForListItemMerge(outputXmlStream, secondChildElement, changeId, endIdCounter, false, true);
-}
-
-void KoTextWriter::Private::handleListItemWithListItemMerge(QTextStream &outputXmlStream, const KoXmlElement &element)
-{
-    int endIdCounter = 1;
-    KoXmlElement listElement = element.firstChild().toElement();
-    QString changeId = findChangeIdForListItemMerge(listElement);
-
-    generateListForListItemMerge(outputXmlStream, listElement, changeId, endIdCounter, false, false);
-}
-
-void KoTextWriter::Private::generateListForListItemMerge(QTextStream &outputXmlStream, KoXmlElement &element,
-                                                         QString &changeId, int &endIdCounter, bool listMergeStart, bool listMergeEnd)
-{
-    int listEndIdCounter = endIdCounter;
-    if (listMergeStart || listMergeEnd) {
-        endIdCounter++;
-        removeLeavingContentStart(outputXmlStream, element, changeId, listEndIdCounter);
-
-        if (listMergeStart) {
-            insertAroundContent(outputXmlStream, element, changeId);
-        }
-
-    } else {
-        outputXmlStream << "<text:" << element.localName();
-        writeAttributes(outputXmlStream, element);
-        outputXmlStream << ">";
-    }
-
-    KoXmlElement childElement;
-    bool deleteRangeStarted = false;
-
-    if (listMergeEnd) {
-        deleteRangeStarted = true;
-    }
-
-    forEachElement(childElement, element) {
-        if ((childElement.localName() == "list-item") || (childElement.localName() == "list-header")) {
-            if (!deleteRangeStarted) {
-                deleteRangeStarted = checkForDeleteStartInListItem(childElement);
-                generateListItemForListItemMerge(outputXmlStream, childElement, changeId, endIdCounter, deleteRangeStarted, false);
-            } else {
-                bool endOfDeleteRange = checkForDeleteEndInListItem(childElement);
-                deleteRangeStarted = !endOfDeleteRange;
-                generateListItemForListItemMerge(outputXmlStream, childElement, changeId, endIdCounter, false, endOfDeleteRange);
-            }
-        } else if (childElement.localName() == "removed-content") {
-            writeNode(outputXmlStream, childElement, false);
-        }
-    }
-
-    if (listMergeStart || listMergeEnd) {
-        removeLeavingContentEnd(outputXmlStream, listEndIdCounter);
-        if (listMergeEnd) {
-            outputXmlStream << "</text:list>";
-        }
-    } else {
-        outputXmlStream << "</text:list>";
-    }
-}
-
-void KoTextWriter::Private::generateListItemForListItemMerge(QTextStream &outputXmlStream, KoXmlElement &element,
-                                                             QString &changeId, int &endIdCounter, bool listItemMergeStart, bool listItemMergeEnd)
-{
-    if (!listItemMergeStart && !listItemMergeEnd) {
-        writeNode(outputXmlStream, element, false);
-    } else {
-        int listItemEndIdCounter = endIdCounter;
-        endIdCounter++;
-
-        if (listItemMergeStart) {
-            insertAroundContent(outputXmlStream, element, changeId);
-        }
-
-        removeLeavingContentStart(outputXmlStream, element, changeId, listItemEndIdCounter);
-
-        KoXmlElement childElement;
-        forEachElement (childElement, element) {
-            if (childElement.localName() == "p") {
-                int paragraphEndIdCounter = endIdCounter;
-                endIdCounter++;
-                if (listItemMergeStart) {
-                    insertAroundContent(outputXmlStream, childElement, changeId);
-                }
-
-                removeLeavingContentStart(outputXmlStream, childElement, changeId, paragraphEndIdCounter);
-                writeNode(outputXmlStream, childElement, true);
-                removeLeavingContentEnd(outputXmlStream, paragraphEndIdCounter);
-
-                if (listItemMergeEnd) {
-                    outputXmlStream << "</text:" << childElement.localName() << ">";
-                }
-            } else if(childElement.localName() == "list") {
-                generateListForListItemMerge(outputXmlStream, childElement, changeId, endIdCounter, listItemMergeStart ,listItemMergeEnd);
-            }
-        }
-
-        removeLeavingContentEnd(outputXmlStream, listItemEndIdCounter);
-        if (listItemMergeEnd) {
-            outputXmlStream << "</text:list-item>";
-        }
-    }
-}
-
-bool KoTextWriter::Private::checkForDeleteEndInListItem(KoXmlElement &element, bool checkRecursively)
-{
-    bool returnValue = false;
-    KoXmlElement childElement;
-    forEachElement(childElement, element) {
-        if (childElement.localName() == "p") {
-            if (childElement.firstChild().toElement().localName() == "removed-content") {
-                returnValue = true;
-                break;
-            }
-        } else if ((childElement.localName() == "list") && (checkRecursively)) {
-            KoXmlElement listItem;
-            forEachElement(listItem, childElement) {
-                returnValue = checkForDeleteStartInListItem(listItem);
-                if (returnValue)
-                    break;
-            }
-        } else {
-        }
-
-        if (returnValue)
-            break;
-    }
-
-    return returnValue;
-}
-
-QString KoTextWriter::Private::findChangeIdForListItemMerge(const KoXmlElement &element)
-{
-    QString changeId;
-
-    KoXmlElement listItemElement;
-    forEachElement (listItemElement, element) {
-        if ((listItemElement.localName() == "list-item") || (listItemElement.localName() == "list-header")) {
-            KoXmlElement childElement;
-            forEachElement (childElement, listItemElement) {
-                if (childElement.localName() == "p") {
-                    KoXmlElement removedContentElement = childElement.lastChild().toElement();
-                    if (removedContentElement.localName() == "removed-content") {
-                        changeId = removedContentElement.attributeNS(KoXmlNS::delta, "removal-change-idref");
-                        break;
-                    }
-                } else if (childElement.localName() == "list") {
-                    changeId = findChangeIdForListItemMerge(childElement);
-                    break;
-                } else {
-                    // Not Needed
-                }
-            }
-        }
-    }
-
-    return changeId;
-}
-
-void KoTextWriter::Private::writeAttributes(QTextStream &outputXmlStream, KoXmlElement &element)
-{
-    QList<QPair<QString, QString> > attributes = element.attributeFullNames();
-
-    QPair<QString, QString> attributeNamePair;
-    foreach (attributeNamePair, attributes) {
-        if (attributeNamePair.first == KoXmlNS::text) {
-            outputXmlStream << " text:" << attributeNamePair.second << "=";
-            outputXmlStream << "\"" << element.attributeNS(KoXmlNS::text, attributeNamePair.second) << "\"";
-        } else if (attributeNamePair.first == KoXmlNS::delta) {
-            outputXmlStream << " delta:" << attributeNamePair.second << "=";
-            outputXmlStream << "\"" << element.attributeNS(KoXmlNS::delta, attributeNamePair.second) << "\"";
-        } else {
-            //To Be Added when needed
-        }
-    }
-}
-
-void KoTextWriter::Private::writeNode(QTextStream &outputXmlStream, KoXmlNode &node, bool writeOnlyChildren)
-{
-    if (node.isText()) {
-        outputXmlStream  << node.toText().data();
-    } else if (node.isElement()) {
-        KoXmlElement element = node.toElement();
-        if ((element.localName() == "removed-content") && !element.childNodesCount()) {
-            return;
-        }
-
-        if (!writeOnlyChildren) {
-            outputXmlStream << "<" << element.prefix() << ":" << element.localName();
-            writeAttributes(outputXmlStream,element);
-            outputXmlStream << ">";
-        }
-
-        for (KoXmlNode node = element.firstChild(); !node.isNull(); node = node.nextSibling()) {
-            writeNode(outputXmlStream, node);
-        }
-
-        if (!writeOnlyChildren) {
-            outputXmlStream << "</" << element.prefix() << ":" << element.localName() << ">";
-        }
-    }
-}
-
-=======
->>>>>>> 48743e37
 void KoTextWriter::write(QTextDocument *document, int from, int to)
 {
     d->document = document;
