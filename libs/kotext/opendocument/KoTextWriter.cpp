--- conflicted
+++ resolved
@@ -657,26 +657,10 @@
     if (!styleName.isEmpty())
         writer->addAttribute("text:style-name", styleName);
 
-<<<<<<< HEAD
     if ( const KoTextBlockData *blockData = dynamic_cast<const KoTextBlockData *>(block.userData())) {
         writer->addAttribute("text:id", context.subId(blockData));
     }
 
-    QTextBlock previousBlock = block.previous();
-    if (previousBlock.isValid()) {
-        QTextBlockFormat blockFormat = block.blockFormat();
-        int changeId = blockFormat.intProperty(KoCharacterStyle::ChangeTrackerId);
-        if (changeId && changeTracker->elementById(changeId)->getChangeType() == KoGenChange::DeleteChange) {
-            QTextFragment firstFragment = (block.begin()).fragment();
-            QTextCharFormat firstFragmentFormat = firstFragment.charFormat();
-            int firstFragmentChangeId = firstFragmentFormat.intProperty(KoCharacterStyle::ChangeTrackerId);
-            if (changeTracker->isDuplicateChangeId(firstFragmentChangeId)) {
-                firstFragmentChangeId = changeTracker->originalChangeId(firstFragmentChangeId);
-            }
-            if (firstFragmentChangeId != changeId) {
-                QString outputXml("<delta:removed-content delta:removal-change-idref=\"" + changeTransTable.value(changeId) + "\"/>");
-                writer->addCompleteElement(outputXml.toUtf8());
-=======
     if (changeTracker->saveFormat() == KoChangeTracker::DELTAXML) {
         QTextBlock previousBlock = block.previous();
         if (previousBlock.isValid()) {
@@ -693,7 +677,6 @@
                     QString outputXml("<delta:removed-content delta:removal-change-idref=\"" + changeTransTable.value(changeId) + "\"/>");
                     writer->addCompleteElement(outputXml.toUtf8());
                 }
->>>>>>> 39144ca6
             }
         }
     }
