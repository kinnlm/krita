/*
 *  Copyright (c) 2016 Boudewijn Rempt <boud@valdyas.org>
 *
 *  This program is free software; you can redistribute it and/or modify
 *  it under the terms of the GNU Lesser General Public License as published by
 *  the Free Software Foundation; either version 2 of the License, or
 *  (at your option) any later version.
 *
 *  This program is distributed in the hope that it will be useful,
 *  but WITHOUT ANY WARRANTY; without even the implied warranty of
 *  MERCHANTABILITY or FITNESS FOR A PARTICULAR PURPOSE.  See the
 *  GNU General Public License for more details.
 *
 *  You should have received a copy of the GNU Lesser General Public License
 *  along with this program; if not, write to the Free Software
 *  Foundation, Inc., 51 Franklin Street, Fifth Floor, Boston, MA 02110-1301, USA.
 */
#ifndef LIBKIS_VIEW_H
#define LIBKIS_VIEW_H

#include <QObject>

#include "kritalibkis_export.h"
#include "libkis.h"

class ManagedColor;
class Resource;

class KisView;

/**
 * View represents one view on a document. A document can be
 * shown in more than one view at a time.
 */
class KRITALIBKIS_EXPORT View : public QObject
{
    Q_OBJECT
    Q_DISABLE_COPY(View)

public:
    explicit View(KisView *view, QObject *parent = 0);
    ~View() override;
<<<<<<< HEAD
    
=======

>>>>>>> 9eee7b1d
    bool operator==(const View &other) const;
    bool operator!=(const View &other) const;

public Q_SLOTS:

    /**
     * @return the window this view is shown in.
     */
    Window* window() const;

    /**
     * @return the document this view is showing.
     */
    Document* document() const;

    /**
     * @return true if the current view is visible, false if not.
     */
    bool visible() const;

    /**
     * Make the current view visible.
     */
    void setVisible();

    /**
     * @return the canvas this view is showing. The canvas controls
     * things like zoom and rotation.
     */
    Canvas* canvas() const;

    /**
     * @brief activateResource activates the given resource.
     * @param resource: a pattern, gradient or paintop preset
     */
    void activateResource(Resource *resource);

    /**
     * @brief foreGroundColor allows access to the currently active color.
     * This is nominally per canvas/view, but in practice per mainwindow.
     * @code
color = Application.activeWindow().activeView().foreGroundColor()
components = color.components()
components[0] = 1.0
components[1] = 0.6
components[2] = 0.7
color.setComponents(components)
Application.activeWindow().activeView().setForeGroundColor(color)
     * @endcode
     */
    ManagedColor *foreGroundColor() const;
    void setForeGroundColor(ManagedColor *color);

    ManagedColor *backGroundColor() const;
    void setBackGroundColor(ManagedColor *color);

    Resource *currentBrushPreset() const;
    void setCurrentBrushPreset(Resource *resource);

    Resource *currentPattern() const;
    void setCurrentPattern(Resource *resource);

    Resource *currentGradient() const;
    void setCurrentGradient(Resource *resource);

    QString currentBlendingMode() const;
    void setCurrentBlendingMode(const QString &blendingMode);

    float HDRExposure() const;
    void setHDRExposure(float exposure);

    float HDRGamma() const;
    void setHDRGamma(float gamma);

    qreal paintingOpacity() const;
    void setPaintingOpacity(qreal opacity);

    qreal brushSize() const;
    void setBrushSize(qreal brushSize);

    qreal paintingFlow() const;
    void setPaintingFlow(qreal flow);

private:

    friend class Window;
    KisView *view();

    struct Private;
    Private *const d;

};

#endif // LIBKIS_VIEW_H<|MERGE_RESOLUTION|>--- conflicted
+++ resolved
@@ -40,11 +40,7 @@
 public:
     explicit View(KisView *view, QObject *parent = 0);
     ~View() override;
-<<<<<<< HEAD
-    
-=======
 
->>>>>>> 9eee7b1d
     bool operator==(const View &other) const;
     bool operator!=(const View &other) const;
 
