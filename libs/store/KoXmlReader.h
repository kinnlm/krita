/* This file is part of the KDE project
   Copyright (C) 2005-2006 Ariya Hidayat <ariya@kde.org>

   This library is free software; you can redistribute it and/or
   modify it under the terms of the GNU Library General Public
   License as published by the Free Software Foundation; either
   version 2 of the License, or (at your option) any later version.

   This library is distributed in the hope that it will be useful,
   but WITHOUT ANY WARRANTY; without even the implied warranty of
   MERCHANTABILITY or FITNESS FOR A PARTICULAR PURPOSE.  See the GNU
   Library General Public License for more details.

   You should have received a copy of the GNU Library General Public License
   along with this library; see the file COPYING.LIB.  If not, write to
   the Free Software Foundation, Inc., 51 Franklin Street, Fifth Floor,
   Boston, MA 02110-1301, USA.
*/

#ifndef KO_XMLREADER_H
#define KO_XMLREADER_H

#include "KoXmlReaderForward.h"

#include "kritastore_export.h"

#include <QPair>
#include <QString>

class QIODevice;


/**
 * The office-text-content-prelude type.
 */
enum KoXmlNamedItemType {
    KoXmlTextContentPrelude ///< office-text-content-prelude
    //KoXmlTextContentMain, ///< office-text-content-main
    //KoXmlTextContentEpilogue ///< office-text-content-epilogue
};

/**
<<<<<<< HEAD
* KoXmlNode represents a node in a DOM tree.
*
* KoXmlNode is a base class for KoXmlElement, KoXmlText.
* Often, these subclasses are used for getting the data instead of KoXmlNode.
* However, as base class, KoXmlNode is very helpful when for example iterating
* all child nodes within one parent node.
*
* KoXmlNode implements an explicit sharing, a node shares its data with
* other copies (if exist).
*
* XXX: DO NOT ADD CONVENIENCE API HERE BECAUSE THIS CLASS MUST REMAIN COMPATIBLE WITH QDOMNODE!
*
* @author Ariya Hidayat <ariya@kde.org>
*/
class KRITASTORE_EXPORT KoXmlNode
{
public:

    enum NodeType {
        NullNode = 0,
        ElementNode,
        TextNode,
        CDATASectionNode,
        ProcessingInstructionNode,
        DocumentNode,
        DocumentTypeNode
    };

    KoXmlNode();
    KoXmlNode(const KoXmlNode& node);
    KoXmlNode& operator=(const KoXmlNode& node);
    bool operator== (const KoXmlNode&) const;
    bool operator!= (const KoXmlNode&) const;
    virtual ~KoXmlNode();

    virtual KoXmlNode::NodeType nodeType() const;
    virtual bool isNull() const;
    virtual bool isElement() const;
    virtual bool isText() const;
    virtual bool isCDATASection() const;
    virtual bool isDocument() const;
    virtual bool isDocumentType() const;

    virtual void clear();
    KoXmlElement toElement() const;
    KoXmlText toText() const;
    KoXmlCDATASection toCDATASection() const;
    KoXmlDocument toDocument() const;

    virtual QString nodeName() const;
    virtual QString namespaceURI() const;
    virtual QString prefix() const;
    virtual QString localName() const;

    KoXmlDocument ownerDocument() const;
    KoXmlNode parentNode() const;

    bool hasChildNodes() const;
    KoXmlNode firstChild() const;
    KoXmlNode lastChild() const;
    KoXmlNode nextSibling() const;
    KoXmlNode previousSibling() const;

    KoXmlElement firstChildElement() const;

    // equivalent to node.childNodes().count() if node is a QDomNode instance
    int childNodesCount() const;

    // workaround to get and iterate over all attributes
    QStringList attributeNames() const;
    QList< QPair<QString, QString> > attributeFullNames() const;

    KoXmlNode namedItem(const QString& name) const;
    KoXmlNode namedItemNS(const QString& nsURI, const QString& name) const;
    KoXmlNode namedItemNS(const QString& nsURI, const QString& name, KoXmlNamedItemType type) const;

    /**
    * Loads all child nodes (if any) of this node. Normally you do not need
    * to call this function as the child nodes will be automatically
    * loaded when necessary.
    */
    void load(int depth = 1);

    /**
    * Releases all child nodes of this node.
    */
    void unload();

    // compatibility
    /**
     * @internal do not call directly
     * Use KoXml::asQDomDocument(), KoXml::asQDomElement() or KoXml::asQDomNode() instead
     */
    void asQDomNode(QDomDocument& ownerDoc) const;

protected:
    KoXmlNodeData* d;
    explicit KoXmlNode(KoXmlNodeData*);
};

/**
* KoXmlElement represents a tag element in a DOM tree.
*
* KoXmlElement holds information about an XML tag, along with its attributes.
*
* @author Ariya Hidayat <ariya@kde.org>
*/

class KRITASTORE_EXPORT KoXmlElement: public KoXmlNode
{
public:
    KoXmlElement();
    KoXmlElement(const KoXmlElement& element);
    KoXmlElement& operator=(const KoXmlElement& element);
    ~KoXmlElement() override;
    bool operator== (const KoXmlElement&) const;
    bool operator!= (const KoXmlElement&) const;

    QString tagName() const;
    QString text() const;

    QString attribute(const QString& name) const;
    QString attribute(const QString& name, const QString& defaultValue) const;
    QString attributeNS(const QString& namespaceURI, const QString& localName,
                        const QString& defaultValue = QString()) const;
    bool hasAttribute(const QString& name) const;
    bool hasAttributeNS(const QString& namespaceURI, const QString& localName) const;

private:
    friend class KoXmlNode;
    friend class KoXmlDocument;
    explicit KoXmlElement(KoXmlNodeData*);
};

/**
* KoXmlText represents a text in a DOM tree.
* @author Ariya Hidayat <ariya@kde.org>
*/
class KRITASTORE_EXPORT KoXmlText: public KoXmlNode
{
public:
    KoXmlText();
    KoXmlText(const KoXmlText& text);
    KoXmlText& operator=(const KoXmlText& text);
    ~KoXmlText() override;

    QString data() const;
    bool isText() const override;

private:
    friend class KoXmlNode;
    friend class KoXmlCDATASection;
    friend class KoXmlDocument;
    explicit KoXmlText(KoXmlNodeData*);
};

/**
* KoXmlCDATASection represents a CDATA section in a DOM tree.
* @author Ariya Hidayat <ariya@kde.org>
*/
class KRITASTORE_EXPORT KoXmlCDATASection: public KoXmlText
{
public:
    KoXmlCDATASection();
    KoXmlCDATASection(const KoXmlCDATASection& cdata);
    KoXmlCDATASection& operator=(const KoXmlCDATASection& cdata);
    ~KoXmlCDATASection() override;

    bool isCDATASection() const override;

private:
    friend class KoXmlNode;
    friend class KoXmlDocument;
    explicit KoXmlCDATASection(KoXmlNodeData*);
};

/**
* KoXmlDocumentType represents the DTD of the document. At the moment,
* it can used only to get the document type, i.e. no support for
* entities etc.
*
* @author Ariya Hidayat <ariya@kde.org>
*/

class KRITASTORE_EXPORT KoXmlDocumentType: public KoXmlNode
{
public:
    KoXmlDocumentType();
    KoXmlDocumentType(const KoXmlDocumentType&);
    KoXmlDocumentType& operator=(const KoXmlDocumentType&);
    ~KoXmlDocumentType() override;

    QString name() const;

private:
    friend class KoXmlNode;
    friend class KoXmlDocument;
    friend class KoXmlDocumentData;
    explicit KoXmlDocumentType(KoXmlNodeData*);
};


/**
* KoXmlDocument represents an XML document, structured in a DOM tree.
*
* KoXmlDocument is designed to be memory efficient. Unlike QDomDocument from
* Qt's XML module, KoXmlDocument does not store all nodes in the DOM tree.
* Some nodes will be loaded and parsed on-demand only.
*
* KoXmlDocument is read-only, you can not modify its content.
*
* @author Ariya Hidayat <ariya@kde.org>
*/

class KRITASTORE_EXPORT KoXmlDocument: public KoXmlNode
{
public:
    explicit KoXmlDocument(bool stripSpaces = false);
    KoXmlDocument(const KoXmlDocument& node);
    KoXmlDocument& operator=(const KoXmlDocument& node);
    bool operator==(const KoXmlDocument&) const;
    bool operator!=(const KoXmlDocument&) const;
    ~KoXmlDocument() override;

    KoXmlElement documentElement() const;

    KoXmlDocumentType doctype() const;

    QString nodeName() const override;
    void clear() override;

    bool setContent(QIODevice* device, bool namespaceProcessing,
                    QString* errorMsg = 0, int* errorLine = 0, int* errorColumn = 0);
    bool setContent(QIODevice* device,
                    QString* errorMsg = 0, int* errorLine = 0, int* errorColumn = 0);
    bool setContent(QXmlStreamReader *reader,
                    QString* errorMsg = 0, int* errorLine = 0, int* errorColumn = 0);
    bool setContent(const QByteArray& text, bool namespaceProcessing,
                    QString *errorMsg = 0, int *errorLine = 0, int *errorColumn = 0);
    bool setContent(const QString& text, bool namespaceProcessing,
                    QString *errorMsg = 0, int *errorLine = 0, int *errorColumn = 0);

    // no namespace processing
    bool setContent(const QString& text,
                    QString *errorMsg = 0, int *errorLine = 0, int *errorColumn = 0);
     /**
     * Change the way an XMLDocument will be read: <a> <b/> <a/>
     * if stripSpaces = true then a will only have one child
     * if stripSpaces = false then a will have 3 children.
     */
    void setWhitespaceStripping(bool stripSpaces);

private:
    friend class KoXmlNode;
    explicit KoXmlDocument(KoXmlDocumentData*);
};

#endif // KOXML_USE_QDOM

/**
=======
>>>>>>> 9eee7b1d
 * This namespace contains a few convenience functions to simplify code using QDom
 * (when loading OASIS documents, in particular).
 *
 * To find the child element with a given name, use KoXml::namedItemNS.
 *
 * To find all child elements with a given name, use
 * QDomElement e;
 * forEachElement( e, parent )
 * {
 *     if ( e.localName() == "..." && e.namespaceURI() == KoXmlNS::... )
 *     {
 *         ...
 *     }
 * }
 * Note that this means you don't ever need to use QDomNode nor toElement anymore!
 * Also note that localName is the part without the prefix, this is the whole point
 * of namespace-aware methods.
 *
 * To find the attribute with a given name, use QDomElement::attributeNS.
 *
 * Do not use getElementsByTagNameNS, it's recursive (which is never needed in Calligra).
 * Do not use tagName() or nodeName() or prefix(), since the prefix isn't fixed.
 *
 * @author David Faure <faure@kde.org>
 */
namespace KoXml
{

/**
 * A namespace-aware version of QDomNode::namedItem(),
 * which also takes care of casting to a QDomElement.
 *
 * Use this when a domelement is known to have only *one* child element
 * with a given tagname.
 *
 * Note: do *NOT* use getElementsByTagNameNS, it's recursive!
 */
KRITASTORE_EXPORT KoXmlElement namedItemNS(const KoXmlNode& node,
                                        const QString& nsURI, const QString& localName);

/**
 * A namespace-aware version of QDomNode::namedItem().
 * which also takes care of casting to a QDomElement.
 *
 * Use this when you like to return the first or an invalid
 * KoXmlElement with a known type.
 *
 * This is an optimized version of the namedItemNS above to
 * give fast access to certain sections of the document using
 * the office-text-content-prelude condition as @a KoXmlNamedItemType .
 */
KRITASTORE_EXPORT KoXmlElement namedItemNS(const KoXmlNode& node,
                                      const QString& nsURI, const QString& localName,
                                      KoXmlNamedItemType type);

/**
 * Explicitly load child nodes of specified node, up to given depth.
 * This function has no effect if QDom is used.
 */
KRITASTORE_EXPORT void load(KoXmlNode& node, int depth = 1);

/**
 * Unload child nodes of specified node.
 * This function has no effect if QDom is used.
 */
KRITASTORE_EXPORT void unload(KoXmlNode& node);

/**
 * Get the number of child nodes of specified node.
 */
KRITASTORE_EXPORT int childNodesCount(const KoXmlNode& node);

/**
 * Return the name of all attributes of specified node.
 */
KRITASTORE_EXPORT QStringList attributeNames(const KoXmlNode& node);

/**
 * Convert KoXmlNode classes to the corresponding QDom classes, which has
 * @p ownerDoc as the owner document (QDomDocument instance).
 * The converted @p node (and its children) are added to ownerDoc.
 *
 * NOTE:
 * - If ownerDoc is not empty, this may fail, @see QDomDocument
 * - @p node must not be a KoXmlDocument, use asQDomDocument()
 *
 * @see asQDomDocument, asQDomElement
 */
KRITASTORE_EXPORT void asQDomNode(QDomDocument& ownerDoc, const KoXmlNode& node);

/**
 * Convert KoXmlNode classes to the corresponding QDom classes, which has
 * @p ownerDoc as the owner document (QDomDocument instance).
 * The converted @p element (and its children) is added to ownerDoc.
 *
 * NOTE: If ownerDoc is not empty, this may fail, @see QDomDocument
 *
 */
KRITASTORE_EXPORT void asQDomElement(QDomDocument& ownerDoc, const KoXmlElement& element);

/**
 * Converts the whole @p document into a QDomDocument
 */
KRITASTORE_EXPORT QDomDocument asQDomDocument(const KoXmlDocument& document);

/*
 * Load an XML document from specified device to a document. You can of
 * course use it with QFile (which inherits QIODevice).
 * This is much more memory efficient than standard QDomDocument::setContent
 * because the data from the device is buffered, unlike
 * QDomDocument::setContent which just loads everything in memory.
 *
 * Note: it is assumed that the XML uses UTF-8 encoding.
 */
KRITASTORE_EXPORT bool setDocument(KoXmlDocument& doc, QIODevice* device,
                                bool namespaceProcessing, QString* errorMsg = 0,
                                int* errorLine = 0, int* errorColumn = 0);
}

/**
 * \def forEachElement( elem, parent )
 * \brief Loop through all child elements of \parent.
 * This convenience macro is used to implement the forEachElement loop.
 * The \elem parameter is a name of a QDomElement variable and the \parent
 * is the name of the parent element. For example:
 *
 * QDomElement e;
 * forEachElement( e, parent )
 * {
 *     qDebug() << e.localName() << " element found.";
 *     ...
 * }
 */
#define forEachElement( elem, parent ) \
    for ( KoXmlNode _node = parent.firstChild(); !_node.isNull(); _node = _node.nextSibling() ) \
        if ( ( elem = _node.toElement() ).isNull() ) {} else


#endif // KO_XMLREADER_H<|MERGE_RESOLUTION|>--- conflicted
+++ resolved
@@ -40,269 +40,6 @@
 };
 
 /**
-<<<<<<< HEAD
-* KoXmlNode represents a node in a DOM tree.
-*
-* KoXmlNode is a base class for KoXmlElement, KoXmlText.
-* Often, these subclasses are used for getting the data instead of KoXmlNode.
-* However, as base class, KoXmlNode is very helpful when for example iterating
-* all child nodes within one parent node.
-*
-* KoXmlNode implements an explicit sharing, a node shares its data with
-* other copies (if exist).
-*
-* XXX: DO NOT ADD CONVENIENCE API HERE BECAUSE THIS CLASS MUST REMAIN COMPATIBLE WITH QDOMNODE!
-*
-* @author Ariya Hidayat <ariya@kde.org>
-*/
-class KRITASTORE_EXPORT KoXmlNode
-{
-public:
-
-    enum NodeType {
-        NullNode = 0,
-        ElementNode,
-        TextNode,
-        CDATASectionNode,
-        ProcessingInstructionNode,
-        DocumentNode,
-        DocumentTypeNode
-    };
-
-    KoXmlNode();
-    KoXmlNode(const KoXmlNode& node);
-    KoXmlNode& operator=(const KoXmlNode& node);
-    bool operator== (const KoXmlNode&) const;
-    bool operator!= (const KoXmlNode&) const;
-    virtual ~KoXmlNode();
-
-    virtual KoXmlNode::NodeType nodeType() const;
-    virtual bool isNull() const;
-    virtual bool isElement() const;
-    virtual bool isText() const;
-    virtual bool isCDATASection() const;
-    virtual bool isDocument() const;
-    virtual bool isDocumentType() const;
-
-    virtual void clear();
-    KoXmlElement toElement() const;
-    KoXmlText toText() const;
-    KoXmlCDATASection toCDATASection() const;
-    KoXmlDocument toDocument() const;
-
-    virtual QString nodeName() const;
-    virtual QString namespaceURI() const;
-    virtual QString prefix() const;
-    virtual QString localName() const;
-
-    KoXmlDocument ownerDocument() const;
-    KoXmlNode parentNode() const;
-
-    bool hasChildNodes() const;
-    KoXmlNode firstChild() const;
-    KoXmlNode lastChild() const;
-    KoXmlNode nextSibling() const;
-    KoXmlNode previousSibling() const;
-
-    KoXmlElement firstChildElement() const;
-
-    // equivalent to node.childNodes().count() if node is a QDomNode instance
-    int childNodesCount() const;
-
-    // workaround to get and iterate over all attributes
-    QStringList attributeNames() const;
-    QList< QPair<QString, QString> > attributeFullNames() const;
-
-    KoXmlNode namedItem(const QString& name) const;
-    KoXmlNode namedItemNS(const QString& nsURI, const QString& name) const;
-    KoXmlNode namedItemNS(const QString& nsURI, const QString& name, KoXmlNamedItemType type) const;
-
-    /**
-    * Loads all child nodes (if any) of this node. Normally you do not need
-    * to call this function as the child nodes will be automatically
-    * loaded when necessary.
-    */
-    void load(int depth = 1);
-
-    /**
-    * Releases all child nodes of this node.
-    */
-    void unload();
-
-    // compatibility
-    /**
-     * @internal do not call directly
-     * Use KoXml::asQDomDocument(), KoXml::asQDomElement() or KoXml::asQDomNode() instead
-     */
-    void asQDomNode(QDomDocument& ownerDoc) const;
-
-protected:
-    KoXmlNodeData* d;
-    explicit KoXmlNode(KoXmlNodeData*);
-};
-
-/**
-* KoXmlElement represents a tag element in a DOM tree.
-*
-* KoXmlElement holds information about an XML tag, along with its attributes.
-*
-* @author Ariya Hidayat <ariya@kde.org>
-*/
-
-class KRITASTORE_EXPORT KoXmlElement: public KoXmlNode
-{
-public:
-    KoXmlElement();
-    KoXmlElement(const KoXmlElement& element);
-    KoXmlElement& operator=(const KoXmlElement& element);
-    ~KoXmlElement() override;
-    bool operator== (const KoXmlElement&) const;
-    bool operator!= (const KoXmlElement&) const;
-
-    QString tagName() const;
-    QString text() const;
-
-    QString attribute(const QString& name) const;
-    QString attribute(const QString& name, const QString& defaultValue) const;
-    QString attributeNS(const QString& namespaceURI, const QString& localName,
-                        const QString& defaultValue = QString()) const;
-    bool hasAttribute(const QString& name) const;
-    bool hasAttributeNS(const QString& namespaceURI, const QString& localName) const;
-
-private:
-    friend class KoXmlNode;
-    friend class KoXmlDocument;
-    explicit KoXmlElement(KoXmlNodeData*);
-};
-
-/**
-* KoXmlText represents a text in a DOM tree.
-* @author Ariya Hidayat <ariya@kde.org>
-*/
-class KRITASTORE_EXPORT KoXmlText: public KoXmlNode
-{
-public:
-    KoXmlText();
-    KoXmlText(const KoXmlText& text);
-    KoXmlText& operator=(const KoXmlText& text);
-    ~KoXmlText() override;
-
-    QString data() const;
-    bool isText() const override;
-
-private:
-    friend class KoXmlNode;
-    friend class KoXmlCDATASection;
-    friend class KoXmlDocument;
-    explicit KoXmlText(KoXmlNodeData*);
-};
-
-/**
-* KoXmlCDATASection represents a CDATA section in a DOM tree.
-* @author Ariya Hidayat <ariya@kde.org>
-*/
-class KRITASTORE_EXPORT KoXmlCDATASection: public KoXmlText
-{
-public:
-    KoXmlCDATASection();
-    KoXmlCDATASection(const KoXmlCDATASection& cdata);
-    KoXmlCDATASection& operator=(const KoXmlCDATASection& cdata);
-    ~KoXmlCDATASection() override;
-
-    bool isCDATASection() const override;
-
-private:
-    friend class KoXmlNode;
-    friend class KoXmlDocument;
-    explicit KoXmlCDATASection(KoXmlNodeData*);
-};
-
-/**
-* KoXmlDocumentType represents the DTD of the document. At the moment,
-* it can used only to get the document type, i.e. no support for
-* entities etc.
-*
-* @author Ariya Hidayat <ariya@kde.org>
-*/
-
-class KRITASTORE_EXPORT KoXmlDocumentType: public KoXmlNode
-{
-public:
-    KoXmlDocumentType();
-    KoXmlDocumentType(const KoXmlDocumentType&);
-    KoXmlDocumentType& operator=(const KoXmlDocumentType&);
-    ~KoXmlDocumentType() override;
-
-    QString name() const;
-
-private:
-    friend class KoXmlNode;
-    friend class KoXmlDocument;
-    friend class KoXmlDocumentData;
-    explicit KoXmlDocumentType(KoXmlNodeData*);
-};
-
-
-/**
-* KoXmlDocument represents an XML document, structured in a DOM tree.
-*
-* KoXmlDocument is designed to be memory efficient. Unlike QDomDocument from
-* Qt's XML module, KoXmlDocument does not store all nodes in the DOM tree.
-* Some nodes will be loaded and parsed on-demand only.
-*
-* KoXmlDocument is read-only, you can not modify its content.
-*
-* @author Ariya Hidayat <ariya@kde.org>
-*/
-
-class KRITASTORE_EXPORT KoXmlDocument: public KoXmlNode
-{
-public:
-    explicit KoXmlDocument(bool stripSpaces = false);
-    KoXmlDocument(const KoXmlDocument& node);
-    KoXmlDocument& operator=(const KoXmlDocument& node);
-    bool operator==(const KoXmlDocument&) const;
-    bool operator!=(const KoXmlDocument&) const;
-    ~KoXmlDocument() override;
-
-    KoXmlElement documentElement() const;
-
-    KoXmlDocumentType doctype() const;
-
-    QString nodeName() const override;
-    void clear() override;
-
-    bool setContent(QIODevice* device, bool namespaceProcessing,
-                    QString* errorMsg = 0, int* errorLine = 0, int* errorColumn = 0);
-    bool setContent(QIODevice* device,
-                    QString* errorMsg = 0, int* errorLine = 0, int* errorColumn = 0);
-    bool setContent(QXmlStreamReader *reader,
-                    QString* errorMsg = 0, int* errorLine = 0, int* errorColumn = 0);
-    bool setContent(const QByteArray& text, bool namespaceProcessing,
-                    QString *errorMsg = 0, int *errorLine = 0, int *errorColumn = 0);
-    bool setContent(const QString& text, bool namespaceProcessing,
-                    QString *errorMsg = 0, int *errorLine = 0, int *errorColumn = 0);
-
-    // no namespace processing
-    bool setContent(const QString& text,
-                    QString *errorMsg = 0, int *errorLine = 0, int *errorColumn = 0);
-     /**
-     * Change the way an XMLDocument will be read: <a> <b/> <a/>
-     * if stripSpaces = true then a will only have one child
-     * if stripSpaces = false then a will have 3 children.
-     */
-    void setWhitespaceStripping(bool stripSpaces);
-
-private:
-    friend class KoXmlNode;
-    explicit KoXmlDocument(KoXmlDocumentData*);
-};
-
-#endif // KOXML_USE_QDOM
-
-/**
-=======
->>>>>>> 9eee7b1d
  * This namespace contains a few convenience functions to simplify code using QDom
  * (when loading OASIS documents, in particular).
  *
