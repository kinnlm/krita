/* This file is part of the KDE project
 *
 * Copyright (c) 2008 Casper Boemann <cbr@boemann.dk>
 *
 * This library is free software; you can redistribute it and/or
 * modify it under the terms of the GNU Library General Public
 * License as published by the Free Software Foundation; either
 * version 2 of the License, or (at your option) any later version.
 *
 * This library is distributed in the hope that it will be useful,
 * but WITHOUT ANY WARRANTY; without even the implied warranty of
 * MERCHANTABILITY or FITNESS FOR A PARTICULAR PURPOSE.  See the GNU
 * Library General Public License for more details.
 *
 * You should have received a copy of the GNU Library General Public License
 * along with this library; see the file COPYING.LIB.  If not, write to
 * the Free Software Foundation, Inc., 51 Franklin Street, Fifth Floor,
 * Boston, MA 02110-1301, USA.
 */
#ifndef DOCKER_MANAGER_H
#define DOCKER_MANAGER_H

#include "komain_export.h"

#include <QObject>
#include <QMap>

class KoMainWindow;

/**
   The docker manager makes sure that tool option widgets are shown at the right time.
 */
class KOMAIN_EXPORT KoDockerManager : public QObject
{
    Q_OBJECT
public:
    explicit KoDockerManager(KoMainWindow* mainWindow);
    ~KoDockerManager();

public slots:
    //void removeUnusedOptionWidgets();
    /**
     * Update the option widgets to the argument ones, removing the currently set widgets.
     */
    void newOptionWidgets(const QMap<QString, QWidget *> & optionWidgetMap);


private:
<<<<<<< HEAD
    Q_PRIVATE_SLOT(d, void makeDockVisible())
=======
    Q_PRIVATE_SLOT(d, void moveToolBarsBack())
    Q_PRIVATE_SLOT(d, void moveToolBars())
    Q_PRIVATE_SLOT(d, void restoringDone())
>>>>>>> 42385e52
    class Private;
    Private * const d;
};

#endif<|MERGE_RESOLUTION|>--- conflicted
+++ resolved
@@ -46,13 +46,9 @@
 
 
 private:
-<<<<<<< HEAD
-    Q_PRIVATE_SLOT(d, void makeDockVisible())
-=======
     Q_PRIVATE_SLOT(d, void moveToolBarsBack())
     Q_PRIVATE_SLOT(d, void moveToolBars())
     Q_PRIVATE_SLOT(d, void restoringDone())
->>>>>>> 42385e52
     class Private;
     Private * const d;
 };
