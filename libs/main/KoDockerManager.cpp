--- conflicted
+++ resolved
@@ -58,33 +58,6 @@
 class ToolBarsDockerFactory : public KoDockFactoryBase
 {
 public:
-<<<<<<< HEAD
-    Private() {};
-    KoToolDocker *docker;
-
-    void makeDockVisible()
-    {
-    }
-};
-
-KoDockerManager::KoDockerManager(KoMainWindow *mainWindow)
-    : QObject(mainWindow), d( new Private() )
-{
-    ToolDockerFactory factory;
-    d->docker = qobject_cast<KoToolDocker*>(mainWindow->createDockWidget(&factory));
-    Q_ASSERT(d->docker);
-    connect(mainWindow, SIGNAL(restoringDone()), this, SLOT(makeDockVisible()));
-}
-
-KoDockerManager::~KoDockerManager()
-{
-    delete d;
-}
-
-void KoDockerManager::newOptionWidgets(const QMap<QString, QWidget *> &optionWidgetMap)
-{
-    d->docker->setOptionWidgets(optionWidgetMap);
-=======
     ToolBarsDockerFactory() : KoDockFactoryBase() { }
 
     QString id() const {
@@ -188,7 +161,6 @@
 void KoDockerManager::newOptionWidgets(const QMap<QString, QWidget *> &optionWidgetMap)
 {
     d->toolOptionsDocker->setOptionWidgets(optionWidgetMap);
->>>>>>> 42385e52
 }
 
 #include <KoDockerManager.moc>