--- conflicted
+++ resolved
@@ -31,11 +31,7 @@
 void zoomcontroller_test::testApi()
 {
     KoZoomHandler zoomHandler;
-<<<<<<< HEAD
-    KoZoomController zoomController(new KoCanvasControllerWidget(0, 0), &zoomHandler, new KActionCollection(this), KoZoomAction::AspectMode);
-=======
-    KoZoomController zoomController(new KoCanvasControllerWidget(0), &zoomHandler, new KActionCollection(this));
->>>>>>> 221737ae
+    KoZoomController zoomController(new KoCanvasControllerWidget(0, 0), &zoomHandler, new KActionCollection(this));
     Q_UNUSED(zoomController);
 
 }
