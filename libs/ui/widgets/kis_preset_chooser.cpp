--- conflicted
+++ resolved
@@ -108,13 +108,9 @@
                            preview.scaled(pixSize, Qt::KeepAspectRatio, Qt::SmoothTransformation));
 
         // Put an asterisk after the preset if it is dirty. This will help in case the pixmap icon is too small
-<<<<<<< HEAD
+
         QString dirtyPresetIndicator = QString("");
         if (m_useDirtyPresets && dirty) {
-=======
-         QString dirtyPresetIndicator = QString("");
-        if (m_useDirtyPresets && preset->isDirty()) {
->>>>>>> 9310882e
             dirtyPresetIndicator = QString("*");
         }
 
@@ -134,11 +130,7 @@
         painter->drawText(pixSize.width() + 40, option.rect.y() + option.rect.height() - 10, presetDisplayName.append(dirtyPresetIndicator));
 
     }
-<<<<<<< HEAD
     if (m_useDirtyPresets && dirty) {
-=======
-    if (m_useDirtyPresets && preset->isDirty()) {
->>>>>>> 9310882e
         const QIcon icon = KisIconUtils::loadIcon(koIconName("dirty-preset"));
         QPixmap pixmap = icon.pixmap(QSize(15,15));
         painter->drawPixmap(paintRect.x() + 3, paintRect.y() + 3, pixmap);
