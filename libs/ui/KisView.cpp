--- conflicted
+++ resolved
@@ -83,11 +83,8 @@
 #include "kis_zoom_manager.h"
 #include "kis_statusbar.h"
 #include "kis_painting_assistants_decoration.h"
-<<<<<<< HEAD
 #include "KisReferenceImagesDecoration.h"
 #include "kis_progress_widget.h"
-=======
->>>>>>> 268b39ab
 #include "kis_signal_compressor.h"
 #include "kis_filter_manager.h"
 #include "kis_file_layer.h"
@@ -709,16 +706,8 @@
     if (!document())
         return true;
 
-<<<<<<< HEAD
-    if (document()->isInSaving()) {
-        viewManager()->showFloatingMessage(
-                    i18n("Cannot close the document while saving is in progress"),
-                    KisIconUtils::loadIcon("object-locked"), 1500 /* ms */);
-        return false;
-=======
     if (document()->isSaving()) {
         document()->waitForSavingToComplete();
->>>>>>> 268b39ab
     }
 
     if (document()->isModified()) {
