--- conflicted
+++ resolved
@@ -28,11 +28,6 @@
 class QStyleOptionViewItem;
 class QRect;
 
-<<<<<<< HEAD
-#include <kritaui_export.h>
-
-=======
->>>>>>> 29a4d272
 class KRITAUI_EXPORT KisNodeViewColorScheme
 {
 public:
