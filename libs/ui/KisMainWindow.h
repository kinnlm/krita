--- conflicted
+++ resolved
@@ -435,12 +435,9 @@
     void switchTab(int index);
 
     void windowScreenChanged(QScreen *screen);
-<<<<<<< HEAD
-=======
 
     void slotXmlGuiMakingChanges(bool finished);
 
->>>>>>> 02bdc53a
 protected:
 
     void closeEvent(QCloseEvent * e) override;
