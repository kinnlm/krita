/*
 *  Copyright (c) 2015 Jouni Pentikäinen <joupent@gmail.com>
 *
 *  This program is free software; you can redistribute it and/or modify
 *  it under the terms of the GNU General Public License as published by
 *  the Free Software Foundation; either version 2 of the License, or
 *  (at your option) any later version.
 *
 *  This program is distributed in the hope that it will be useful,
 *  but WITHOUT ANY WARRANTY; without even the implied warranty of
 *  MERCHANTABILITY or FITNESS FOR A PARTICULAR PURPOSE.  See the
 *  GNU General Public License for more details.
 *
 *  You should have received a copy of the GNU General Public License
 *  along with this program; if not, write to the Free Software
 *  Foundation, Inc., 51 Franklin Street, Fifth Floor, Boston, MA 02110-1301, USA.
 */

#ifndef KIS_ANIMATION_EXPORTER_H
#define KIS_ANIMATION_EXPORTER_H

#include "kis_types.h"
#include "kritaui_export.h"
#include <KisImportExportFilter.h>

#include <functional>


class KisDocument;

/**
 * @brief The KisAnimationExporterUI class
 */
class KRITAUI_EXPORT KisAnimationExporterUI : public QObject
{
    Q_OBJECT

public:

    KisAnimationExporterUI(QWidget *parent);
    ~KisAnimationExporterUI() override;

private:
    struct Private;
    QScopedPointer<Private> m_d;
};

/**
 * @brief The KisAnimationExporter class
 */
class KRITAUI_EXPORT KisAnimationExporter : public QObject
{
    Q_OBJECT
public:
    typedef std::function<KisImportExportFilter::ConversionStatus (int , KisPaintDeviceSP, KisPropertiesConfigurationSP)> SaveFrameCallback;
public:
<<<<<<< HEAD
    KisAnimationExporter(KisImageWSP image, int fromTime, int toTime, KoUpdaterPtr updater);
    ~KisAnimationExporter();
=======
    KisAnimationExporter(KisDocument *document, int fromTime, int toTime);
    ~KisAnimationExporter() override;
>>>>>>> ba9b3617

    void setExportConfiguration(KisPropertiesConfigurationSP exportConfiguration);
    KisImportExportFilter::ConversionStatus exportAnimation();

    void setSaveFrameCallback(SaveFrameCallback func);

Q_SIGNALS:
    // Internal, used for getting back to main thread
    void sigFrameReadyToSave();
    void sigFinished();

private Q_SLOTS:
    void frameReadyToCopy(int time);
    void frameReadyToSave();
    void cancel();

private:
    struct Private;
    QScopedPointer<Private> m_d;
};

/**
 * @brief The KisAnimationExportSaver class
 */
class KRITAUI_EXPORT KisAnimationExportSaver : public QObject
{
    Q_OBJECT
public:
<<<<<<< HEAD
    KisAnimationExportSaver(KisDocument *document, const QString &baseFilename, int fromTime, int toTime, int sequenceNumberingOffset = 0, KoUpdaterPtr updater = 0);
    ~KisAnimationExportSaver();
=======
    KisAnimationExportSaver(KisDocument *document, const QString &baseFilename, int fromTime, int toTime, int sequenceNumberingOffset = 0);
    ~KisAnimationExportSaver() override;
>>>>>>> ba9b3617

    KisImportExportFilter::ConversionStatus exportAnimation(KisPropertiesConfigurationSP cfg = 0);

    /**
     * A standard exported files mask for ffmpeg
     */
    QString savedFilesMask() const;

    /**
     * Wildcards are not supported ffmpeg on Windows, so they are used for QDir
     * only.
     */
    QString savedFilesMaskWildcard() const;

private:
    KisImportExportFilter::ConversionStatus saveFrameCallback(int time, KisPaintDeviceSP frame, KisPropertiesConfigurationSP exportConfiguration = 0);

private:
    struct Private;
    const QScopedPointer<Private> m_d;
};


#endif<|MERGE_RESOLUTION|>--- conflicted
+++ resolved
@@ -54,13 +54,8 @@
 public:
     typedef std::function<KisImportExportFilter::ConversionStatus (int , KisPaintDeviceSP, KisPropertiesConfigurationSP)> SaveFrameCallback;
 public:
-<<<<<<< HEAD
     KisAnimationExporter(KisImageWSP image, int fromTime, int toTime, KoUpdaterPtr updater);
-    ~KisAnimationExporter();
-=======
-    KisAnimationExporter(KisDocument *document, int fromTime, int toTime);
     ~KisAnimationExporter() override;
->>>>>>> ba9b3617
 
     void setExportConfiguration(KisPropertiesConfigurationSP exportConfiguration);
     KisImportExportFilter::ConversionStatus exportAnimation();
@@ -89,13 +84,8 @@
 {
     Q_OBJECT
 public:
-<<<<<<< HEAD
     KisAnimationExportSaver(KisDocument *document, const QString &baseFilename, int fromTime, int toTime, int sequenceNumberingOffset = 0, KoUpdaterPtr updater = 0);
-    ~KisAnimationExportSaver();
-=======
-    KisAnimationExportSaver(KisDocument *document, const QString &baseFilename, int fromTime, int toTime, int sequenceNumberingOffset = 0);
     ~KisAnimationExportSaver() override;
->>>>>>> ba9b3617
 
     KisImportExportFilter::ConversionStatus exportAnimation(KisPropertiesConfigurationSP cfg = 0);
 
