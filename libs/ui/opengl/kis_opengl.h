--- conflicted
+++ resolved
@@ -21,11 +21,7 @@
 
 class QOpenGLContext;
 class QString;
-<<<<<<< HEAD
-
-=======
 class QSurfaceFormat;
->>>>>>> d7a0707d
 
 /**
  * This class manages a shared OpenGL context and provides utility
