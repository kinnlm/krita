/* This file is part of the KDE project
 * Copyright (C) 2006, 2010 Boudewijn Rempt <boud@valdyas.org>
 * Copyright (C) 2011       Silvio Heinrich <plassy@web.de>
 *
 *  This program is free software; you can redistribute it and/or modify
 *  it under the terms of the GNU General Public License as published by
 *  the Free Software Foundation; either version 2 of the License, or
 *  (at your option) any later version.
 *
 *  This program is distributed in the hope that it will be useful,
 *  but WITHOUT ANY WARRANTY; without even the implied warranty of
 *  MERCHANTABILITY or FITNESS FOR A PARTICULAR PURPOSE.  See the
 *  GNU General Public License for more details.
 *
 *  You should have received a copy of the GNU General Public License
 *  along with this program; if not, write to the Free Software
 *  Foundation, Inc., 51 Franklin Street, Fifth Floor, Boston, MA 02110-1301, USA.
 */

#ifndef KIS_CANVAS_H
#define KIS_CANVAS_H

#include <QObject>
#include <QWidget>
#include <QSize>
#include <QString>

#include <KoConfig.h>
#include <KoColorConversionTransformation.h>
#include <KoCanvasBase.h>
#include <kritaui_export.h>
#include <kis_types.h>
#include <KoPointerEvent.h>

<<<<<<< HEAD
#ifdef HAVE_OPENGL
#include "opengl/kis_opengl.h"
#endif
=======
#include "opengl/kis_opengl.h"
>>>>>>> bdc98ad6

#include "kis_ui_types.h"
#include "kis_coordinates_converter.h"

class KoToolProxy;
class KoColorProfile;

class KisCanvasDecoration;
class KisViewManager;
class KisFavoriteResourceManager;
class KisDisplayFilter;
class KisDisplayColorConverter;
struct KisExposureGammaCorrectionInterface;
class KisPaintingAssistantsDecoration;
class KisView;
class KisInputManager;
class KisAnimationPlayer;
class KisShapeController;
class KisCoordinatesConverter;
class KoViewConverter;

/**
 * KisCanvas2 is not an actual widget class, but rather an adapter for
 * the widget it contains, which may be either a QPainter based
 * canvas, or an OpenGL based canvas: that are the real widgets.
 */
class KRITAUI_EXPORT KisCanvas2 : public QObject, public KoCanvasBase
{

    Q_OBJECT

public:

    /**
     * Create a new canvas. The canvas manages a widget that will do
     * the actual painting: the canvas itself is not a widget.
     *
     * @param viewConverter the viewconverter for converting between
     *                       window and document coordinates.
     */
    KisCanvas2(KisCoordinatesConverter* coordConverter, KoCanvasResourceManager *resourceManager, KisView *view, KoShapeBasedDocumentBase* sc);

    virtual ~KisCanvas2();

    void notifyZoomChanged();

    virtual void disconnectCanvasObserver(QObject *object);

public: // KoCanvasBase implementation

    bool canvasIsOpenGL() const;

<<<<<<< HEAD
#ifdef HAVE_OPENGL
    KisOpenGL::FilterMode openGLFilterMode() const;
#endif
=======
    KisOpenGL::FilterMode openGLFilterMode() const;
>>>>>>> bdc98ad6

    void gridSize(QPointF *offset, QSizeF *spacing) const;

    bool snapToGrid() const;

    // XXX: Why?
    void addCommand(KUndo2Command *command);

    virtual QPoint documentOrigin() const;
    QPoint documentOffset() const;

    /**
     * Return the right shape manager for the current layer. That is
     * to say, if the current layer is a vector layer, return the shape
     * layer's canvas' shapemanager, else the shapemanager associated
     * with the global krita canvas.
     */
    KoShapeManager * shapeManager() const;

    /**
     * Return the shape manager associated with this canvas
     */
    KoShapeManager * globalShapeManager() const;

    void updateCanvas(const QRectF& rc);

    virtual void updateInputMethodInfo();

    const KisCoordinatesConverter* coordinatesConverter() const;
    virtual KoViewConverter *viewConverter() const;

    virtual QWidget* canvasWidget();

    virtual const QWidget* canvasWidget() const;

    virtual KoUnit unit() const;

    virtual KoToolProxy* toolProxy() const;

    const KoColorProfile* monitorProfile();

    /**
     * Prescale the canvas represention of the image (if necessary, it
     * is for QPainter, not for OpenGL).
     */
    void preScale();

    // FIXME:
    // Temporary! Either get the current layer and image from the
    // resource provider, or use this, which gets them from the
    // current shape selection.
    KisImageWSP currentImage() const;

    /**
     * Filters events and sends them to canvas actions. Shared
     * among all the views/canvases
     *
     * NOTE: May be null while initialization!
     */
    KisInputManager* globalInputManager() const;

    KisPaintingAssistantsDecoration* paintingAssistantsDecoration() const;


public: // KisCanvas2 methods

    KisImageWSP image() const;
    KisViewManager* viewManager() const;
    QPointer<KisView> imageView() const;

    /// @return true if the canvas image should be displayed in vertically mirrored mode
    void addDecoration(KisCanvasDecoration* deco);
    KisCanvasDecoration* decoration(const QString& id) const;

    void setDisplayFilter(KisDisplayFilter *displayFilter);
    KisDisplayFilter *displayFilter() const;

    KisDisplayColorConverter* displayColorConverter() const;
    KisExposureGammaCorrectionInterface* exposureGammaCorrectionInterface() const;

    void setCursor(const QCursor &cursor);
    KisAnimationFrameCacheSP frameCache() const;
    KisAnimationPlayer *animationPlayer() const;
    void refetchDataFromImage();

Q_SIGNALS:
    void imageChanged(KisImageWSP image);

    void sigCanvasCacheUpdated();
    void sigContinueResizeImage(qint32 w, qint32 h);

    void documentOffsetUpdateFinished();

    // emitted whenever the canvas widget thinks sketch should update
    void updateCanvasRequested(const QRect &rc);

public Q_SLOTS:

    /// Update the entire canvas area
    void updateCanvas();

    void startResizingImage();
    void finishResizingImage(qint32 w, qint32 h);

    /// canvas rotation in degrees
    qreal rotationAngle() const;
    /// Bools indicating canvasmirroring.
    bool xAxisMirrored() const;
    bool yAxisMirrored() const;

    void channelSelectionChanged();

    /**
     * Called whenever the display monitor profile resource changes
     */
    void slotSetDisplayProfile(const KoColorProfile *profile);
    void startUpdateInPatches(const QRect &imageRect);

private Q_SLOTS:

    /// The image projection has changed, now start an update
    /// of the canvas representation.
    void startUpdateCanvasProjection(const QRect & rc);
    void updateCanvasProjection();


    /**
     * Called whenever the view widget needs to show a different part of
     * the document
     *
     * @param documentOffset the offset in widget pixels
     */
    void documentOffsetMoved(const QPoint &documentOffset);

    /**
     * Called whenever the configuration settings change.
     */
    void slotConfigChanged();

    void slotSelectionChanged();

    void slotDoCanvasUpdate();

    void bootstrapFinished();

public:

    bool isPopupPaletteVisible() const;
    void slotShowPopupPalette(const QPoint& = QPoint(0,0));

    // interface for KisCanvasController only
    void setWrapAroundViewingMode(bool value);
    bool wrapAroundViewingMode() const;

    void setLodAllowedInCanvas(bool value);
    bool lodAllowedInCanvas() const;

    void initializeImage();

    void setFavoriteResourceManager(KisFavoriteResourceManager* favoriteResourceManager);

private:
    Q_DISABLE_COPY(KisCanvas2)

    void connectCurrentCanvas();
    void createCanvas(bool useOpenGL);
    void createQPainterCanvas();
    void createOpenGLCanvas();
    void updateCanvasWidgetImpl(const QRect &rc = QRect());
    void setCanvasWidget(QWidget *widget);
    void resetCanvas(bool useOpenGL);

    void notifyLevelOfDetailChange();

    // Completes construction of canvas.
    // To be called by KisView in its constructor, once it has been setup enough
    // (to be defined what that means) for things KisCanvas2 expects from KisView
    // TODO: see to avoid that
    void setup();

private:
    friend class KisView; // calls setup()
    class KisCanvas2Private;
    KisCanvas2Private * const m_d;
};

#endif<|MERGE_RESOLUTION|>--- conflicted
+++ resolved
@@ -32,13 +32,7 @@
 #include <kis_types.h>
 #include <KoPointerEvent.h>
 
-<<<<<<< HEAD
-#ifdef HAVE_OPENGL
 #include "opengl/kis_opengl.h"
-#endif
-=======
-#include "opengl/kis_opengl.h"
->>>>>>> bdc98ad6
 
 #include "kis_ui_types.h"
 #include "kis_coordinates_converter.h"
@@ -91,13 +85,7 @@
 
     bool canvasIsOpenGL() const;
 
-<<<<<<< HEAD
-#ifdef HAVE_OPENGL
     KisOpenGL::FilterMode openGLFilterMode() const;
-#endif
-=======
-    KisOpenGL::FilterMode openGLFilterMode() const;
->>>>>>> bdc98ad6
 
     void gridSize(QPointF *offset, QSizeF *spacing) const;
 
