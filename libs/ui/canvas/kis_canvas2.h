/* This file is part of the KDE project
 * Copyright (C) 2006, 2010 Boudewijn Rempt <boud@valdyas.org>
 * Copyright (C) 2011       Silvio Heinrich <plassy@web.de>
 *
 *  This program is free software; you can redistribute it and/or modify
 *  it under the terms of the GNU General Public License as published by
 *  the Free Software Foundation; either version 2 of the License, or
 *  (at your option) any later version.
 *
 *  This program is distributed in the hope that it will be useful,
 *  but WITHOUT ANY WARRANTY; without even the implied warranty of
 *  MERCHANTABILITY or FITNESS FOR A PARTICULAR PURPOSE.  See the
 *  GNU General Public License for more details.
 *
 *  You should have received a copy of the GNU General Public License
 *  along with this program; if not, write to the Free Software
 *  Foundation, Inc., 51 Franklin Street, Fifth Floor, Boston, MA 02110-1301, USA.
 */

#ifndef KIS_CANVAS_H
#define KIS_CANVAS_H

#include <QObject>
#include <QWidget>
#include <QSize>
#include <QString>

#include <KoConfig.h>
#include <KoColorConversionTransformation.h>
#include <KoCanvasBase.h>
#include <kritaui_export.h>
#include <kis_types.h>
#include <KoPointerEvent.h>

#include "opengl/kis_opengl.h"

#include "kis_ui_types.h"
#include "kis_coordinates_converter.h"
#include "kis_canvas_decoration.h"
#include "kis_painting_assistants_decoration.h"
#include "input/KisInputActionGroup.h"
#include "KisReferenceImagesDecoration.h"

class KoToolProxy;
class KoColorProfile;


class KisViewManager;
class KisFavoriteResourceManager;
class KisDisplayFilter;
class KisDisplayColorConverter;
struct KisExposureGammaCorrectionInterface;
class KisView;
class KisInputManager;
class KisAnimationPlayer;
class KisShapeController;
class KisCoordinatesConverter;
class KoViewConverter;
class KisAbstractCanvasWidget;

/**
 * KisCanvas2 is not an actual widget class, but rather an adapter for
 * the widget it contains, which may be either a QPainter based
 * canvas, or an OpenGL based canvas: that are the real widgets.
 */
class KRITAUI_EXPORT KisCanvas2 : public KoCanvasBase, public KisInputActionGroupsMaskInterface
{

    Q_OBJECT

public:

    /**
     * Create a new canvas. The canvas manages a widget that will do
     * the actual painting: the canvas itself is not a widget.
     *
     * @param viewConverter the viewconverter for converting between
     *                       window and document coordinates.
     */
<<<<<<< HEAD
    KisCanvas2(KisCoordinatesConverter *coordConverter, KoCanvasResourceManager *resourceManager, KisMainWindow *mainWindow, KisView *view, KoShapeBasedDocumentBase *sc);
=======
    KisCanvas2(KisCoordinatesConverter *coordConverter, KoCanvasResourceProvider *resourceManager, KisView *view, KoShapeControllerBase *sc);
>>>>>>> 221737ae

    ~KisCanvas2() override;

    void notifyZoomChanged();

    void disconnectCanvasObserver(QObject *object) override;

public: // KoCanvasBase implementation

    bool canvasIsOpenGL() const override;

    KisOpenGL::FilterMode openGLFilterMode() const;

    void gridSize(QPointF *offset, QSizeF *spacing) const override;

    bool snapToGrid() const override;

    // This method only exists to support flake-related operations
    void addCommand(KUndo2Command *command) override;

    QPoint documentOrigin() const override;
    QPoint documentOffset() const;

    /**
     * Return the right shape manager for the current layer. That is
     * to say, if the current layer is a vector layer, return the shape
     * layer's canvas' shapemanager, else the shapemanager associated
     * with the global krita canvas.
     */
    KoShapeManager * shapeManager() const override;

    /**
     * Since shapeManager() may change, we need a persistent object where we can
     * connect to and thack the selection. See more comments in KoCanvasBase.
     */
    KoSelectedShapesProxy *selectedShapesProxy() const override;

    /**
     * Return the shape manager associated with this canvas
     */
    KoShapeManager *globalShapeManager() const;

    /**
     * Return shape manager associated with the currently active node.
     * If current node has no internal shape manager, return null.
     */
    KoShapeManager *localShapeManager() const;


    void updateCanvas(const QRectF& rc) override;

    void updateInputMethodInfo() override;

    const KisCoordinatesConverter* coordinatesConverter() const;
    KoViewConverter *viewConverter() const override;

    QWidget* canvasWidget() override;

    const QWidget* canvasWidget() const override;

    KoUnit unit() const override;

    KoToolProxy* toolProxy() const override;

    const KoColorProfile* monitorProfile();

    // FIXME:
    // Temporary! Either get the current layer and image from the
    // resource provider, or use this, which gets them from the
    // current shape selection.
    KisImageWSP currentImage() const;

    /**
     * Filters events and sends them to canvas actions. Shared
     * among all the views/canvases
     *
     * NOTE: May be null while initialization!
     */
    KisInputManager* globalInputManager() const;

    /**
     * Return the mask of currently available input action groups
     * Note: Override from KisInputActionGroupsMaskInterface
     */
    KisInputActionGroupsMask inputActionGroupsMask() const override;

    /**
     * Set the mask of currently available action groups
     * Note: Override from KisInputActionGroupsMaskInterface
     */
    void setInputActionGroupsMask(KisInputActionGroupsMask mask) override;

    KisPaintingAssistantsDecorationSP paintingAssistantsDecoration() const;
    KisReferenceImagesDecorationSP referenceImagesDecoration() const;

public: // KisCanvas2 methods

    KisImageWSP image() const;
    KisViewManager* viewManager() const;
    QPointer<KisView> imageView() const;

    /// @return true if the canvas image should be displayed in vertically mirrored mode
    void addDecoration(KisCanvasDecorationSP deco);
    KisCanvasDecorationSP decoration(const QString& id) const;

    void setDisplayFilter(QSharedPointer<KisDisplayFilter> displayFilter);
    QSharedPointer<KisDisplayFilter> displayFilter() const;

    KisDisplayColorConverter *displayColorConverter() const;
    KisExposureGammaCorrectionInterface* exposureGammaCorrectionInterface() const;

    /**
     * @brief setProofingOptions
     * set the options for softproofing, without affecting the proofing options as stored inside the image.
     */
    void setProofingOptions(bool softProof, bool gamutCheck);
    KisProofingConfigurationSP proofingConfiguration() const;

    /**
     * @brief setProofingConfigUpdated This function is to set whether the proofing config is updated,
     * this is needed for determining whether or not to generate a new proofing transform.
     * @param updated whether it's updated. Just set it to false in normal usage.
     */
    void setProofingConfigUpdated(bool updated);

    /**
     * @brief proofingConfigUpdated ask the canvas whether or not it updated the proofing config.
     * @return whether or not the proofing config is updated, if so, a new proofing transform needs to be made
     * in KisOpenGL canvas.
     */
    bool proofingConfigUpdated();

    void setCursor(const QCursor &cursor) override;
    KisAnimationFrameCacheSP frameCache() const;
    KisAnimationPlayer *animationPlayer() const;
    void refetchDataFromImage();

    /**
     * @return area of the image (in image coordinates) that is visible on the canvas
     * with a small margin selected by the user
     */
    QRect regionOfInterest() const;

    /**
     * Set artificial limit outside which the image will not be rendered
     * \p rc is measured in image pixels
     */
    void setRenderingLimit(const QRect &rc);

    /**
     * @return aftificial limit outside which the image will not be rendered
     */
    QRect renderingLimit() const;

Q_SIGNALS:
    void sigCanvasEngineChanged();

    void sigCanvasCacheUpdated();
    void sigContinueResizeImage(qint32 w, qint32 h);

    void documentOffsetUpdateFinished();

    // emitted whenever the canvas widget thinks sketch should update
    void updateCanvasRequested(const QRect &rc);

    void sigRegionOfInterestChanged(const QRect &roi);

public Q_SLOTS:

    /// Update the entire canvas area
    void updateCanvas();

    void startResizingImage();
    void finishResizingImage(qint32 w, qint32 h);

    /// canvas rotation in degrees
    qreal rotationAngle() const;
    /// Bools indicating canvasmirroring.
    bool xAxisMirrored() const;
    bool yAxisMirrored() const;
    void slotSoftProofing(bool softProofing);
    void slotGamutCheck(bool gamutCheck);
    void slotChangeProofingConfig();
    void slotPopupPaletteRequestedZoomChange(int zoom);

    void channelSelectionChanged();

    void startUpdateInPatches(const QRect &imageRect);

    void slotTrySwitchShapeManager();

    /**
     * Called whenever the configuration settings change.
     */
    void slotConfigChanged();


private Q_SLOTS:

    /// The image projection has changed, now start an update
    /// of the canvas representation.
    void startUpdateCanvasProjection(const QRect & rc);
    void updateCanvasProjection();

    void slotBeginUpdatesBatch();
    void slotEndUpdatesBatch();
    void slotSetLodUpdatesBlocked(bool value);

    /**
     * Called whenever the view widget needs to show a different part of
     * the document
     *
     * @param documentOffset the offset in widget pixels
     */
    void documentOffsetMoved(const QPoint &documentOffset);

    void slotSelectionChanged();

    void slotDoCanvasUpdate();

    void bootstrapFinished();

    void slotUpdateRegionOfInterest();

    void slotReferenceImagesChanged();

    void slotImageColorSpaceChanged();
public:

    bool isPopupPaletteVisible() const;
    void slotShowPopupPalette(const QPoint& = QPoint(0,0));

    // interface for KisCanvasController only
    void setWrapAroundViewingMode(bool value);
    bool wrapAroundViewingMode() const;

    void setLodAllowedInCanvas(bool value);
    bool lodAllowedInCanvas() const;

    void initializeImage();

    void setFavoriteResourceManager(KisFavoriteResourceManager* favoriteResourceManager);

private:
    Q_DISABLE_COPY(KisCanvas2)

    void connectCurrentCanvas();
    void createCanvas(bool useOpenGL);
    void createQPainterCanvas();
    void createOpenGLCanvas();
    void updateCanvasWidgetImpl(const QRect &rc = QRect());
    void setCanvasWidget(KisAbstractCanvasWidget *widget);
    void resetCanvas(bool useOpenGL);
    void setDisplayProfile(const KoColorProfile *profile);

    void notifyLevelOfDetailChange();

    // Completes construction of canvas.
    // To be called by KisView in its constructor, once it has been setup enough
    // (to be defined what that means) for things KisCanvas2 expects from KisView
    // TODO: see to avoid that
    void setup();

    void initializeFpsDecoration();

private:
    friend class KisView; // calls setup()
    class KisCanvas2Private;
    KisCanvas2Private * const m_d;
};

#endif<|MERGE_RESOLUTION|>--- conflicted
+++ resolved
@@ -77,11 +77,7 @@
      * @param viewConverter the viewconverter for converting between
      *                       window and document coordinates.
      */
-<<<<<<< HEAD
-    KisCanvas2(KisCoordinatesConverter *coordConverter, KoCanvasResourceManager *resourceManager, KisMainWindow *mainWindow, KisView *view, KoShapeBasedDocumentBase *sc);
-=======
-    KisCanvas2(KisCoordinatesConverter *coordConverter, KoCanvasResourceProvider *resourceManager, KisView *view, KoShapeControllerBase *sc);
->>>>>>> 221737ae
+    KisCanvas2(KisCoordinatesConverter *coordConverter, KoCanvasResourceProvider *resourceManager, KisMainWindow *mainWindow, KisView *view, KoShapeControllerBase *sc);
 
     ~KisCanvas2() override;
 
