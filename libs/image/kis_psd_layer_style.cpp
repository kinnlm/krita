/*
 *  Copyright (c) 2014 Boudewijn Rempt <boud@valdyas.org>
 *
 *  This program is free software; you can redistribute it and/or modify
 *  it under the terms of the GNU General Public License as published by
 *  the Free Software Foundation; either version 2 of the License, or
 *  (at your option) any later version.
 *
 *  This program is distributed in the hope that it will be useful,
 *  but WITHOUT ANY WARRANTY; without even the implied warranty of
 *  MERCHANTABILITY or FITNESS FOR A PARTICULAR PURPOSE.  See the
 *  GNU General Public License for more details.
 *
 *  You should have received a copy of the GNU General Public License
 *  along with this program; if not, write to the Free Software
 *  Foundation, Inc., 51 Franklin Street, Fifth Floor, Boston, MA 02110-1301, USA.
 */
#include "kis_psd_layer_style.h"

#include <QIODevice>
#include <QUuid>

#include <psd.h>
#include <psd_utils.h>

#include <klocalizedstring.h>

#include "kis_global.h"


struct Q_DECL_HIDDEN KisPSDLayerStyle::Private
{
    Private()
        : version(-1)
        , effectEnabled(true)
    {}

    Private(const Private &rhs)
        : name(rhs.name),
          uuid(rhs.uuid),
          version(rhs.version),
          effectEnabled(rhs.effectEnabled),
          context(rhs.context),
          drop_shadow(rhs.drop_shadow),
          inner_shadow(rhs.inner_shadow),
          outer_glow(rhs.outer_glow),
          inner_glow(rhs.inner_glow),
          bevel_emboss(rhs.bevel_emboss),
          satin(rhs.satin),
          color_overlay(rhs.color_overlay),
          gradient_overlay(rhs.gradient_overlay),
          pattern_overlay(rhs.pattern_overlay),
          stroke(rhs.stroke)
    {}

    Private operator=(const Private &rhs)
    {
        if (this != &rhs) {
            name = rhs.name;
            uuid = rhs.uuid;
            version = rhs.version;
            effectEnabled = rhs.effectEnabled;
            context = rhs.context;
            drop_shadow = rhs.drop_shadow;
            inner_shadow = rhs.inner_shadow;
            outer_glow = rhs.outer_glow;
            inner_glow = rhs.inner_glow;
            bevel_emboss = rhs.bevel_emboss;
            satin = rhs.satin;
            color_overlay = rhs.color_overlay;
            gradient_overlay = rhs.gradient_overlay;
            pattern_overlay = rhs.pattern_overlay;
            stroke = rhs.stroke;
        }

        return *this;
    }

    QString name;
    QUuid uuid;
    quint16 version;
    bool effectEnabled;
    psd_layer_effects_context context;
    psd_layer_effects_drop_shadow drop_shadow;
    psd_layer_effects_inner_shadow inner_shadow;
    psd_layer_effects_outer_glow outer_glow;
    psd_layer_effects_inner_glow inner_glow;
    psd_layer_effects_bevel_emboss bevel_emboss;
    psd_layer_effects_satin satin;
    psd_layer_effects_color_overlay color_overlay;
    psd_layer_effects_gradient_overlay gradient_overlay;
    psd_layer_effects_pattern_overlay pattern_overlay;
    psd_layer_effects_stroke stroke;
};

<<<<<<< HEAD
KisPSDLayerStyle::KisPSDLayerStyle()
    : KoEphemeralResource<KoResource>(QString())
=======
KisPSDLayerStyle::KisPSDLayerStyle(const QString &name)
    : KoResource(name)
>>>>>>> 4814602b
    , d(new Private())
{
    d->name = i18n("Unnamed");
    d->version = 7;
}

KisPSDLayerStyle::~KisPSDLayerStyle()
{
    delete d;
}

KisPSDLayerStyle::KisPSDLayerStyle(const KisPSDLayerStyle &rhs)
    : KoEphemeralResource<KoResource>(rhs)
    , d(new Private(*rhs.d))
{
    setValid(valid());
}

KisPSDLayerStyle KisPSDLayerStyle::operator=(const KisPSDLayerStyle &rhs)
{
    if (this != &rhs) {
        *d = *rhs.d;
    }
    return *this;
}

bool KisPSDLayerStyle::isEnabled() const
{
    return d->effectEnabled;
}

void KisPSDLayerStyle::setEnabled(bool value)
{
    d->effectEnabled = value;
}

KoResourceSP KisPSDLayerStyle::clone() const
{
    return toQShared(new KisPSDLayerStyle(*this)).dynamicCast<KoResource>();
}

void KisPSDLayerStyle::clear()
{
    *d = Private();
}

bool KisPSDLayerStyle::isEmpty() const
{
    return !(d->drop_shadow.effectEnabled() ||
             d->inner_shadow.effectEnabled() ||
             d->outer_glow.effectEnabled() ||
             d->inner_glow.effectEnabled() ||
             d->bevel_emboss.effectEnabled() ||
             d->satin.effectEnabled() ||
             d->color_overlay.effectEnabled() ||
             d->gradient_overlay.effectEnabled() ||
             d->pattern_overlay.effectEnabled() ||
             d->stroke.effectEnabled());
}

QString KisPSDLayerStyle::name() const
{
    return d->name;
}

void KisPSDLayerStyle::setName(const QString &value)
{
    d->name = value;
    dynamic_cast<KoResource*>(this)->setName(value);
}

QUuid KisPSDLayerStyle::uuid() const
{
    if (d->uuid.isNull()) {
        d->uuid = QUuid::createUuid();
    }

    return d->uuid;
}

void KisPSDLayerStyle::setUuid(const QUuid &value) const
{
    d->uuid = value;
}

QString KisPSDLayerStyle::psdUuid() const
{
    return uuid().toString().mid(1, 36);
}

void KisPSDLayerStyle::setPsdUuid(const QString &value) const
{
    setUuid(QUuid(QString("{%1}").arg(value)));
}

const psd_layer_effects_context* KisPSDLayerStyle::context() const
{
    return &d->context;
}

const psd_layer_effects_drop_shadow* KisPSDLayerStyle::dropShadow() const
{
    return &d->drop_shadow;
}

const psd_layer_effects_inner_shadow* KisPSDLayerStyle::innerShadow() const
{
    return &d->inner_shadow;
}

const psd_layer_effects_outer_glow* KisPSDLayerStyle::outerGlow() const
{
    return &d->outer_glow;
}

const psd_layer_effects_inner_glow* KisPSDLayerStyle::innerGlow() const
{
    return &d->inner_glow;
}

const psd_layer_effects_satin* KisPSDLayerStyle::satin() const
{
    return &d->satin;
}

const psd_layer_effects_color_overlay* KisPSDLayerStyle::colorOverlay() const
{
    return &d->color_overlay;
}

const psd_layer_effects_gradient_overlay* KisPSDLayerStyle::gradientOverlay() const
{
    return &d->gradient_overlay;
}

const psd_layer_effects_pattern_overlay* KisPSDLayerStyle::patternOverlay() const
{
    return &d->pattern_overlay;
}

const psd_layer_effects_stroke* KisPSDLayerStyle::stroke() const
{
    return &d->stroke;
}

const psd_layer_effects_bevel_emboss* KisPSDLayerStyle::bevelAndEmboss() const
{
    return &d->bevel_emboss;
}

psd_layer_effects_context* KisPSDLayerStyle::context()
{
    return &d->context;
}

psd_layer_effects_drop_shadow* KisPSDLayerStyle::dropShadow()
{
    return &d->drop_shadow;
}

psd_layer_effects_inner_shadow* KisPSDLayerStyle::innerShadow()
{
    return &d->inner_shadow;
}

psd_layer_effects_outer_glow* KisPSDLayerStyle::outerGlow()
{
    return &d->outer_glow;
}

psd_layer_effects_inner_glow* KisPSDLayerStyle::innerGlow()
{
    return &d->inner_glow;
}

psd_layer_effects_satin* KisPSDLayerStyle::satin()
{
    return &d->satin;
}

psd_layer_effects_color_overlay* KisPSDLayerStyle::colorOverlay()
{
    return &d->color_overlay;
}

psd_layer_effects_gradient_overlay* KisPSDLayerStyle::gradientOverlay()
{
    return &d->gradient_overlay;
}

psd_layer_effects_pattern_overlay* KisPSDLayerStyle::patternOverlay()
{
    return &d->pattern_overlay;
}

psd_layer_effects_stroke* KisPSDLayerStyle::stroke()
{
    return &d->stroke;
}

psd_layer_effects_bevel_emboss* KisPSDLayerStyle::bevelAndEmboss()
{
    return &d->bevel_emboss;
}<|MERGE_RESOLUTION|>--- conflicted
+++ resolved
@@ -93,13 +93,8 @@
     psd_layer_effects_stroke stroke;
 };
 
-<<<<<<< HEAD
-KisPSDLayerStyle::KisPSDLayerStyle()
-    : KoEphemeralResource<KoResource>(QString())
-=======
 KisPSDLayerStyle::KisPSDLayerStyle(const QString &name)
-    : KoResource(name)
->>>>>>> 4814602b
+    : KoEphemeralResource<KoResource>(name)
     , d(new Private())
 {
     d->name = i18n("Unnamed");
