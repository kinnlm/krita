--- conflicted
+++ resolved
@@ -59,15 +59,12 @@
 
     static const QString koffice;
     static const QString officeooo;
-<<<<<<< HEAD
     static const QString ooo;
 
     static const char* nsURI2NS(const QString nsURI);
-=======
     
     static const QString delta;
     static const QString split;
->>>>>>> 2df58222
 private:
     KoXmlNS(); // don't create an instance of me :)
 };
