--- conflicted
+++ resolved
@@ -133,10 +133,6 @@
 # staging plugins
 calligra_define_product(PLUGIN_GOOGLEDOCS "Plugin for integration with Google Docs" STAGING UNPORTED  REQUIRES LIB_CALLIGRA)
 calligra_define_product(PLUGIN_THREEDSHAPE "3D shape plugin"  STAGING  REQUIRES LIB_CALLIGRA)
-<<<<<<< HEAD
-calligra_define_product(PLUGIN_SHEETS_PIVOTTABLES "Plugin for Sheets adding pivot tables"  STAGING UNPORTED  REQUIRES PART_SHEETS)
-=======
->>>>>>> 28d02d28
 
 # Sheets filters
 calligra_define_product(FILTER_XLSX_TO_ODS "XLSX to ODS filter"  REQUIRES LIB_KOMSOOXML PART_SHEETS)
