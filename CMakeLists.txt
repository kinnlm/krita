--- conflicted
+++ resolved
@@ -622,28 +622,6 @@
     TYPE OPTIONAL
     PURPOSE "Required by the Krita PDF filter.")
 
-<<<<<<< HEAD
-=======
-##
-## Test for pthreads (for G'Mic)
-##
-find_package(Threads)
-set_package_properties(Threads PROPERTIES
-    DESCRIPTION "PThreads - A low-level threading library"
-    TYPE OPTIONAL
-    PURPOSE "Optionally used by the G'Mic plugin")
-
-##
-## Test for OpenMP (for G'Mic)
-##
-find_package(OpenMP)
-set_package_properties(OpenMP PROPERTIES
-    DESCRIPTION "A low-level parallel execution library"
-    URL "http://openmp.org/wp/"
-    TYPE OPTIONAL
-    PURPOSE "Optionally used by the G'Mic plugin")
-
->>>>>>> e51e9574
  ############################
 #############################
 ## Add Krita helper macros ##
